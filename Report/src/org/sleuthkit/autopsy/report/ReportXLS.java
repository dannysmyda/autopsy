 /*
 *
 * Autopsy Forensic Browser
 * 
 * Copyright 2012 42six Solutions.
 * Contact: aebadirad <at> 42six <dot> com
 * Project Contact/Architect: carrier <at> sleuthkit <dot> org
 * 
 * Licensed under the Apache License, Version 2.0 (the "License");
 * you may not use this file except in compliance with the License.
 * You may obtain a copy of the License at
 * 
 *     http://www.apache.org/licenses/LICENSE-2.0
 * 
 * Unless required by applicable law or agreed to in writing, software
 * distributed under the License is distributed on an "AS IS" BASIS,
 * WITHOUT WARRANTIES OR CONDITIONS OF ANY KIND, either express or implied.
 * See the License for the specific language governing permissions and
 * limitations under the License.
 */
package org.sleuthkit.autopsy.report;

import java.awt.Desktop;
import java.io.FileOutputStream;
import java.io.IOException;
import java.io.File;
import java.text.DateFormat;
import java.text.SimpleDateFormat;
import java.util.ArrayList;
import java.util.Date;
import java.util.HashMap;
import java.util.Map.Entry;
import java.util.TreeMap;
import java.util.logging.Level;
import java.util.logging.Logger;
import org.apache.commons.lang.StringEscapeUtils;
import org.apache.poi.ss.usermodel.*;
import org.apache.poi.xssf.usermodel.XSSFWorkbook;
import org.sleuthkit.autopsy.casemodule.Case;
import org.sleuthkit.datamodel.*;

/**
 *
 * @author Alex
 */
public class ReportXLS implements ReportModule {

    public static Workbook wb = new XSSFWorkbook();
    private static String xlsPath = "";
    private ReportConfiguration config;
    private static ReportXLS instance = null;

    public ReportXLS() {
        //Empty the workbook first
    }

    public static synchronized ReportXLS getDefault() {
        if (instance == null) {
            instance = new ReportXLS();
        }
        return instance;
    }

    @Override
    public String generateReport(ReportConfiguration reportconfig) throws ReportModuleException {
        config = reportconfig;
        ReportGen reportobj = new ReportGen();
        reportobj.populateReport(reportconfig);
        HashMap<BlackboardArtifact, ArrayList<BlackboardAttribute>> report = reportobj.Results;
        Workbook wbtemp = new XSSFWorkbook();
        int countGen = 0;
        int countBookmark = 0;
        int countCookie = 0;
        int countHistory = 0;
        int countDownload = 0;
        int countRecentObjects = 0;
        int countTrackPoint = 0;
        int countInstalled = 0;
        int countKeyword = 0;
        int countHash = 0;
        int countDevice = 0;
        for (Entry<BlackboardArtifact, ArrayList<BlackboardAttribute>> entry : report.entrySet()) {
            if (entry.getKey().getArtifactTypeID() == BlackboardArtifact.ARTIFACT_TYPE.TSK_GEN_INFO.getTypeID()) {
                countGen++;
            }
            if (entry.getKey().getArtifactTypeID() == BlackboardArtifact.ARTIFACT_TYPE.TSK_WEB_BOOKMARK.getTypeID()) {
                countBookmark++;
            }
            if (entry.getKey().getArtifactTypeID() == BlackboardArtifact.ARTIFACT_TYPE.TSK_WEB_COOKIE.getTypeID()) {

                countCookie++;
            }
            if (entry.getKey().getArtifactTypeID() == BlackboardArtifact.ARTIFACT_TYPE.TSK_WEB_HISTORY.getTypeID()) {

                countHistory++;
            }
            if (entry.getKey().getArtifactTypeID() == BlackboardArtifact.ARTIFACT_TYPE.TSK_WEB_DOWNLOAD.getTypeID()) {
                countDownload++;
            }
            if (entry.getKey().getArtifactTypeID() == BlackboardArtifact.ARTIFACT_TYPE.TSK_RECENT_OBJECT.getTypeID()) {
                countRecentObjects++;
            }
            if (entry.getKey().getArtifactTypeID() == BlackboardArtifact.ARTIFACT_TYPE.TSK_TRACKPOINT.getTypeID()) {
                countTrackPoint++;
            }
            if (entry.getKey().getArtifactTypeID() == BlackboardArtifact.ARTIFACT_TYPE.TSK_INSTALLED_PROG.getTypeID()) {
                countInstalled++;
            }
            if (entry.getKey().getArtifactTypeID() == BlackboardArtifact.ARTIFACT_TYPE.TSK_KEYWORD_HIT.getTypeID()) {
                countKeyword++;
            }
            if (entry.getKey().getArtifactTypeID() == BlackboardArtifact.ARTIFACT_TYPE.TSK_HASHSET_HIT.getTypeID()) {
                countHash++;
            }
            if (entry.getKey().getArtifactTypeID() == BlackboardArtifact.ARTIFACT_TYPE.TSK_DEVICE_ATTACHED.getTypeID()) {
                countDevice++;
            }
        }

        try {
            Case currentCase = Case.getCurrentCase(); // get the most updated case
            SleuthkitCase skCase = currentCase.getSleuthkitCase();
            String caseName = currentCase.getName();
            Integer imagecount = currentCase.getImageIDs().length;
            Integer filesystemcount = currentCase.getRootObjectsCount();
            Integer totalfiles = skCase.countFsContentType(TskData.TSK_FS_META_TYPE_ENUM.TSK_FS_META_TYPE_REG);
            Integer totaldirs = skCase.countFsContentType(TskData.TSK_FS_META_TYPE_ENUM.TSK_FS_META_TYPE_DIR);
            DateFormat datetimeFormat = new SimpleDateFormat("yyyy/MM/dd HH:mm:ss");
            DateFormat dateFormat = new SimpleDateFormat("MM-dd-yyyy-HH-mm-ss");
            Date date = new Date();
            String datetime = datetimeFormat.format(date);
            String datenotime = dateFormat.format(date);

            //The first summary report page
            Sheet sheetSummary = wbtemp.createSheet("Summary");

            //Generate a sheet per artifact type
            //  Sheet sheetGen = wbtemp.createSheet(BlackboardArtifact.ARTIFACT_TYPE.TSK_GEN_INFO.getDisplayName()); 
            Sheet sheetHash = wbtemp.createSheet(BlackboardArtifact.ARTIFACT_TYPE.TSK_HASHSET_HIT.getDisplayName());
            Sheet sheetDevice = wbtemp.createSheet(BlackboardArtifact.ARTIFACT_TYPE.TSK_DEVICE_ATTACHED.getDisplayName());
            Sheet sheetInstalled = wbtemp.createSheet(BlackboardArtifact.ARTIFACT_TYPE.TSK_INSTALLED_PROG.getDisplayName());
            Sheet sheetKeyword = wbtemp.createSheet(BlackboardArtifact.ARTIFACT_TYPE.TSK_KEYWORD_HIT.getDisplayName());
            //  Sheet sheetTrackpoint = wbtemp.createSheet(BlackboardArtifact.ARTIFACT_TYPE.TSK_TRACKPOINT.getDisplayName()); 
            Sheet sheetRecent = wbtemp.createSheet(BlackboardArtifact.ARTIFACT_TYPE.TSK_RECENT_OBJECT.getDisplayName());
            Sheet sheetCookie = wbtemp.createSheet(BlackboardArtifact.ARTIFACT_TYPE.TSK_WEB_COOKIE.getDisplayName());
            Sheet sheetBookmark = wbtemp.createSheet(BlackboardArtifact.ARTIFACT_TYPE.TSK_WEB_BOOKMARK.getDisplayName());
            Sheet sheetDownload = wbtemp.createSheet(BlackboardArtifact.ARTIFACT_TYPE.TSK_WEB_DOWNLOAD.getDisplayName());
            Sheet sheetHistory = wbtemp.createSheet(BlackboardArtifact.ARTIFACT_TYPE.TSK_WEB_HISTORY.getDisplayName());

            //Bold/underline cell style for the top header rows
            CellStyle style = wbtemp.createCellStyle();
            style.setBorderBottom((short) 2);
            Font font = wbtemp.createFont();
            font.setFontHeightInPoints((short) 14);
            font.setFontName("Arial");
            font.setBoldweight((short) 2);
            style.setFont(font);

            //create 'default' style
            CellStyle defaultstyle = wbtemp.createCellStyle();
            defaultstyle.setBorderBottom((short) 2);
            Font defaultfont = wbtemp.createFont();
            defaultfont.setFontHeightInPoints((short) 14);
            defaultfont.setFontName("Arial");
            defaultfont.setBoldweight((short) 2);
            defaultstyle.setFont(defaultfont);
            //create the rows in the worksheet for our records
            //Create first row and header
            //  sheetGen.createRow(0);
            //   sheetGen.getRow(0).createCell(0).setCellValue("Name");
            //   sheetGen.getRow(0).createCell(1).setCellValue("Value");
            //  sheetGen.getRow(0).createCell(2).setCellValue("Date/Time");
            sheetSummary.setDefaultColumnStyle(1, defaultstyle);
            sheetSummary.createRow(0).setRowStyle(style);
            sheetSummary.getRow(0).createCell(0).setCellValue("Summary Information");
            sheetSummary.getRow(0).createCell(1).setCellValue(caseName);
            //add some basic information
            sheetSummary.createRow(1).setRowStyle(defaultstyle);
            sheetSummary.getRow(1).createCell(0).setCellValue("# of Images");
            sheetSummary.getRow(1).createCell(1).setCellValue(imagecount);
            sheetSummary.createRow(2);
            sheetSummary.getRow(2).createCell(0).setCellValue("Filesystems found");
            sheetSummary.getRow(2).createCell(1).setCellValue(imagecount);
            sheetSummary.createRow(3);
            sheetSummary.getRow(3).createCell(0).setCellValue("# of Files");
            sheetSummary.getRow(3).createCell(1).setCellValue(totalfiles);
            sheetSummary.createRow(4);
            sheetSummary.getRow(4).createCell(0).setCellValue("# of Directories");
            sheetSummary.getRow(4).createCell(1).setCellValue(totaldirs);
            sheetSummary.createRow(5);
            sheetSummary.getRow(5).createCell(0).setCellValue("Date/Time");
            sheetSummary.getRow(5).createCell(1).setCellValue(datetime);


            sheetHash.setDefaultColumnStyle(1, defaultstyle);
            sheetHash.createRow(0).setRowStyle(style);
            sheetHash.getRow(0).createCell(0).setCellValue("Name");
            sheetHash.getRow(0).createCell(1).setCellValue("Size");
            sheetHash.getRow(0).createCell(2).setCellValue("Hashset Name");

            sheetDevice.setDefaultColumnStyle(1, defaultstyle);
            sheetDevice.createRow(0).setRowStyle(style);
            sheetDevice.getRow(0).createCell(0).setCellValue("Name");
            sheetDevice.getRow(0).createCell(1).setCellValue("Serial #");
            sheetDevice.getRow(0).createCell(2).setCellValue("Time");

            sheetInstalled.setDefaultColumnStyle(1, defaultstyle);
            sheetInstalled.createRow(0).setRowStyle(style);
            sheetInstalled.getRow(0).createCell(0).setCellValue("Program Name");
            sheetInstalled.getRow(0).createCell(1).setCellValue("Install Date/Time");

            sheetKeyword.setDefaultColumnStyle(1, defaultstyle);
            sheetKeyword.createRow(0).setRowStyle(style);
            sheetKeyword.getRow(0).createCell(0).setCellValue("Keyword");
            sheetKeyword.getRow(0).createCell(1).setCellValue("File Name");
            sheetKeyword.getRow(0).createCell(2).setCellValue("Preview");
            sheetKeyword.getRow(0).createCell(3).setCellValue("Keyword List");

            sheetRecent.setDefaultColumnStyle(1, defaultstyle);
            sheetRecent.createRow(0).setRowStyle(style);
            sheetRecent.getRow(0).createCell(0).setCellValue("Name");
            sheetRecent.getRow(0).createCell(1).setCellValue("Path");
            sheetRecent.getRow(0).createCell(2).setCellValue("Related Shortcut");

            sheetCookie.setDefaultColumnStyle(1, defaultstyle);
            sheetCookie.createRow(0).setRowStyle(style);
            sheetCookie.getRow(0).createCell(0).setCellValue("URL");
            sheetCookie.getRow(0).createCell(1).setCellValue("Date");
            sheetCookie.getRow(0).createCell(2).setCellValue("Name");
            sheetCookie.getRow(0).createCell(3).setCellValue("Value");
            sheetCookie.getRow(0).createCell(4).setCellValue("Program");

            sheetBookmark.setDefaultColumnStyle(1, defaultstyle);
            sheetBookmark.createRow(0).setRowStyle(style);
            sheetBookmark.getRow(0).createCell(0).setCellValue("URL");
            sheetBookmark.getRow(0).createCell(1).setCellValue("Title");
            sheetBookmark.getRow(0).createCell(2).setCellValue("Program");

            sheetDownload.setDefaultColumnStyle(1, defaultstyle);
            sheetDownload.createRow(0).setRowStyle(style);
            sheetDownload.getRow(0).createCell(0).setCellValue("File");
            sheetDownload.getRow(0).createCell(1).setCellValue("Source");
            sheetDownload.getRow(0).createCell(2).setCellValue("Time");
            sheetDownload.getRow(0).createCell(3).setCellValue("Program");

            sheetHistory.setDefaultColumnStyle(1, defaultstyle);
            sheetHistory.createRow(0).setRowStyle(style);
            sheetHistory.getRow(0).createCell(0).setCellValue("URL");
            sheetHistory.getRow(0).createCell(1).setCellValue("Date");
            sheetHistory.getRow(0).createCell(2).setCellValue("Referrer");
            sheetHistory.getRow(0).createCell(3).setCellValue("Title");
            sheetHistory.getRow(0).createCell(4).setCellValue("Program");

            for (int i = 0; i < wbtemp.getNumberOfSheets(); i++) {
                Sheet tempsheet = wbtemp.getSheetAt(i);
                tempsheet.setAutobreaks(true);

                for (Row temprow : tempsheet) {
                    for (Cell cell : temprow) {
                        cell.setCellStyle(style);
                        tempsheet.autoSizeColumn(cell.getColumnIndex());
                    }
                }
            }

            int countedGen = 0;
            int countedBookmark = 0;
            int countedCookie = 0;
            int countedHistory = 0;
            int countedDownload = 0;
            int countedRecentObjects = 0;
            int countedTrackPoint = 0;
            int countedInstalled = 0;
            int countedKeyword = 0;
            int countedHash = 0;
            int countedDevice = 0;

            //start populating the sheets in the workbook
            for (Entry<BlackboardArtifact, ArrayList<BlackboardAttribute>> entry : report.entrySet()) {
                if (ReportFilter.cancel == true) {
                    break;
                }
                int cc = 0;
                Long objId = entry.getKey().getObjectID();
                AbstractFile file = skCase.getAbstractFileById(objId);
<<<<<<< HEAD
=======
                String filename = file.getName();
>>>>>>> db5e80fb
                Long filesize = file.getSize();
                TreeMap<Integer, String> attributes = new TreeMap<Integer, String>();
                // Get all the attributes, line them up to be added. Place empty string placeholders for each attribute type
                int n;
                for (n = 1; n <= 36; n++) {
                    attributes.put(n, "");

                }
                for (BlackboardAttribute tempatt : entry.getValue()) {
                    if (ReportFilter.cancel == true) {
                        break;
                    }
                    String value = "";
                    int type = tempatt.getAttributeTypeID();
                   if (tempatt.getAttributeTypeID() == BlackboardAttribute.ATTRIBUTE_TYPE.TSK_DATETIME.getTypeID() || tempatt.getAttributeTypeID() == BlackboardAttribute.ATTRIBUTE_TYPE.TSK_LAST_ACCESSED.getTypeID()) {
                        value = new java.text.SimpleDateFormat("MM/dd/yyyy HH:mm:ss").format(new java.util.Date((tempatt.getValueLong()) * 1000)).toString();
                    } else {
                        value = tempatt.getValueString();
                    }

                    attributes.put(type, StringEscapeUtils.escapeXml(value));
                    cc++;
                }


                if (entry.getKey().getArtifactTypeID() == BlackboardArtifact.ARTIFACT_TYPE.TSK_GEN_INFO.getTypeID()) {
                    countedGen++;
                    //  Row temp = sheetGen.getRow(countedGen);

                }
                if (entry.getKey().getArtifactTypeID() == BlackboardArtifact.ARTIFACT_TYPE.TSK_WEB_BOOKMARK.getTypeID()) {
                    countedBookmark++;
                    Row temp = sheetBookmark.createRow(countedBookmark);
                    temp.createCell(0).setCellValue(attributes.get(BlackboardAttribute.ATTRIBUTE_TYPE.TSK_URL.getTypeID()));
                    temp.createCell(1).setCellValue(attributes.get(BlackboardAttribute.ATTRIBUTE_TYPE.TSK_NAME.getTypeID()));
                    temp.createCell(2).setCellValue(attributes.get(BlackboardAttribute.ATTRIBUTE_TYPE.TSK_PROG_NAME.getTypeID()));
                }
                if (entry.getKey().getArtifactTypeID() == BlackboardArtifact.ARTIFACT_TYPE.TSK_WEB_COOKIE.getTypeID()) {
                    countedCookie++;
                    Row temp = sheetCookie.createRow(countedCookie);
                    temp.createCell(0).setCellValue(attributes.get(BlackboardAttribute.ATTRIBUTE_TYPE.TSK_URL.getTypeID()));
                    temp.createCell(1).setCellValue(attributes.get(BlackboardAttribute.ATTRIBUTE_TYPE.TSK_DATETIME.getTypeID()));
                    temp.createCell(2).setCellValue(attributes.get(BlackboardAttribute.ATTRIBUTE_TYPE.TSK_NAME.getTypeID()));
                    temp.createCell(3).setCellValue(attributes.get(BlackboardAttribute.ATTRIBUTE_TYPE.TSK_VALUE.getTypeID()));
                    temp.createCell(4).setCellValue(attributes.get(BlackboardAttribute.ATTRIBUTE_TYPE.TSK_PROG_NAME.getTypeID()));
                }
                if (entry.getKey().getArtifactTypeID() == BlackboardArtifact.ARTIFACT_TYPE.TSK_WEB_HISTORY.getTypeID()) {
                    countedHistory++;
                    Row temp = sheetHistory.createRow(countedHistory);
                    temp.createCell(0).setCellValue(attributes.get(BlackboardAttribute.ATTRIBUTE_TYPE.TSK_URL.getTypeID()));
                    temp.createCell(1).setCellValue(attributes.get(BlackboardAttribute.ATTRIBUTE_TYPE.TSK_LAST_ACCESSED.getTypeID()));
                    temp.createCell(2).setCellValue(attributes.get(BlackboardAttribute.ATTRIBUTE_TYPE.TSK_REFERRER.getTypeID()));
                    temp.createCell(3).setCellValue(attributes.get(BlackboardAttribute.ATTRIBUTE_TYPE.TSK_NAME.getTypeID()));
                    temp.createCell(4).setCellValue(attributes.get(BlackboardAttribute.ATTRIBUTE_TYPE.TSK_PROG_NAME.getTypeID()));
                }
                if (entry.getKey().getArtifactTypeID() == BlackboardArtifact.ARTIFACT_TYPE.TSK_WEB_DOWNLOAD.getTypeID()) {
                    countedDownload++;
                    Row temp = sheetDownload.createRow(countedDownload);
                    temp.createCell(0).setCellValue(attributes.get(BlackboardAttribute.ATTRIBUTE_TYPE.TSK_PATH.getTypeID()));
                    temp.createCell(1).setCellValue(attributes.get(BlackboardAttribute.ATTRIBUTE_TYPE.TSK_URL.getTypeID()));
                    temp.createCell(2).setCellValue(attributes.get(BlackboardAttribute.ATTRIBUTE_TYPE.TSK_LAST_ACCESSED.getTypeID()));
                    temp.createCell(3).setCellValue(attributes.get(BlackboardAttribute.ATTRIBUTE_TYPE.TSK_PROG_NAME.getTypeID()));
                }
                if (entry.getKey().getArtifactTypeID() == BlackboardArtifact.ARTIFACT_TYPE.TSK_RECENT_OBJECT.getTypeID()) {
                    countedRecentObjects++;
                    Row temp = sheetRecent.createRow(countedRecentObjects);
                    temp.createCell(0).setCellValue(attributes.get(BlackboardAttribute.ATTRIBUTE_TYPE.TSK_NAME.getTypeID()));
                    temp.createCell(1).setCellValue(attributes.get(BlackboardAttribute.ATTRIBUTE_TYPE.TSK_PATH.getTypeID()));
                    temp.createCell(2).setCellValue(file.getName());
                    temp.createCell(3).setCellValue(attributes.get(BlackboardAttribute.ATTRIBUTE_TYPE.TSK_PROG_NAME.getTypeID()));
                }
                if (entry.getKey().getArtifactTypeID() == BlackboardArtifact.ARTIFACT_TYPE.TSK_TRACKPOINT.getTypeID()) {
                    // sheetTrackpoint.addContent(artifact);
                }
                if (entry.getKey().getArtifactTypeID() == BlackboardArtifact.ARTIFACT_TYPE.TSK_INSTALLED_PROG.getTypeID()) {
                    countedInstalled++;
                    Row temp = sheetInstalled.createRow(countedInstalled);
                    temp.createCell(0).setCellValue(attributes.get(BlackboardAttribute.ATTRIBUTE_TYPE.TSK_PROG_NAME.getTypeID()));
                    temp.createCell(1).setCellValue(attributes.get(BlackboardAttribute.ATTRIBUTE_TYPE.TSK_DATETIME.getTypeID()));
                }
                if (entry.getKey().getArtifactTypeID() == BlackboardArtifact.ARTIFACT_TYPE.TSK_KEYWORD_HIT.getTypeID()) {
                    countedKeyword++;
                    Row temp = sheetKeyword.createRow(countedKeyword);
                    temp.createCell(0).setCellValue(attributes.get(BlackboardAttribute.ATTRIBUTE_TYPE.TSK_KEYWORD.getTypeID()));
                    temp.createCell(1).setCellValue(filename);
                    temp.createCell(2).setCellValue(attributes.get(BlackboardAttribute.ATTRIBUTE_TYPE.TSK_KEYWORD_PREVIEW.getTypeID()));
                    temp.createCell(3).setCellValue(attributes.get(BlackboardAttribute.ATTRIBUTE_TYPE.TSK_SET_NAME.getTypeID()));
                }
                if (entry.getKey().getArtifactTypeID() == BlackboardArtifact.ARTIFACT_TYPE.TSK_HASHSET_HIT.getTypeID()) {
                    countedHash++;
                    Row temp = sheetHash.createRow(countedHash);
                    temp.createCell(0).setCellValue(file.getName().toString());
                    temp.createCell(1).setCellValue(filesize.toString());
                    temp.createCell(2).setCellValue(attributes.get(BlackboardAttribute.ATTRIBUTE_TYPE.TSK_SET_NAME.getTypeID()));
                }
                if (entry.getKey().getArtifactTypeID() == BlackboardArtifact.ARTIFACT_TYPE.TSK_DEVICE_ATTACHED.getTypeID()) {
                    countedDevice++;
                    Row temp = sheetDevice.createRow(countedDevice);
                    temp.createCell(0).setCellValue(attributes.get(BlackboardAttribute.ATTRIBUTE_TYPE.TSK_DEVICE_MODEL.getTypeID()));
                    temp.createCell(1).setCellValue(attributes.get(BlackboardAttribute.ATTRIBUTE_TYPE.TSK_DEVICE_ID.getTypeID()));
                    temp.createCell(2).setCellValue(attributes.get(BlackboardAttribute.ATTRIBUTE_TYPE.TSK_DATETIME.getTypeID()));
                }
            }


            //write out the report to the reports folder, set the wbtemp to the primary wb object
            wb = wbtemp;
            xlsPath = currentCase.getCaseDirectory() + File.separator + "Reports" + File.separator + caseName + "-" + datenotime + ".xlsx";
            this.save(xlsPath);

        } catch (Exception E) {
            String test = E.toString();
        }

        return xlsPath;
    }

    @Override
    public void save(String path) {
        try {
            FileOutputStream fos = new FileOutputStream(path);
            wb.write(fos);
            fos.close();
        } catch (IOException e) {
            Logger.getLogger(ReportXLS.class.getName()).log(Level.SEVERE, "Could not write out XLS report!", e);
        }

    }

    @Override
    public String getName() {
        String name = "Excel";
        return name;
    }

    @Override
    public String getReportType() {
        String type = "XLS";
        return type;
    }
       @Override
    public String getExtension() {
        String ext = ".xlsx";
        return ext;
    }

    @Override
    public ReportConfiguration GetReportConfiguration() {
        return config;
    }

    @Override
    public String getReportTypeDescription() {
        String desc = "This is an xls formatted report that is meant to be viewed in Excel.";
        return desc;
    }

    @Override
    public void getPreview(String path) {
        File file = new File(path);
        try {
            Desktop.getDesktop().open(file);
        } catch (IOException e) {
            Logger.getLogger(ReportXLS.class.getName()).log(Level.SEVERE, "Could not open XLS report! ", e);
        }
    }
}<|MERGE_RESOLUTION|>--- conflicted
+++ resolved
@@ -283,10 +283,7 @@
                 int cc = 0;
                 Long objId = entry.getKey().getObjectID();
                 AbstractFile file = skCase.getAbstractFileById(objId);
-<<<<<<< HEAD
-=======
                 String filename = file.getName();
->>>>>>> db5e80fb
                 Long filesize = file.getSize();
                 TreeMap<Integer, String> attributes = new TreeMap<Integer, String>();
                 // Get all the attributes, line them up to be added. Place empty string placeholders for each attribute type
