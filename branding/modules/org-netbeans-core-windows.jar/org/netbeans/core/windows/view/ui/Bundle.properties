--- conflicted
+++ resolved
@@ -1,9 +1,5 @@
 #Updated by build script
-<<<<<<< HEAD
-#Mon, 27 Jul 2015 17:17:20 -0400
-=======
 #Tue, 28 Jul 2015 13:44:22 -0400
->>>>>>> 1e0adc3e
 
 CTL_MainWindow_Title=Autopsy 3.1.3
 CTL_MainWindow_Title_No_Project=Autopsy 3.1.3