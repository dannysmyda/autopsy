--- conflicted
+++ resolved
@@ -1,7 +1,7 @@
 /*
  * Autopsy Forensic Browser
  *
- * Copyright 2012 Basis Technology Corp.
+ * Copyright 2012-2014 Basis Technology Corp.
  * Contact: carrier <at> sleuthkit <dot> org
  *
  * Licensed under the Apache License, Version 2.0 (the "License");
@@ -16,8 +16,6 @@
  * See the License for the specific language governing permissions and
  * limitations under the License.
  */
-
-
 package org.sleuthkit.autopsy.keywordsearch;
 
 import java.util.ArrayList;
@@ -25,7 +23,6 @@
 import java.util.List;
 import java.util.Map;
 import java.util.logging.Level;
-
 import org.openide.util.NbBundle;
 import org.sleuthkit.autopsy.coreutils.Logger;
 import org.sleuthkit.autopsy.coreutils.ModuleSettings;
@@ -33,131 +30,112 @@
 import org.sleuthkit.autopsy.coreutils.StringExtract.StringExtractUnicodeTable.SCRIPT;
 import org.sleuthkit.autopsy.keywordsearch.KeywordSearchIngestModule.UpdateFrequency;
 
-
 //This file contains constants and settings for KeywordSearch
-<<<<<<< HEAD
 class KeywordSearchSettings {
+
     public static final String MODULE_NAME = NbBundle.getMessage(KeywordSearchSettings.class, "KeywordSearchSettings.moduleName.text");
     static final String PROPERTIES_OPTIONS = NbBundle.getMessage(KeywordSearchSettings.class, "KeywordSearchSettings.properties_options.text", MODULE_NAME);
     static final String PROPERTIES_NSRL = NbBundle.getMessage(KeywordSearchSettings.class, "KeywordSearchSettings.propertiesNSRL.text", MODULE_NAME);
     static final String PROPERTIES_SCRIPTS = NbBundle.getMessage(KeywordSearchSettings.class, "KeywordSearchSettings.propertiesScripts.text", MODULE_NAME);
-=======
-public class KeywordSearchSettings {
-    public static final String MODULE_NAME = "KeywordSearch";
-    static final String PROPERTIES_OPTIONS = MODULE_NAME+"_Options";
-    static final String PROPERTIES_NSRL = MODULE_NAME+"_NSRL";
-    static final String PROPERTIES_SCRIPTS = MODULE_NAME+"_Scripts";
-    static final String SHOW_SNIPPETS = "showSnippets";
-    static final boolean DEFAULT_SHOW_SNIPPETS = true;
->>>>>>> 4d13c780
     private static boolean skipKnown = true;
     private static final Logger logger = Logger.getLogger(KeywordSearchSettings.class.getName());
     private static UpdateFrequency UpdateFreq = UpdateFrequency.DEFAULT;
-    private static List<StringExtract.StringExtractUnicodeTable.SCRIPT> stringExtractScripts = new ArrayList<StringExtract.StringExtractUnicodeTable.SCRIPT>();
-    private static Map<String,String> stringExtractOptions = new HashMap<String,String>();
-    
-
-           
-    /**
-     * Gets the update Frequency from  KeywordSearch_Options.properties
+    private static List<StringExtract.StringExtractUnicodeTable.SCRIPT> stringExtractScripts = new ArrayList<>();
+    private static Map<String, String> stringExtractOptions = new HashMap<>();
+
+    /**
+     * Gets the update Frequency from KeywordSearch_Options.properties
+     *
      * @return KeywordSearchIngestModule's update frequency
-     */ 
-    static UpdateFrequency getUpdateFrequency(){
-        if(ModuleSettings.getConfigSetting(PROPERTIES_OPTIONS, "UpdateFrequency") != null){
+     */
+    static UpdateFrequency getUpdateFrequency() {
+        if (ModuleSettings.getConfigSetting(PROPERTIES_OPTIONS, "UpdateFrequency") != null) {
             return UpdateFrequency.valueOf(ModuleSettings.getConfigSetting(PROPERTIES_OPTIONS, "UpdateFrequency"));
         }
         //if it failed, return the default/last known value
         logger.log(Level.WARNING, "Could not read property for UpdateFrequency, returning backup value.");
         return UpdateFrequency.DEFAULT;
     }
-    
-    
+
     /**
      * Sets the update frequency and writes to KeywordSearch_Options.properties
+     *
      * @param freq Sets KeywordSearchIngestModule to this value.
      */
-    static void setUpdateFrequency(UpdateFrequency freq){
+    static void setUpdateFrequency(UpdateFrequency freq) {
         ModuleSettings.setConfigSetting(PROPERTIES_OPTIONS, "UpdateFrequency", freq.name());
         UpdateFreq = freq;
     }
-    
-    /**
-     * Sets whether or not to skip adding known good files to the search during index.
-     * @param skip 
+
+    /**
+     * Sets whether or not to skip adding known good files to the search during
+     * index.
+     *
+     * @param skip
      */
     static void setSkipKnown(boolean skip) {
         ModuleSettings.setConfigSetting(PROPERTIES_NSRL, "SkipKnown", Boolean.toString(skip));
         skipKnown = skip;
     }
-    
-   /**
-     * Gets the setting for whether or not this ingest is skipping adding known good files to the index.
+
+    /**
+     * Gets the setting for whether or not this ingest is skipping adding known
+     * good files to the index.
+     *
      * @return skip setting
      */
     static boolean getSkipKnown() {
-       if(ModuleSettings.getConfigSetting(PROPERTIES_NSRL, "SkipKnown") != null){
+        if (ModuleSettings.getConfigSetting(PROPERTIES_NSRL, "SkipKnown") != null) {
             return Boolean.parseBoolean(ModuleSettings.getConfigSetting(PROPERTIES_NSRL, "SkipKnown"));
         }
-       //if it fails, return the default/last known value
-       logger.log(Level.WARNING, "Could not read property for SkipKnown, returning backup value.");
-       return skipKnown;
-    }
-   
-
-    
+        //if it fails, return the default/last known value
+        logger.log(Level.WARNING, "Could not read property for SkipKnown, returning backup value.");
+        return skipKnown;
+    }
+
     /**
      * Sets what scripts to extract during ingest
+     *
      * @param scripts List of scripts to extract
      */
     static void setStringExtractScripts(List<StringExtract.StringExtractUnicodeTable.SCRIPT> scripts) {
         stringExtractScripts.clear();
         stringExtractScripts.addAll(scripts);
-        
+
         //Disabling scripts that weren't selected
-        for(String s : ModuleSettings.getConfigSettings(PROPERTIES_SCRIPTS).keySet()){
-            if (! scripts.contains(StringExtract.StringExtractUnicodeTable.SCRIPT.valueOf(s))){
+        for (String s : ModuleSettings.getConfigSettings(PROPERTIES_SCRIPTS).keySet()) {
+            if (!scripts.contains(StringExtract.StringExtractUnicodeTable.SCRIPT.valueOf(s))) {
                 ModuleSettings.setConfigSetting(PROPERTIES_SCRIPTS, s, "false");
             }
         }
         //Writing and enabling selected scripts
-        for(StringExtract.StringExtractUnicodeTable.SCRIPT s : stringExtractScripts){
+        for (StringExtract.StringExtractUnicodeTable.SCRIPT s : stringExtractScripts) {
             ModuleSettings.setConfigSetting(PROPERTIES_SCRIPTS, s.name(), "true");
         }
 
     }
-    
-   /**
+
+    /**
      * Set / override string extract option
+     *
      * @param key option name to set
      * @param val option value to set
      */
-     static void setStringExtractOption(String key, String val) {
+    static void setStringExtractOption(String key, String val) {
         stringExtractOptions.put(key, val);
         ModuleSettings.setConfigSetting(PROPERTIES_OPTIONS, key, val);
     }
-     
-     static void setShowSnippets(boolean showSnippets) {
-         ModuleSettings.setConfigSetting(PROPERTIES_OPTIONS, SHOW_SNIPPETS, (showSnippets ? "true" : "false"));
-     }
-     
-     static boolean getShowSnippets() {
-         if (ModuleSettings.settingExists(PROPERTIES_OPTIONS, SHOW_SNIPPETS)) {
-            return ModuleSettings.getConfigSetting(PROPERTIES_OPTIONS, SHOW_SNIPPETS).equals("true");
-         } else {
-             return DEFAULT_SHOW_SNIPPETS;
-         }
-     }
-     
-     /**
+
+    /**
      * gets the currently set scripts to use
      *
      * @return the list of currently used script
      */
-   static  List<SCRIPT> getStringExtractScripts(){
-        if(ModuleSettings.getConfigSettings(PROPERTIES_SCRIPTS) != null && !ModuleSettings.getConfigSettings(PROPERTIES_SCRIPTS).isEmpty()){
-            List<SCRIPT> scripts = new ArrayList<SCRIPT>();
-            for(Map.Entry<String,String> kvp : ModuleSettings.getConfigSettings(PROPERTIES_SCRIPTS).entrySet()){
-                if(kvp.getValue().equals("true")){
+    static List<SCRIPT> getStringExtractScripts() {
+        if (ModuleSettings.getConfigSettings(PROPERTIES_SCRIPTS) != null && !ModuleSettings.getConfigSettings(PROPERTIES_SCRIPTS).isEmpty()) {
+            List<SCRIPT> scripts = new ArrayList<>();
+            for (Map.Entry<String, String> kvp : ModuleSettings.getConfigSettings(PROPERTIES_SCRIPTS).entrySet()) {
+                if (kvp.getValue().equals("true")) {
                     scripts.add(SCRIPT.valueOf(kvp.getKey()));
                 }
             }
@@ -165,74 +143,71 @@
         }
         //if it failed, try to return the built-in list maintained by the singleton.
         logger.log(Level.WARNING, "Could not read properties for extracting scripts, returning backup values.");
-        return new ArrayList<SCRIPT>(stringExtractScripts);
-    }
-    
- 
-    
+        return new ArrayList<>(stringExtractScripts);
+    }
+
     /**
      * get string extract option for the key
+     *
      * @param key option name
      * @return option string value, or empty string if the option is not set
      */
     static String getStringExtractOption(String key) {
-        if (ModuleSettings.getConfigSetting(PROPERTIES_OPTIONS, key) != null){
+        if (ModuleSettings.getConfigSetting(PROPERTIES_OPTIONS, key) != null) {
             return ModuleSettings.getConfigSetting(PROPERTIES_OPTIONS, key);
-        }
-        else {
-            logger.log(Level.WARNING, "Could not read property for key "+ key + ", returning backup value.");
+        } else {
+            logger.log(Level.WARNING, "Could not read property for key {0}, returning backup value.", key);
             return stringExtractOptions.get(key);
         }
     }
-    
+
     /**
      * get the map of string extract options.
+     *
      * @return Map<String,String> of extract options.
      */
-    static Map<String,String> getStringExtractOptions(){
-        Map<String,String> settings = ModuleSettings.getConfigSettings(PROPERTIES_OPTIONS);
-        if(settings == null){
-            Map<String,String> settingsv2 = new HashMap<String,String>();
-            logger.log(Level.WARNING, "Could not read properties for " + PROPERTIES_OPTIONS + ".properties, returning backup values");
+    static Map<String, String> getStringExtractOptions() {
+        Map<String, String> settings = ModuleSettings.getConfigSettings(PROPERTIES_OPTIONS);
+        if (settings == null) {
+            Map<String, String> settingsv2 = new HashMap<>();
+            logger.log(Level.WARNING, "Could not read properties for {0}.properties, returning backup values", PROPERTIES_OPTIONS);
             settingsv2.putAll(stringExtractOptions);
             return settingsv2;
-        }
-        else {
+        } else {
             return settings;
         }
     }
-    /**
-     * Sets the default values of the KeywordSearch properties files if none already exist.
-     */
-    static void setDefaults(){
+
+    /**
+     * Sets the default values of the KeywordSearch properties files if none
+     * already exist.
+     */
+    static void setDefaults() {
         logger.log(Level.INFO, "Detecting default settings.");
-             //setting default NSRL
-     if(!ModuleSettings.settingExists(KeywordSearchSettings.PROPERTIES_NSRL, "SkipKnown")){
-         logger.log(Level.INFO, "No configuration for NSRL found, generating default...");
-          KeywordSearchSettings.setSkipKnown(true);
-       }
-     //setting default Update Frequency
-     if(!ModuleSettings.settingExists(KeywordSearchSettings.PROPERTIES_OPTIONS, "UpdateFrequency")){
-         logger.log(Level.INFO, "No configuration for Update Frequency found, generating default...");
-         KeywordSearchSettings.setUpdateFrequency(UpdateFrequency.DEFAULT);
-      }
-     //setting default Extract UTF8
-     if(!ModuleSettings.settingExists(KeywordSearchSettings.PROPERTIES_OPTIONS, AbstractFileExtract.ExtractOptions.EXTRACT_UTF8.toString())){
-         logger.log(Level.INFO, "No configuration for UTF8 found, generating default...");
-         KeywordSearchSettings.setStringExtractOption(AbstractFileExtract.ExtractOptions.EXTRACT_UTF8.toString(), Boolean.TRUE.toString());
-         }
+        //setting default NSRL
+        if (!ModuleSettings.settingExists(KeywordSearchSettings.PROPERTIES_NSRL, "SkipKnown")) {
+            logger.log(Level.INFO, "No configuration for NSRL found, generating default...");
+            KeywordSearchSettings.setSkipKnown(true);
+        }
+        //setting default Update Frequency
+        if (!ModuleSettings.settingExists(KeywordSearchSettings.PROPERTIES_OPTIONS, "UpdateFrequency")) {
+            logger.log(Level.INFO, "No configuration for Update Frequency found, generating default...");
+            KeywordSearchSettings.setUpdateFrequency(UpdateFrequency.DEFAULT);
+        }
+        //setting default Extract UTF8
+        if (!ModuleSettings.settingExists(KeywordSearchSettings.PROPERTIES_OPTIONS, AbstractFileExtract.ExtractOptions.EXTRACT_UTF8.toString())) {
+            logger.log(Level.INFO, "No configuration for UTF8 found, generating default...");
+            KeywordSearchSettings.setStringExtractOption(AbstractFileExtract.ExtractOptions.EXTRACT_UTF8.toString(), Boolean.TRUE.toString());
+        }
         //setting default Extract UTF16
-     if(!ModuleSettings.settingExists(KeywordSearchSettings.PROPERTIES_OPTIONS, AbstractFileExtract.ExtractOptions.EXTRACT_UTF16.toString())){
-         logger.log(Level.INFO, "No configuration for UTF16 found, generating defaults...");
-         KeywordSearchSettings.setStringExtractOption(AbstractFileExtract.ExtractOptions.EXTRACT_UTF16.toString(), Boolean.TRUE.toString());
-       }
+        if (!ModuleSettings.settingExists(KeywordSearchSettings.PROPERTIES_OPTIONS, AbstractFileExtract.ExtractOptions.EXTRACT_UTF16.toString())) {
+            logger.log(Level.INFO, "No configuration for UTF16 found, generating defaults...");
+            KeywordSearchSettings.setStringExtractOption(AbstractFileExtract.ExtractOptions.EXTRACT_UTF16.toString(), Boolean.TRUE.toString());
+        }
         //setting default Latin-1 Script
-     if(!ModuleSettings.settingExists(KeywordSearchSettings.PROPERTIES_SCRIPTS, SCRIPT.LATIN_1.name())){
-         logger.log(Level.INFO, "No configuration for Scripts found, generating defaults...");
-         ModuleSettings.setConfigSetting(KeywordSearchSettings.PROPERTIES_SCRIPTS, SCRIPT.LATIN_1.name(), Boolean.toString(true));
-        }
-    }
-    
-       
-    
+        if (!ModuleSettings.settingExists(KeywordSearchSettings.PROPERTIES_SCRIPTS, SCRIPT.LATIN_1.name())) {
+            logger.log(Level.INFO, "No configuration for Scripts found, generating defaults...");
+            ModuleSettings.setConfigSetting(KeywordSearchSettings.PROPERTIES_SCRIPTS, SCRIPT.LATIN_1.name(), Boolean.toString(true));
+        }
+    }
 }