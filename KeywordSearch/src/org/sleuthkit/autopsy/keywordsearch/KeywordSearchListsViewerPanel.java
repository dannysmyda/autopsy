/*
 * Autopsy Forensic Browser
 * 
 * Copyright 2011 Basis Technology Corp.
 * Contact: carrier <at> sleuthkit <dot> org
 * 
 * Licensed under the Apache License, Version 2.0 (the "License");
 * you may not use this file except in compliance with the License.
 * You may obtain a copy of the License at
 * 
 *     http://www.apache.org/licenses/LICENSE-2.0
 * 
 * Unless required by applicable law or agreed to in writing, software
 * distributed under the License is distributed on an "AS IS" BASIS,
 * WITHOUT WARRANTIES OR CONDITIONS OF ANY KIND, either express or implied.
 * See the License for the specific language governing permissions and
 * limitations under the License.
 */
package org.sleuthkit.autopsy.keywordsearch;

import java.awt.Component;
import java.awt.Cursor;
import java.awt.event.ActionEvent;
import java.awt.event.ActionListener;
import java.beans.PropertyChangeEvent;
import java.beans.PropertyChangeListener;
import java.util.ArrayList;
import java.util.Iterator;
import java.util.List;
import java.util.logging.Level;
import javax.swing.JCheckBox;
import javax.swing.JTable;
import javax.swing.ListSelectionModel;
import javax.swing.event.ListSelectionEvent;
import javax.swing.event.ListSelectionListener;
import javax.swing.table.AbstractTableModel;
import javax.swing.table.TableCellRenderer;
import javax.swing.table.TableColumn;

import org.openide.util.NbBundle;
import org.openide.util.actions.SystemAction;
import org.sleuthkit.autopsy.coreutils.Logger;
import org.sleuthkit.autopsy.ingest.IngestManager;
import org.sleuthkit.autopsy.ingest.IngestManager.IngestModuleEvent;

/**
 * Viewer panel widget for keyword lists that is used in the ingest config and options area.
 */
class KeywordSearchListsViewerPanel extends AbstractKeywordSearchPerformer {

    private static final Logger logger = Logger.getLogger(KeywordSearchListsViewerPanel.class.getName());
    private static KeywordSearchListsViewerPanel instance;
    private KeywordSearchListsXML loader;
    private KeywordListsTableModel listsTableModel;
    private KeywordsTableModel keywordsTableModel;
    private ActionListener searchAddListener;
    private boolean ingestRunning;

    /**
     * Creates new form KeywordSearchListsViewerPanel
     */
    private KeywordSearchListsViewerPanel() {
        listsTableModel = new KeywordListsTableModel();
        keywordsTableModel = new KeywordsTableModel();
        initComponents();
        customizeComponents();
    }

    static synchronized KeywordSearchListsViewerPanel getDefault() {
        if (instance == null) {
            instance = new KeywordSearchListsViewerPanel();
        }
        return instance;
    }

    private void customizeComponents() {
        listsTable.setTableHeader(null);
        listsTable.setSelectionMode(ListSelectionModel.SINGLE_SELECTION);
        //customize column witdhs
        final int leftWidth = leftPane.getPreferredSize().width;
        TableColumn column = null;
        for (int i = 0; i < listsTable.getColumnCount(); i++) {
            column = listsTable.getColumnModel().getColumn(i);
            if (i == 0) {
                column.setPreferredWidth(((int) (leftWidth * 0.10)));
                column.setCellRenderer(new LeftCheckBoxRenderer());
            } else {
                column.setPreferredWidth(((int) (leftWidth * 0.89)));
            }
        }
        final int rightWidth = rightPane.getPreferredSize().width;
        for (int i = 0; i < keywordsTable.getColumnCount(); i++) {
            column = keywordsTable.getColumnModel().getColumn(i);
            if (i == 0) {
                column.setPreferredWidth(((int) (rightWidth * 0.78)));
            } else {
                column.setPreferredWidth(((int) (rightWidth * 0.20)));
                column.setCellRenderer(new RightCheckBoxRenderer());
            }
        }

        loader = KeywordSearchListsXML.getCurrent();
        listsTable.getSelectionModel().addListSelectionListener(new ListSelectionListener() {
            @Override
            public void valueChanged(ListSelectionEvent e) {
                ListSelectionModel listSelectionModel = (ListSelectionModel) e.getSource();
                if (!listSelectionModel.isSelectionEmpty()) {
                    int index = listSelectionModel.getMinSelectionIndex();
                    KeywordSearchListsAbstract.KeywordSearchList list = listsTableModel.getListAt(index);
                    keywordsTableModel.resync(list);
                } else {
                    keywordsTableModel.deleteAll();
                }
            }
        });

        final KeywordSearchIngestModule module = KeywordSearchIngestModule.getDefault();
        if (IngestManager.getDefault().isModuleRunning(module)) {
            initIngest(true);
        } else {
            initIngest(false);
        }

        IngestManager.addPropertyChangeListener(new PropertyChangeListener() {
            @Override
            public void propertyChange(PropertyChangeEvent evt) {
                String changed = evt.getPropertyName();
                Object oldValue = evt.getOldValue();
                if (changed.equals(IngestModuleEvent.COMPLETED.toString())
                        && ((String) oldValue).equals(KeywordSearchIngestModule.MODULE_NAME)) {
                    initIngest(false);
                } else if (changed.equals(IngestModuleEvent.STARTED.toString())
                        && ((String) oldValue).equals(KeywordSearchIngestModule.MODULE_NAME)) {
                    initIngest(true);
                } else if (changed.equals(IngestModuleEvent.STOPPED.toString())
                        && ((String) oldValue).equals(KeywordSearchIngestModule.MODULE_NAME)) {
                    initIngest(false);
                }
            }
        });

        searchAddListener = new ActionListener() {
            @Override
            public void actionPerformed(ActionEvent e) {
                if (ingestRunning) {
                    module.addKeywordLists(listsTableModel.getSelectedLists());
                    logger.log(Level.INFO, "Submitted enqueued lists to ingest");
                } else {
                    searchAction(e);
                }
            }
        };

        searchAddButton.addActionListener(searchAddListener);

    }

    /**
     * Initialize this panel depending on whether ingest is running
     *
     * @param running case 0: ingest running case 1: ingest not running
     */
    private void initIngest(boolean running) {
        if (running) {
            ingestRunning = true;
            searchAddButton.setText(NbBundle.getMessage(this.getClass(), "KeywordSearchListsViewerPanel.initIngest.addIngestTitle"));
            searchAddButton.setToolTipText(NbBundle.getMessage(this.getClass(), "KeywordSearchListsViewerPanel.initIngest.addIngestMsg" ));
            listsTableModel.resync();
            
        } else {
            ingestRunning = false;
            searchAddButton.setText(NbBundle.getMessage(this.getClass(), "KeywordSearchListsViewerPanel.initIngest.searchIngestTitle"));
            searchAddButton.setToolTipText(NbBundle.getMessage(this.getClass(), "KeywordSearchListsViewerPanel.initIngest.addIdxSearchMsg"));
            listsTableModel.resync();
        }
        updateIngestIndexLabel(running);
    }
    
    private void updateIngestIndexLabel(boolean ingestRunning) {
        if (ingestRunning) {
            ingestIndexLabel.setText(NbBundle.getMessage(this.getClass(), "KeywordSearchListsViewerPanel.initIngest.ongoingIngestMsg", filesIndexed));
        }
        else {
            ingestIndexLabel.setText(NbBundle.getMessage(this.getClass(), "KeywordSearchListsViewerPanel.initIngest.fileIndexCtMsg", filesIndexed));
        }
    }
    
    @Override
    protected void postFilesIndexedChange() {
         updateIngestIndexLabel(ingestRunning);
    }

    /**
     * Force resync the data view
     */
    void resync() {
        listsTableModel.resync();
    }

    /**
     * This method is called from within the constructor to initialize the form.
     * WARNING: Do NOT modify this code. The content of this method is always
     * regenerated by the Form Editor.
     */
    @SuppressWarnings("unchecked")
    // <editor-fold defaultstate="collapsed" desc="Generated Code">//GEN-BEGIN:initComponents
    private void initComponents() {

        jSplitPane1 = new javax.swing.JSplitPane();
        leftPane = new javax.swing.JScrollPane();
        listsTable = new javax.swing.JTable();
        rightPane = new javax.swing.JScrollPane();
        keywordsTable = new javax.swing.JTable();
        manageListsButton = new javax.swing.JButton();
        searchAddButton = new javax.swing.JButton();
        ingestIndexLabel = new javax.swing.JLabel();

        leftPane.setMinimumSize(new java.awt.Dimension(150, 23));

        listsTable.setBackground(new java.awt.Color(240, 240, 240));
        listsTable.setModel(listsTableModel);
        listsTable.setShowHorizontalLines(false);
        listsTable.setShowVerticalLines(false);
        listsTable.getTableHeader().setReorderingAllowed(false);
        leftPane.setViewportView(listsTable);

        jSplitPane1.setLeftComponent(leftPane);

        keywordsTable.setBackground(new java.awt.Color(240, 240, 240));
        keywordsTable.setModel(keywordsTableModel);
        keywordsTable.setShowHorizontalLines(false);
        keywordsTable.setShowVerticalLines(false);
        rightPane.setViewportView(keywordsTable);

        jSplitPane1.setRightComponent(rightPane);

        manageListsButton.setText(org.openide.util.NbBundle.getMessage(KeywordSearchListsViewerPanel.class, "KeywordSearchListsViewerPanel.manageListsButton.text")); // NOI18N
        manageListsButton.setToolTipText(org.openide.util.NbBundle.getMessage(KeywordSearchListsViewerPanel.class, "KeywordSearchListsViewerPanel.manageListsButton.toolTipText")); // NOI18N
        manageListsButton.addActionListener(new java.awt.event.ActionListener() {
            public void actionPerformed(java.awt.event.ActionEvent evt) {
                manageListsButtonActionPerformed(evt);
            }
        });

        searchAddButton.setText(org.openide.util.NbBundle.getMessage(KeywordSearchListsViewerPanel.class, "KeywordSearchListsViewerPanel.searchAddButton.text")); // NOI18N

        ingestIndexLabel.setFont(new java.awt.Font("Tahoma", 0, 10)); // NOI18N
        ingestIndexLabel.setText(org.openide.util.NbBundle.getMessage(KeywordSearchListsViewerPanel.class, "KeywordSearchListsViewerPanel.ingestIndexLabel.text")); // NOI18N

        javax.swing.GroupLayout layout = new javax.swing.GroupLayout(this);
        this.setLayout(layout);
        layout.setHorizontalGroup(
            layout.createParallelGroup(javax.swing.GroupLayout.Alignment.LEADING)
            .addComponent(jSplitPane1, javax.swing.GroupLayout.DEFAULT_SIZE, 400, Short.MAX_VALUE)
            .addGroup(layout.createSequentialGroup()
                .addContainerGap()
                .addGroup(layout.createParallelGroup(javax.swing.GroupLayout.Alignment.LEADING)
                    .addGroup(javax.swing.GroupLayout.Alignment.TRAILING, layout.createSequentialGroup()
                        .addComponent(searchAddButton)
                        .addPreferredGap(javax.swing.LayoutStyle.ComponentPlacement.RELATED, 220, Short.MAX_VALUE)
                        .addComponent(manageListsButton))
                    .addGroup(layout.createSequentialGroup()
                        .addComponent(ingestIndexLabel)
                        .addGap(0, 317, Short.MAX_VALUE)))
                .addContainerGap())
        );
        layout.setVerticalGroup(
            layout.createParallelGroup(javax.swing.GroupLayout.Alignment.LEADING)
            .addGroup(layout.createSequentialGroup()
                .addComponent(jSplitPane1, javax.swing.GroupLayout.PREFERRED_SIZE, 268, javax.swing.GroupLayout.PREFERRED_SIZE)
                .addPreferredGap(javax.swing.LayoutStyle.ComponentPlacement.RELATED, 7, Short.MAX_VALUE)
                .addComponent(ingestIndexLabel)
                .addPreferredGap(javax.swing.LayoutStyle.ComponentPlacement.RELATED)
                .addGroup(layout.createParallelGroup(javax.swing.GroupLayout.Alignment.BASELINE)
                    .addComponent(manageListsButton)
                    .addComponent(searchAddButton))
                .addContainerGap())
        );
    }// </editor-fold>//GEN-END:initComponents

    private void manageListsButtonActionPerformed(java.awt.event.ActionEvent evt) {//GEN-FIRST:event_manageListsButtonActionPerformed
        SystemAction.get(KeywordSearchConfigurationAction.class).performAction();
    }//GEN-LAST:event_manageListsButtonActionPerformed
    // Variables declaration - do not modify//GEN-BEGIN:variables
    private javax.swing.JLabel ingestIndexLabel;
    private javax.swing.JSplitPane jSplitPane1;
    private javax.swing.JTable keywordsTable;
    private javax.swing.JScrollPane leftPane;
    private javax.swing.JTable listsTable;
    private javax.swing.JButton manageListsButton;
    private javax.swing.JScrollPane rightPane;
    private javax.swing.JButton searchAddButton;
    // End of variables declaration//GEN-END:variables

    private void searchAction(ActionEvent e) {
        setCursor(Cursor.getPredefinedCursor(Cursor.WAIT_CURSOR));

        try {
            search();
        } finally {
            setCursor(null);
        }
    }

    @Override
    public List<Keyword> getQueryList() {
        List<Keyword> ret = new ArrayList<Keyword>();
        for (KeywordSearchListsAbstract.KeywordSearchList list : getSelectedLists()) {
            ret.addAll(list.getKeywords());
        }
        return ret;
    }

    private List<KeywordSearchListsAbstract.KeywordSearchList> getSelectedLists() {
        return listsTableModel.getSelectedListsL();
    }

    @Override
    public boolean isMultiwordQuery() {
        return true;
    }

    @Override
<<<<<<< HEAD
    public boolean isRegExQuerySelected() {
        return true;
=======
    public boolean isLuceneQuerySelected() {
        throw new UnsupportedOperationException(
                NbBundle.getMessage(this.getClass(), "KeywordSearchListsViewerPanel.isLuceneQuerySel.exception.msg"));
>>>>>>> 5a0aa04d
    }

    @Override
    public boolean isWholewordQuerySelected() {
        return false;
    }    
    
    @Override
    public String getQueryText() {
        throw new UnsupportedOperationException(
                NbBundle.getMessage(this.getClass(), "KeywordSearchListsViewerPanel.getQueryText.exception.msg"));
    }

    void addSearchButtonActionListener(ActionListener al) {
        searchAddButton.addActionListener(al);
    }

    private class KeywordListsTableModel extends AbstractTableModel {
        //data

        private KeywordSearchListsXML listsHandle = KeywordSearchListsXML.getCurrent();
        private List<ListTableEntry> listData = new ArrayList<ListTableEntry>();

        @Override
        public int getColumnCount() {
            return 2;
        }

        @Override
        public int getRowCount() {
            return listData.size();
        }

        @Override
        public String getColumnName(int column) {
            String ret = null;
            switch (column) {
                case 0:
                    ret = NbBundle.getMessage(this.getClass(), "KeywordSearch.selectedColLbl");
                    break;
                case 1:
                    ret = NbBundle.getMessage(this.getClass(), "KeywordSearch.nameColLbl");
                    break;
                default:
                    break;
            }
            return ret;
        }

        @Override
        public Object getValueAt(int rowIndex, int columnIndex) {
            Object ret = null;
            ListTableEntry entry = null;
            //iterate until row
            Iterator<ListTableEntry> it = listData.iterator();
            for (int i = 0; i <= rowIndex; ++i) {
                entry = it.next();
            }
            switch (columnIndex) {
                case 0:
                    ret = (Object) entry.selected;
                    break;
                case 1:
                    ret = (Object) entry.name;
                    break;
                default:
                    break;
            }
            return ret;
        }

        @Override
        public boolean isCellEditable(int rowIndex, int columnIndex) {
            List<String> locked = KeywordSearchIngestModule.getDefault().getKeywordLists();
            return (columnIndex == 0 && (!ingestRunning || !locked.contains((String) getValueAt(rowIndex, 1))));
        }

        @Override
        public void setValueAt(Object aValue, int rowIndex, int columnIndex) {
            if (columnIndex == 0) {
                ListTableEntry entry = null;
                Iterator<ListTableEntry> it = listData.iterator();
                for (int i = 0; i <= rowIndex; i++) {
                    entry = it.next();
                }
                if (entry != null) {
                    entry.selected = (Boolean) aValue;
                    if (ingestRunning) {
                        //updateUseForIngest(getListAt(rowIndex), (Boolean) aValue);
                    }
                }

            }
        }

        @Override
        public Class<?> getColumnClass(int c) {
            return getValueAt(0, c).getClass();
        }

        List<String> getAllLists() {
            List<String> ret = new ArrayList<String>();
            for (ListTableEntry e : listData) {
                ret.add(e.name);
            }
            return ret;
        }

        KeywordSearchListsAbstract.KeywordSearchList getListAt(int rowIndex) {
            return listsHandle.getList((String) getValueAt(rowIndex, 1));
        }

        List<String> getSelectedLists() {
            List<String> ret = new ArrayList<String>();
            for (ListTableEntry e : listData) {
                if (e.selected) {
                    ret.add(e.name);
                }
            }
            return ret;
        }

        List<KeywordSearchListsAbstract.KeywordSearchList> getSelectedListsL() {
            List<KeywordSearchListsAbstract.KeywordSearchList> ret = new ArrayList<KeywordSearchListsAbstract.KeywordSearchList>();
            for (String s : getSelectedLists()) {
                ret.add(listsHandle.getList(s));
            }
            return ret;
        }

        boolean listExists(String list) {
            List<String> all = getAllLists();
            return all.contains(list);
        }

        //resync model from handle, then update table
        void resync() {
            listData.clear();
            addLists(listsHandle.getListsL());
            fireTableDataChanged();
        }

        //add lists to the model
        private void addLists(List<KeywordSearchListsAbstract.KeywordSearchList> lists) {
            for (KeywordSearchListsAbstract.KeywordSearchList list : lists) {
                if (!listExists(list.getName())) {
                    listData.add(new ListTableEntry(list, ingestRunning));
                }
            }
        }

        //single model entry
        private class ListTableEntry implements Comparable<ListTableEntry> {

            String name;
            Boolean selected;

            ListTableEntry(KeywordSearchListsAbstract.KeywordSearchList list, boolean ingestRunning) {
                this.name = list.getName();
                if (ingestRunning) {
                    this.selected = list.getUseForIngest();
                } else {
                    this.selected = false;
                }
            }

            @Override
            public int compareTo(ListTableEntry e) {
                return this.name.compareTo(e.name);
            }
        }
    }

    private class KeywordsTableModel extends AbstractTableModel {

        List<KeywordTableEntry> listData = new ArrayList<KeywordTableEntry>();

        @Override
        public int getRowCount() {
            return listData.size();
        }

        @Override
        public int getColumnCount() {
            return 2;
        }

        @Override
        public String getColumnName(int column) {
            String ret = null;
            switch (column) {
                case 0:
                    ret = NbBundle.getMessage(this.getClass(), "KeywordSearch.nameColLbl");
                    break;
                case 1:
                    ret = NbBundle.getMessage(this.getClass(), "KeywordSearch.regExColLbl");
                    break;
                default:
                    break;
            }
            return ret;
        }

        @Override
        public Object getValueAt(int rowIndex, int columnIndex) {
            Object ret = null;
            KeywordTableEntry entry = null;
            //iterate until row
            Iterator<KeywordTableEntry> it = listData.iterator();
            for (int i = 0; i <= rowIndex; ++i) {
                entry = it.next();
            }
            switch (columnIndex) {
                case 0:
                    ret = (Object) entry.name;
                    break;
                case 1:
                    ret = (Object) entry.regex;
                    break;
                default:
                    break;
            }
            return ret;
        }

        @Override
        public boolean isCellEditable(int rowIndex, int columnIndex) {
            return false;
        }

        @Override
        public void setValueAt(Object aValue, int rowIndex, int columnIndex) {
        }

        @Override
        public Class<?> getColumnClass(int c) {
            return getValueAt(0, c).getClass();
        }

        void resync(KeywordSearchListsAbstract.KeywordSearchList list) {
            listData.clear();
            for (Keyword k : list.getKeywords()) {
                listData.add(new KeywordTableEntry(k));
            }
            fireTableDataChanged();
        }

        void deleteAll() {
            listData.clear();
            fireTableDataChanged();
        }

        //single model entry
        private class KeywordTableEntry implements Comparable<KeywordTableEntry> {

            String name;
            Boolean regex;

            KeywordTableEntry(Keyword keyword) {
                this.name = keyword.getQuery();
                this.regex = !keyword.isLiteral();
            }

            @Override
            public int compareTo(KeywordTableEntry e) {
                return this.name.compareTo(e.name);
            }
        }
    }

    private class LeftCheckBoxRenderer extends JCheckBox implements TableCellRenderer {

        @Override
        public Component getTableCellRendererComponent(
                JTable table, Object value,
                boolean isSelected, boolean hasFocus,
                int row, int column) {

            this.setHorizontalAlignment(JCheckBox.CENTER);
            this.setVerticalAlignment(JCheckBox.CENTER);

            String name = (String) table.getModel().getValueAt(row, 1);
            List<String> currentIngest = KeywordSearchIngestModule.getDefault().getKeywordLists();
            boolean currentIngestUsed = currentIngest.contains(name);
            setEnabled(!currentIngestUsed || !ingestRunning);

            boolean selected = (Boolean) table.getModel().getValueAt(row, 0);
            setSelected(selected);

            if (isSelected) {
                setBackground(listsTable.getSelectionBackground());
            } else {
                setBackground(listsTable.getBackground());
            }

            return this;
        }
    }

    private class RightCheckBoxRenderer extends JCheckBox implements TableCellRenderer {

        @Override
        public Component getTableCellRendererComponent(
                JTable table, Object value,
                boolean isSelected, boolean hasFocus,
                int row, int column) {

            this.setHorizontalAlignment(JCheckBox.CENTER);
            this.setVerticalAlignment(JCheckBox.CENTER);

            Boolean selected = (Boolean) table.getModel().getValueAt(row, 1);
            setSelected(selected);
            if (isSelected) {
                setBackground(keywordsTable.getSelectionBackground());
            } else {
                setBackground(keywordsTable.getBackground());
            }
            setEnabled(false);

            return this;
        }
    }
}<|MERGE_RESOLUTION|>--- conflicted
+++ resolved
@@ -321,14 +321,8 @@
     }
 
     @Override
-<<<<<<< HEAD
     public boolean isRegExQuerySelected() {
         return true;
-=======
-    public boolean isLuceneQuerySelected() {
-        throw new UnsupportedOperationException(
-                NbBundle.getMessage(this.getClass(), "KeywordSearchListsViewerPanel.isLuceneQuerySel.exception.msg"));
->>>>>>> 5a0aa04d
     }
 
     @Override
