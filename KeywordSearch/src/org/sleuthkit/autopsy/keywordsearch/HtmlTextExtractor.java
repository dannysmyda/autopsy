/*
 * Autopsy Forensic Browser
 *
 * Copyright 2011-2016 Basis Technology Corp.
 * Contact: carrier <at> sleuthkit <dot> org
 *
 * Licensed under the Apache License, Version 2.0 (the "License");
 * you may not use this file except in compliance with the License.
 * You may obtain a copy of the License at
 *
 *     http://www.apache.org/licenses/LICENSE-2.0
 *
 * Unless required by applicable law or agreed to in writing, software
 * distributed under the License is distributed on an "AS IS" BASIS,
 * WITHOUT WARRANTIES OR CONDITIONS OF ANY KIND, either express or implied.
 * See the License for the specific language governing permissions and
 * limitations under the License.
 */
package org.sleuthkit.autopsy.keywordsearch;

import java.io.IOException;
import java.io.Reader;
import java.io.StringReader;
import java.util.Arrays;
import java.util.List;
<<<<<<< HEAD
=======
import java.util.logging.Level;
>>>>>>> a8cfbd1e
import net.htmlparser.jericho.Attributes;
import net.htmlparser.jericho.Renderer;
import net.htmlparser.jericho.Source;
import net.htmlparser.jericho.StartTag;
import net.htmlparser.jericho.StartTagType;
<<<<<<< HEAD
=======
import org.sleuthkit.autopsy.coreutils.Logger;
>>>>>>> a8cfbd1e
import org.sleuthkit.datamodel.AbstractFile;
import org.sleuthkit.datamodel.ReadContentInputStream;

/**
 * Extractor of text from HTML supported AbstractFile content. Extracted text
<<<<<<< HEAD
 * will be * divided into chunks and indexed with Solr. If HTML extraction succeeds,
 * chunks are indexed with Solr.
 */
class HtmlTextExtractor extends FileTextExtractor {

=======
 * will be * divided into chunks and indexed with Solr. If HTML extraction
 * succeeds, chunks are indexed with Solr.
 */
class HtmlTextExtractor extends FileTextExtractor {

    static final private Logger logger = Logger.getLogger(HtmlTextExtractor.class.getName());
>>>>>>> a8cfbd1e
    private static final int MAX_SIZE = 50_000_000; //50MB

    static final List<String> WEB_MIME_TYPES = Arrays.asList(
            "application/javascript", //NON-NLS
            "application/xhtml+xml", //NON-NLS
            "application/json", //NON-NLS
            "text/css", //NON-NLS
            "text/html", //NON-NLS NON-NLS
            "text/javascript" //NON-NLS
    );

<<<<<<< HEAD

=======
>>>>>>> a8cfbd1e
    @Override
    boolean isContentTypeSpecific() {
        return true;
    }

    @Override
    boolean isSupported(AbstractFile file, String detectedFormat) {
        return detectedFormat != null
                && WEB_MIME_TYPES.contains(detectedFormat)
                && file.getSize() <= MAX_SIZE;
    }

    @Override
<<<<<<< HEAD
    Reader getReader(InputStream in, AbstractFile sourceFile) throws Ingester.IngesterException {
=======
    public Reader getReader(AbstractFile sourceFile) throws Ingester.IngesterException {
        ReadContentInputStream stream = new ReadContentInputStream(sourceFile);

>>>>>>> a8cfbd1e
        //Parse the stream with Jericho and put the results in a Reader
        try {
            StringBuilder scripts = new StringBuilder();
            StringBuilder links = new StringBuilder();
            StringBuilder images = new StringBuilder();
            StringBuilder comments = new StringBuilder();
            StringBuilder others = new StringBuilder();
            int numScripts = 0;
            int numLinks = 0;
            int numImages = 0;
            int numComments = 0;
            int numOthers = 0;

<<<<<<< HEAD
            Source source = new Source(in);
=======
            Source source = new Source(stream);
>>>>>>> a8cfbd1e
            source.fullSequentialParse();
            Renderer renderer = source.getRenderer();
            renderer.setNewLine("\n");
            renderer.setIncludeHyperlinkURLs(false);
            renderer.setDecorateFontStyles(false);
            renderer.setIncludeAlternateText(false);

            String text = renderer.toString();
            // Get all the tags in the source
            List<StartTag> tags = source.getAllStartTags();

            StringBuilder stringBuilder = new StringBuilder();
            for (StartTag tag : tags) {
                if (tag.getName().equals("script")) {                //NON-NLS
                    // If the <script> tag has attributes
                    numScripts++;
                    scripts.append(numScripts).append(") ");
                    if (tag.getTagContent().length() > 0) {
                        scripts.append(tag.getTagContent()).append(" ");
                    }
                    // Get whats between the <script> .. </script> tags
                    scripts.append(tag.getElement().getContent()).append("\n");

                } else if (tag.getName().equals("a")) {
                    //NON-NLS
                    numLinks++;
                    links.append(numLinks).append(") ");
                    links.append(tag.getTagContent()).append("\n");

                } else if (tag.getName().equals("img")) {
                    //NON-NLS
                    numImages++;
                    images.append(numImages).append(") ");
                    images.append(tag.getTagContent()).append("\n");

                } else if (tag.getTagType().equals(StartTagType.COMMENT)) {
                    numComments++;
                    comments.append(numComments).append(") ");
                    comments.append(tag.getTagContent()).append("\n");

                } else {
                    // Make sure it has an attribute
                    Attributes atts = tag.getAttributes();
                    if (atts != null && atts.length() > 0) {
                        numOthers++;
                        others.append(numOthers).append(") ");
                        others.append(tag.getName()).append(":");
                        others.append(tag.getTagContent()).append("\n");

                    }
                }
            }
            stringBuilder.append(text).append("\n\n");
            stringBuilder.append("----------NONVISIBLE TEXT----------\n\n"); //NON-NLS
            if (numScripts > 0) {
                stringBuilder.append("---Scripts---\n"); //NON-NLS
                stringBuilder.append(scripts).append("\n");
            }
            if (numLinks > 0) {
                stringBuilder.append("---Links---\n"); //NON-NLS
                stringBuilder.append(links).append("\n");
<<<<<<< HEAD
            }
            if (numImages > 0) {
                stringBuilder.append("---Images---\n"); //NON-NLS
                stringBuilder.append(images).append("\n");
            }
            if (numComments > 0) {
                stringBuilder.append("---Comments---\n"); //NON-NLS
                stringBuilder.append(comments).append("\n");
            }
=======
            }
            if (numImages > 0) {
                stringBuilder.append("---Images---\n"); //NON-NLS
                stringBuilder.append(images).append("\n");
            }
            if (numComments > 0) {
                stringBuilder.append("---Comments---\n"); //NON-NLS
                stringBuilder.append(comments).append("\n");
            }
>>>>>>> a8cfbd1e
            if (numOthers > 0) {
                stringBuilder.append("---Others---\n"); //NON-NLS
                stringBuilder.append(others).append("\n");
            }
            // All done, now make it a reader
            return new StringReader(stringBuilder.toString());
        } catch (IOException ex) {
            throw new Ingester.IngesterException("Error extracting HTML from content.", ex);
        }
    }

    @Override
<<<<<<< HEAD
    InputStream getInputStream(AbstractFile sourceFile1) {
        return new ReadContentInputStream(sourceFile1);
    }

    @Override
    boolean isDisabled() {
        return false;
=======
    public boolean isDisabled() {
        return false;
    }

    public void logWarning(final String msg, Exception ex) {
        logger.log(Level.WARNING, msg, ex); //NON-NLS  }
>>>>>>> a8cfbd1e
    }
}<|MERGE_RESOLUTION|>--- conflicted
+++ resolved
@@ -23,38 +23,24 @@
 import java.io.StringReader;
 import java.util.Arrays;
 import java.util.List;
-<<<<<<< HEAD
-=======
 import java.util.logging.Level;
->>>>>>> a8cfbd1e
 import net.htmlparser.jericho.Attributes;
 import net.htmlparser.jericho.Renderer;
 import net.htmlparser.jericho.Source;
 import net.htmlparser.jericho.StartTag;
 import net.htmlparser.jericho.StartTagType;
-<<<<<<< HEAD
-=======
 import org.sleuthkit.autopsy.coreutils.Logger;
->>>>>>> a8cfbd1e
 import org.sleuthkit.datamodel.AbstractFile;
 import org.sleuthkit.datamodel.ReadContentInputStream;
 
 /**
  * Extractor of text from HTML supported AbstractFile content. Extracted text
-<<<<<<< HEAD
- * will be * divided into chunks and indexed with Solr. If HTML extraction succeeds,
- * chunks are indexed with Solr.
- */
-class HtmlTextExtractor extends FileTextExtractor {
-
-=======
  * will be * divided into chunks and indexed with Solr. If HTML extraction
  * succeeds, chunks are indexed with Solr.
  */
 class HtmlTextExtractor extends FileTextExtractor {
 
     static final private Logger logger = Logger.getLogger(HtmlTextExtractor.class.getName());
->>>>>>> a8cfbd1e
     private static final int MAX_SIZE = 50_000_000; //50MB
 
     static final List<String> WEB_MIME_TYPES = Arrays.asList(
@@ -66,10 +52,6 @@
             "text/javascript" //NON-NLS
     );
 
-<<<<<<< HEAD
-
-=======
->>>>>>> a8cfbd1e
     @Override
     boolean isContentTypeSpecific() {
         return true;
@@ -83,13 +65,9 @@
     }
 
     @Override
-<<<<<<< HEAD
-    Reader getReader(InputStream in, AbstractFile sourceFile) throws Ingester.IngesterException {
-=======
     public Reader getReader(AbstractFile sourceFile) throws Ingester.IngesterException {
         ReadContentInputStream stream = new ReadContentInputStream(sourceFile);
 
->>>>>>> a8cfbd1e
         //Parse the stream with Jericho and put the results in a Reader
         try {
             StringBuilder scripts = new StringBuilder();
@@ -103,11 +81,7 @@
             int numComments = 0;
             int numOthers = 0;
 
-<<<<<<< HEAD
-            Source source = new Source(in);
-=======
             Source source = new Source(stream);
->>>>>>> a8cfbd1e
             source.fullSequentialParse();
             Renderer renderer = source.getRenderer();
             renderer.setNewLine("\n");
@@ -169,7 +143,6 @@
             if (numLinks > 0) {
                 stringBuilder.append("---Links---\n"); //NON-NLS
                 stringBuilder.append(links).append("\n");
-<<<<<<< HEAD
             }
             if (numImages > 0) {
                 stringBuilder.append("---Images---\n"); //NON-NLS
@@ -179,17 +152,6 @@
                 stringBuilder.append("---Comments---\n"); //NON-NLS
                 stringBuilder.append(comments).append("\n");
             }
-=======
-            }
-            if (numImages > 0) {
-                stringBuilder.append("---Images---\n"); //NON-NLS
-                stringBuilder.append(images).append("\n");
-            }
-            if (numComments > 0) {
-                stringBuilder.append("---Comments---\n"); //NON-NLS
-                stringBuilder.append(comments).append("\n");
-            }
->>>>>>> a8cfbd1e
             if (numOthers > 0) {
                 stringBuilder.append("---Others---\n"); //NON-NLS
                 stringBuilder.append(others).append("\n");
@@ -202,21 +164,11 @@
     }
 
     @Override
-<<<<<<< HEAD
-    InputStream getInputStream(AbstractFile sourceFile1) {
-        return new ReadContentInputStream(sourceFile1);
-    }
-
-    @Override
-    boolean isDisabled() {
-        return false;
-=======
     public boolean isDisabled() {
         return false;
     }
 
     public void logWarning(final String msg, Exception ex) {
         logger.log(Level.WARNING, msg, ex); //NON-NLS  }
->>>>>>> a8cfbd1e
     }
 }