--- conflicted
+++ resolved
@@ -73,7 +73,6 @@
 import org.apache.solr.common.util.NamedList;
 import org.openide.modules.InstalledFileLocator;
 import org.openide.modules.Places;
-import org.openide.util.Exceptions;
 import org.openide.util.NbBundle;
 import org.openide.windows.WindowManager;
 import org.sleuthkit.autopsy.casemodule.Case;
@@ -250,12 +249,7 @@
     private HttpSolrClient localSolrServer = null;
     private SOLR_VERSION localServerVersion = SOLR_VERSION.SOLR8; // start local Solr 8 by default
 
-<<<<<<< HEAD
     // A reference to the remote/network running Solr instance.
-=======
-    // A reference to the Solr server we are currently connected to for the Case.
-    // This could be a local or remote server.
->>>>>>> 9a945dbb
     private HttpSolrClient remoteSolrServer;
 
     private Collection currentCollection;
@@ -272,11 +266,7 @@
         initSettings();
 
         this.localSolrServer = getSolrClient("http://localhost:" + localSolrServerPort + "/solr");
-<<<<<<< HEAD
-        
-=======
-
->>>>>>> 9a945dbb
+
         serverAction = new ServerAction();
         File solr8Folder = InstalledFileLocator.getDefault().locate("solr", Server.class.getPackage().getName(), false); //NON-NLS
         File solr4Folder = InstalledFileLocator.getDefault().locate("solr4", Server.class.getPackage().getName(), false); //NON-NLS
@@ -350,8 +340,6 @@
 
         return client;
     }
-<<<<<<< HEAD
-=======
 
     private ConcurrentUpdateSolrClient getConcurrentClient(String solrUrl) {
         int numThreads = org.sleuthkit.autopsy.keywordsearch.UserPreferences.getNumThreads();
@@ -385,38 +373,18 @@
         client.connect();
         return client;
     }
->>>>>>> 9a945dbb
-
-    private ConcurrentUpdateSolrClient getConcurrentClient(String solrUrl) {
+
+    private ConcurrentUpdateSolrClient getSolrClient(String solrUrl) {
         int numThreads = org.sleuthkit.autopsy.keywordsearch.UserPreferences.getNumThreads();
         int numDocs = org.sleuthkit.autopsy.keywordsearch.UserPreferences.getDocumentsQueueSize();
-        int connectionTimeoutMs = org.sleuthkit.autopsy.keywordsearch.UserPreferences.getConnectionTimeout();
-        logger.log(Level.INFO, "Creating new ConcurrentUpdateSolrClient: {0}", solrUrl); //NON-NLS
-        logger.log(Level.INFO, "Queue size = {0}, Number of threads = {1}, Connection Timeout (ms) = {2}", new Object[]{numDocs, numThreads, connectionTimeoutMs}); //NON-NLS
+        logger.log(Level.INFO, "Creating new ConcurrentUpdateSolrClient. Queue size = {0}, Number of threads = {1}", new Object[]{numDocs, numThreads}); //NON-NLS
         ConcurrentUpdateSolrClient client = new ConcurrentUpdateSolrClient.Builder(solrUrl)
                 .withQueueSize(numDocs)
                 .withThreadCount(numThreads)
-                .withConnectionTimeout(connectionTimeoutMs)
+                .withConnectionTimeout(1000)
                 .withResponseParser(new XMLResponseParser())
                 .build();
 
-        return client;
-    }
-    
-    private CloudSolrClient getCloudSolrClient(String host, String port, String defaultCollectionName) throws SolrServerException, IOException {
-        List<String> solrServerList = getSolrServerList(host, port);
-        List<String> solrUrls = new ArrayList<>();
-        for (String server : solrServerList) {
-            solrUrls.add("http://" + server + "/solr");
-            logger.log(Level.INFO, "Using Solr server: {0}", server);
-        }
-        
-        logger.log(Level.INFO, "Creating new CloudSolrClient"); //NON-NLS
-        CloudSolrClient client = new CloudSolrClient.Builder(solrUrls).build();
-        if (!defaultCollectionName.isEmpty()) {
-            client.setDefaultCollection(defaultCollectionName);
-        }
-        client.connect();
         return client;
     }
 
@@ -430,19 +398,11 @@
         serverAction.addPropertyChangeListener(l);
     }
 
-<<<<<<< HEAD
     int getLocalSolrServerPort() {
         return localSolrServerPort;
     }
 
     int getLocalSolrStopPort() {
-=======
-    int getCurrentSolrServerPort() {
-        return localSolrServerPort;
-    }
-
-    int getCurrentSolrStopPort() {
->>>>>>> 9a945dbb
         return localSolrStopPort;
     }
 
@@ -658,11 +618,7 @@
             }
         } catch (SolrServerException | IOException ex) {
             throw new KeywordSearchModuleException(NbBundle.getMessage(Server.class, "Server.connect.exception.msg", ex.getLocalizedMessage()), ex);
-<<<<<<< HEAD
-        }        
-=======
-        }
->>>>>>> 9a945dbb
+        }
     }
     
     private HttpSolrClient configureMultiUserConnection(Case theCase, Index index, String name) {
@@ -1926,21 +1882,12 @@
         private HttpSolrClient queryClient = null;        
         private SolrClient indexingClient = null;
         
-<<<<<<< HEAD
         private final int maxBufferSize;
         private final List<SolrInputDocument> buffer;
-=======
-        public final int maxBufferSize;
-        public final List<SolrInputDocument> buffer;
->>>>>>> 9a945dbb
         private final Object bufferLock;
         
         private ScheduledThreadPoolExecutor periodicTasksExecutor = null;
         private static final long PERIODIC_BATCH_SEND_INTERVAL_MINUTES = 10;
-<<<<<<< HEAD
-=======
-        private static final long EXECUTOR_TERMINATION_WAIT_SECS = 30;
->>>>>>> 9a945dbb
 
         private Collection(String name, Case theCase, Index index) throws TimeoutException, InterruptedException, SolrServerException, IOException {
             this.name = name;
@@ -1970,11 +1917,7 @@
             logger.log(Level.INFO, "Using Solr document queue size = {0}", maxBufferSize); //NON-NLS
             buffer = new ArrayList<>(maxBufferSize);
             periodicTasksExecutor = new ScheduledThreadPoolExecutor(1, new ThreadFactoryBuilder().setNameFormat("periodic-batched-document-task-%d").build()); //NON-NLS
-<<<<<<< HEAD
             periodicTasksExecutor.scheduleWithFixedDelay(new SendBatchedDocumentsTask(), PERIODIC_BATCH_SEND_INTERVAL_MINUTES, PERIODIC_BATCH_SEND_INTERVAL_MINUTES, TimeUnit.MINUTES);
-=======
-            periodicTasksExecutor.scheduleWithFixedDelay(new SentBatchedDocumentsTask(), PERIODIC_BATCH_SEND_INTERVAL_MINUTES, PERIODIC_BATCH_SEND_INTERVAL_MINUTES, TimeUnit.MINUTES);
->>>>>>> 9a945dbb
         }
 
         /**
@@ -1983,11 +1926,7 @@
          * if the buffer is not full, we want to periodically send the batched documents
          * so that users are able to see them in their keyword searches.
          */
-<<<<<<< HEAD
         private final class SendBatchedDocumentsTask implements Runnable {
-=======
-        private final class SentBatchedDocumentsTask implements Runnable {
->>>>>>> 9a945dbb
 
             @Override
             public void run() {
@@ -2006,10 +1945,6 @@
 
                 try {
                     // send the cloned list to Solr
-<<<<<<< HEAD
-=======
-                    logger.log(Level.INFO, "Periodic batched document update"); //NON-NLS
->>>>>>> 9a945dbb
                     sendBufferedDocs(clone);
                 } catch (KeywordSearchModuleException ex) {
                     logger.log(Level.SEVERE, "Periodic  batched document update failed", ex); //NON-NLS
@@ -2055,7 +1990,6 @@
         }
 
         private void commit() throws SolrServerException {
-<<<<<<< HEAD
 
             List<SolrInputDocument> clone;
             synchronized (bufferLock) {
@@ -2071,19 +2005,6 @@
                 throw new SolrServerException(NbBundle.getMessage(this.getClass(), "Server.commit.exception.msg"), ex);
             }
 
-=======
-            
-            synchronized (bufferLock) {
-                try {
-                    // we do a manual commit after ingest is complete, so I 
-                    // think there is no need to clone the buffer
-                    sendBufferedDocs(buffer);
-                } catch (KeywordSearchModuleException ex) {
-                    throw new SolrServerException(NbBundle.getMessage(this.getClass(), "Server.commit.exception.msg"), ex);
-                }
-            }
-            
->>>>>>> 9a945dbb
             try {
                 //commit and block
                 indexingClient.commit(true, true);
@@ -2201,18 +2122,7 @@
             try {
                 // stop the periodic batch update task. If the task is already running, 
                 // allow it to finish.
-<<<<<<< HEAD
                 ThreadUtils.shutDownTaskExecutor(periodicTasksExecutor);
-=======
-                periodicTasksExecutor.shutdown();
-                try {
-                    while (!periodicTasksExecutor.awaitTermination(EXECUTOR_TERMINATION_WAIT_SECS, TimeUnit.SECONDS)) {
-                        logger.log(Level.WARNING, "Waited at least {0} seconds for periodic KWS task executor to shut down, continuing to wait", EXECUTOR_TERMINATION_WAIT_SECS); //NON-NLS
-                    }
-                } catch (InterruptedException ex) {
-                    logger.log(Level.SEVERE, "Unexpected interrupt while stopping periodic KWS task executor", ex); //NON-NLS
-                }
->>>>>>> 9a945dbb
 
                 // We only unload cores for "single-user" cases.
                 if (this.caseType == CaseType.MULTI_USER_CASE) {
