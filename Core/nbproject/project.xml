<?xml version="1.0" encoding="UTF-8"?>
<project xmlns="http://www.netbeans.org/ns/project/1">
    <type>org.netbeans.modules.apisupport.project</type>
    <configuration>
        <data xmlns="http://www.netbeans.org/ns/nb-module-project/3">
            <code-name-base>org.sleuthkit.autopsy.core</code-name-base>
            <suite-component/>
            <module-dependencies>
                <dependency>
<<<<<<< HEAD
                    <code-name-base>org.jdesktop.layout</code-name-base>
=======
                    <code-name-base>org.jdesktop.beansbinding</code-name-base>
>>>>>>> 3b7a28a7
                    <build-prerequisite/>
                    <compile-dependency/>
                    <run-dependency>
                        <release-version>1</release-version>
<<<<<<< HEAD
                        <specification-version>1.33.1</specification-version>
=======
                        <specification-version>1.27.1.121</specification-version>
>>>>>>> 3b7a28a7
                    </run-dependency>
                </dependency>
                <dependency>
                    <code-name-base>org.netbeans.api.progress</code-name-base>
                    <build-prerequisite/>
                    <compile-dependency/>
                    <run-dependency>
                        <release-version>1</release-version>
                        <specification-version>1.28.1</specification-version>
                    </run-dependency>
                </dependency>
                <dependency>
                    <code-name-base>org.netbeans.api.progress.compat8</code-name-base>
                    <build-prerequisite/>
                    <compile-dependency/>
                    <run-dependency>
                        <specification-version>1.46.1</specification-version>
                    </run-dependency>
                </dependency>
                <dependency>
                    <code-name-base>org.netbeans.api.progress.nb</code-name-base>
                    <build-prerequisite/>
                    <compile-dependency/>
                    <run-dependency>
                        <specification-version>1.46.1</specification-version>
                    </run-dependency>
                </dependency>
                <dependency>
                    <code-name-base>org.netbeans.api.templates</code-name-base>
                    <build-prerequisite/>
                    <compile-dependency/>
                    <run-dependency>
                        <specification-version>1.6.1</specification-version>
                    </run-dependency>
                </dependency>
                <dependency>
                    <code-name-base>org.netbeans.core</code-name-base>
                    <build-prerequisite/>
                    <compile-dependency/>
                    <run-dependency>
                        <release-version>2</release-version>
                        <implementation-version/>
                    </run-dependency>
                </dependency>
                <dependency>
                    <code-name-base>org.netbeans.modules.options.api</code-name-base>
                    <build-prerequisite/>
                    <compile-dependency/>
                    <run-dependency>
                        <release-version>1</release-version>
                        <specification-version>1.26.1</specification-version>
                    </run-dependency>
                </dependency>
                <dependency>
                    <code-name-base>org.netbeans.modules.sendopts</code-name-base>
                    <build-prerequisite/>
                    <compile-dependency/>
                    <run-dependency>
                        <release-version>2</release-version>
                        <specification-version>2.25.1</specification-version>
                    </run-dependency>
                </dependency>
                <dependency>
                    <code-name-base>org.netbeans.modules.settings</code-name-base>
                    <build-prerequisite/>
                    <compile-dependency/>
                    <run-dependency>
                        <release-version>1</release-version>
                        <specification-version>1.35.1</specification-version>
                    </run-dependency>
                </dependency>
                <dependency>
                    <code-name-base>org.netbeans.spi.quicksearch</code-name-base>
                    <build-prerequisite/>
                    <compile-dependency/>
                    <run-dependency>
                        <specification-version>1.14.1</specification-version>
                    </run-dependency>
                </dependency>
                <dependency>
                    <code-name-base>org.netbeans.swing.outline</code-name-base>
                    <build-prerequisite/>
                    <compile-dependency/>
                    <run-dependency>
                        <specification-version>1.20.1</specification-version>
                    </run-dependency>
                </dependency>
                <dependency>
                    <code-name-base>org.netbeans.swing.plaf</code-name-base>
                    <build-prerequisite/>
                    <compile-dependency/>
                    <run-dependency>
                        <specification-version>1.25.1</specification-version>
                    </run-dependency>
                </dependency>
                <dependency>
                    <code-name-base>org.netbeans.swing.tabcontrol</code-name-base>
                    <build-prerequisite/>
                    <compile-dependency/>
                    <run-dependency>
                        <specification-version>1.36.1</specification-version>
                    </run-dependency>
                </dependency>
                <dependency>
                    <code-name-base>org.openide.actions</code-name-base>
                    <build-prerequisite/>
                    <compile-dependency/>
                    <run-dependency>
                        <specification-version>6.26.1</specification-version>
                    </run-dependency>
                </dependency>
                <dependency>
                    <code-name-base>org.openide.awt</code-name-base>
                    <build-prerequisite/>
                    <compile-dependency/>
                    <run-dependency>
                        <specification-version>7.46.1</specification-version>
                    </run-dependency>
                </dependency>
                <dependency>
                    <code-name-base>org.openide.dialogs</code-name-base>
                    <build-prerequisite/>
                    <compile-dependency/>
                    <run-dependency>
                        <specification-version>7.25.1</specification-version>
                    </run-dependency>
                </dependency>
                <dependency>
                    <code-name-base>org.openide.explorer</code-name-base>
                    <build-prerequisite/>
                    <compile-dependency/>
                    <run-dependency>
                        <specification-version>6.45.1</specification-version>
                    </run-dependency>
                </dependency>
                <dependency>
                    <code-name-base>org.openide.filesystems</code-name-base>
                    <build-prerequisite/>
                    <compile-dependency/>
                    <run-dependency>
                        <specification-version>7.62.1</specification-version>
                    </run-dependency>
                </dependency>
                <dependency>
                    <code-name-base>org.openide.filesystems.compat8</code-name-base>
                    <build-prerequisite/>
                    <compile-dependency/>
                    <run-dependency>
                        <specification-version>9.7.1</specification-version>
                    </run-dependency>
                </dependency>
                <dependency>
                    <code-name-base>org.openide.filesystems.nb</code-name-base>
                    <build-prerequisite/>
                    <compile-dependency/>
                    <run-dependency>
                        <specification-version>9.7.1</specification-version>
                    </run-dependency>
                </dependency>
                <dependency>
                    <code-name-base>org.openide.loaders</code-name-base>
                    <build-prerequisite/>
                    <compile-dependency/>
                    <run-dependency>
                        <specification-version>7.63.2</specification-version>
                    </run-dependency>
                </dependency>
                <dependency>
                    <code-name-base>org.openide.modules</code-name-base>
                    <build-prerequisite/>
                    <compile-dependency/>
                    <run-dependency>
                        <specification-version>7.32.1</specification-version>
                    </run-dependency>
                </dependency>
                <dependency>
                    <code-name-base>org.openide.nodes</code-name-base>
                    <build-prerequisite/>
                    <compile-dependency/>
                    <run-dependency>
                        <specification-version>7.28.1</specification-version>
                    </run-dependency>
                </dependency>
                <dependency>
                    <code-name-base>org.openide.text</code-name-base>
                    <build-prerequisite/>
                    <compile-dependency/>
                    <run-dependency>
                        <specification-version>6.49.1</specification-version>
                    </run-dependency>
                </dependency>
                <dependency>
                    <code-name-base>org.openide.util</code-name-base>
                    <build-prerequisite/>
                    <compile-dependency/>
                    <run-dependency>
                        <specification-version>8.25.1</specification-version>
                    </run-dependency>
                </dependency>
                <dependency>
                    <code-name-base>org.openide.util.lookup</code-name-base>
                    <build-prerequisite/>
                    <compile-dependency/>
                    <run-dependency>
                        <specification-version>8.15.1</specification-version>
                    </run-dependency>
                </dependency>
                <dependency>
                    <code-name-base>org.openide.util.ui</code-name-base>
                    <build-prerequisite/>
                    <compile-dependency/>
                    <run-dependency>
                        <specification-version>9.4.1</specification-version>
                    </run-dependency>
                </dependency>
                <dependency>
                    <code-name-base>org.openide.windows</code-name-base>
                    <build-prerequisite/>
                    <compile-dependency/>
                    <run-dependency>
                        <specification-version>6.55.1</specification-version>
                    </run-dependency>
                </dependency>
                <dependency>
                    <code-name-base>org.sleuthkit.autopsy.corelibs</code-name-base>
                    <build-prerequisite/>
                    <compile-dependency/>
                    <run-dependency>
                        <release-version>3</release-version>
                        <specification-version>1.1</specification-version>
                    </run-dependency>
                </dependency>
            </module-dependencies>
            <test-dependencies>
                <test-type>
                    <name>unit</name>
                    <test-dependency>
                        <code-name-base>org.netbeans.libs.junit4</code-name-base>
                        <compile-dependency/>
                    </test-dependency>
                    <test-dependency>
                        <code-name-base>org.netbeans.modules.jellytools.java</code-name-base>
                        <compile-dependency/>
                    </test-dependency>
                    <test-dependency>
                        <code-name-base>org.netbeans.modules.jellytools.platform</code-name-base>
                        <compile-dependency/>
                    </test-dependency>
                    <test-dependency>
                        <code-name-base>org.netbeans.modules.jemmy</code-name-base>
                        <compile-dependency/>
                    </test-dependency>
                    <test-dependency>
                        <code-name-base>org.netbeans.modules.nbjunit</code-name-base>
                        <compile-dependency/>
                    </test-dependency>
                </test-type>
                <test-type>
                    <name>qa-functional</name>
                    <test-dependency>
                        <code-name-base>org.netbeans.libs.junit4</code-name-base>
                        <compile-dependency/>
                    </test-dependency>
                    <test-dependency>
                        <code-name-base>org.netbeans.modules.jellytools.java</code-name-base>
                        <compile-dependency/>
                    </test-dependency>
                    <test-dependency>
                        <code-name-base>org.netbeans.modules.jellytools.platform</code-name-base>
                        <compile-dependency/>
                    </test-dependency>
                    <test-dependency>
                        <code-name-base>org.netbeans.modules.jemmy</code-name-base>
                        <compile-dependency/>
                    </test-dependency>
                    <test-dependency>
                        <code-name-base>org.netbeans.modules.nbjunit</code-name-base>
                        <recursive/>
                        <compile-dependency/>
                    </test-dependency>
                </test-type>
            </test-dependencies>
            <public-packages>
                <package>net.sf.sevenzipjbinding</package>
                <package>net.sf.sevenzipjbinding.impl</package>
                <package>net.sf.sevenzipjbinding.simple</package>
                <package>net.sf.sevenzipjbinding.simple.impl</package>
                <package>org.sleuthkit.autopsy.actions</package>
                <package>org.sleuthkit.autopsy.appservices</package>
                <package>org.sleuthkit.autopsy.casemodule</package>
                <package>org.sleuthkit.autopsy.casemodule.events</package>
                <package>org.sleuthkit.autopsy.casemodule.services</package>
                <package>org.sleuthkit.autopsy.contentviewers</package>
                <package>org.sleuthkit.autopsy.coordinationservice</package>
                <package>org.sleuthkit.autopsy.core</package>
                <package>org.sleuthkit.autopsy.core.events</package>
                <package>org.sleuthkit.autopsy.corecomponentinterfaces</package>
                <package>org.sleuthkit.autopsy.corecomponents</package>
                <package>org.sleuthkit.autopsy.coreutils</package>
                <package>org.sleuthkit.autopsy.datamodel</package>
                <package>org.sleuthkit.autopsy.datasourceprocessors</package>
                <package>org.sleuthkit.autopsy.directorytree</package>
                <package>org.sleuthkit.autopsy.events</package>
                <package>org.sleuthkit.autopsy.filesearch</package>
                <package>org.sleuthkit.autopsy.guiutils</package>
                <package>org.sleuthkit.autopsy.ingest</package>
                <package>org.sleuthkit.autopsy.keywordsearchservice</package>
                <package>org.sleuthkit.autopsy.menuactions</package>
                <package>org.sleuthkit.autopsy.modules.encryptiondetection</package>
                <package>org.sleuthkit.autopsy.modules.filetypeid</package>
                <package>org.sleuthkit.autopsy.modules.hashdatabase</package>
                <package>org.sleuthkit.autopsy.modules.vmextractor</package>
                <package>org.sleuthkit.autopsy.progress</package>
                <package>org.sleuthkit.autopsy.report</package>
                <package>org.sleuthkit.datamodel</package>
            </public-packages>
            <class-path-extension>
                <runtime-relative-path>ext/zookeeper-3.4.6.jar</runtime-relative-path>
                <binary-origin>release/modules/ext/zookeeper-3.4.6.jar</binary-origin>
            </class-path-extension>
            <class-path-extension>
                <runtime-relative-path>ext/jdom-2.0.5.jar</runtime-relative-path>
                <binary-origin>release/modules/ext/jdom-2.0.5.jar</binary-origin>
            </class-path-extension>
            <class-path-extension>
                <runtime-relative-path>ext/sleuthkit-postgresql-4.6.0.jar</runtime-relative-path>
                <binary-origin>release/modules/ext/sleuthkit-postgresql-4.6.0.jar</binary-origin>
            </class-path-extension>
            <class-path-extension>
                <runtime-relative-path>ext/opencv-248.jar</runtime-relative-path>
                <binary-origin>release/modules/ext/opencv-248.jar</binary-origin>
            </class-path-extension>
            <class-path-extension>
                <runtime-relative-path>ext/curator-framework-2.8.0.jar</runtime-relative-path>
                <binary-origin>release/modules/ext/curator-framework-2.8.0.jar</binary-origin>
            </class-path-extension>
            <class-path-extension>
                <runtime-relative-path>ext/commons-dbcp2-2.1.1.jar</runtime-relative-path>
                <binary-origin>release/modules/ext/commons-dbcp2-2.1.1.jar</binary-origin>
            </class-path-extension>
            <class-path-extension>
                <runtime-relative-path>ext/jgraphx-v3.8.0.jar</runtime-relative-path>
                <binary-origin>release/modules/ext/jgraphx-v3.8.0.jar</binary-origin>
            </class-path-extension>
            <class-path-extension>
                <runtime-relative-path>ext/commons-compress-1.14.jar</runtime-relative-path>
                <binary-origin>release/modules/ext/commons-compress-1.14.jar</binary-origin>
            </class-path-extension>
            <class-path-extension>
                <runtime-relative-path>ext/commons-dbcp2-2.1.1.jar</runtime-relative-path>
                <binary-origin>release\modules\ext\commons-dbcp2-2.1.1.jar</binary-origin>
            </class-path-extension>
            <class-path-extension>
                <runtime-relative-path>ext/jython-standalone-2.7.0.jar</runtime-relative-path>
                <binary-origin>release/modules/ext/jython-standalone-2.7.0.jar</binary-origin>
            </class-path-extension>
            <class-path-extension>
                <runtime-relative-path>ext/sevenzipjbinding.jar</runtime-relative-path>
                <binary-origin>release/modules/ext/sevenzipjbinding.jar</binary-origin>
            </class-path-extension>
            <class-path-extension>
                <runtime-relative-path>ext/mchange-commons-java-0.2.9.jar</runtime-relative-path>
                <binary-origin>release/modules/ext/mchange-commons-java-0.2.9.jar</binary-origin>
            </class-path-extension>
            <class-path-extension>
                <runtime-relative-path>ext/postgresql-9.4.1211.jre7.jar</runtime-relative-path>
                <binary-origin>release/modules/ext/postgresql-9.4.1211.jre7.jar</binary-origin>
            </class-path-extension>
            <class-path-extension>
                <runtime-relative-path>ext/curator-recipes-2.8.0.jar</runtime-relative-path>
                <binary-origin>release/modules/ext/curator-recipes-2.8.0.jar</binary-origin>
            </class-path-extension>
            <class-path-extension>
                <runtime-relative-path>ext/metadata-extractor-2.10.1.jar</runtime-relative-path>
                <binary-origin>release/modules/ext/metadata-extractor-2.10.1.jar</binary-origin>
            </class-path-extension>
            <class-path-extension>
                <runtime-relative-path>ext/tika-core-1.17.jar</runtime-relative-path>
                <binary-origin>release/modules/ext/tika-core-1.17.jar</binary-origin>
            </class-path-extension>
            <class-path-extension>
                <runtime-relative-path>ext/StixLib.jar</runtime-relative-path>
                <binary-origin>release/modules/ext/StixLib.jar</binary-origin>
            </class-path-extension>
            <class-path-extension>
                <runtime-relative-path>ext/curator-client-2.8.0.jar</runtime-relative-path>
                <binary-origin>release/modules/ext/curator-client-2.8.0.jar</binary-origin>
            </class-path-extension>
            <class-path-extension>
                <runtime-relative-path>ext/tika-parsers-1.17.jar</runtime-relative-path>
                <binary-origin>release/modules/ext/tika-parsers-1.17.jar</binary-origin>
            </class-path-extension>
            <class-path-extension>
                <runtime-relative-path>ext/sqlite-jdbc-3.8.11.jar</runtime-relative-path>
                <binary-origin>release/modules/ext/sqlite-jdbc-3.8.11.jar</binary-origin>
            </class-path-extension>
            <class-path-extension>
                <runtime-relative-path>ext/activemq-all-5.11.1.jar</runtime-relative-path>
                <binary-origin>release/modules/ext/activemq-all-5.11.1.jar</binary-origin>
            </class-path-extension>
            <class-path-extension>
                <runtime-relative-path>ext/xz-1.6.jar</runtime-relative-path>
                <binary-origin>release/modules/ext/xz-1.6.jar</binary-origin>
            </class-path-extension>
            <class-path-extension>
                <runtime-relative-path>ext/Rejistry-1.0-SNAPSHOT.jar</runtime-relative-path>
                <binary-origin>release/modules/ext/Rejistry-1.0-SNAPSHOT.jar</binary-origin>
            </class-path-extension>
            <class-path-extension>
                <runtime-relative-path>ext/dd-plist-1.20.jar</runtime-relative-path>
                <binary-origin>release/modules/ext/dd-plist-1.20.jar</binary-origin>
            </class-path-extension>
            <class-path-extension>
                <runtime-relative-path>ext/sevenzipjbinding-AllPlatforms.jar</runtime-relative-path>
                <binary-origin>release/modules/ext/sevenzipjbinding-AllPlatforms.jar</binary-origin>
            </class-path-extension>
            <class-path-extension>
                <runtime-relative-path>ext/commons-pool2-2.4.2.jar</runtime-relative-path>
                <binary-origin>release\modules\ext\commons-pool2-2.4.2.jar</binary-origin>
            </class-path-extension>
            <class-path-extension>
                <runtime-relative-path>ext/jsoup-1.10.3.jar</runtime-relative-path>
                <binary-origin>release/modules/ext/jsoup-1.10.3.jar</binary-origin>
            </class-path-extension>
            <class-path-extension>
                <runtime-relative-path>ext/jdom-2.0.5-contrib.jar</runtime-relative-path>
                <binary-origin>release/modules/ext/jdom-2.0.5-contrib.jar</binary-origin>
            </class-path-extension>
            <class-path-extension>
                <runtime-relative-path>ext/c3p0-0.9.5.jar</runtime-relative-path>
                <binary-origin>release/modules/ext/c3p0-0.9.5.jar</binary-origin>
            </class-path-extension>
            <class-path-extension>
                <runtime-relative-path>ext/xmpcore-5.1.3.jar</runtime-relative-path>
                <binary-origin>release/modules/ext/xmpcore-5.1.3.jar</binary-origin>
            </class-path-extension>
        </data>
    </configuration>
</project><|MERGE_RESOLUTION|>--- conflicted
+++ resolved
@@ -7,20 +7,21 @@
             <suite-component/>
             <module-dependencies>
                 <dependency>
-<<<<<<< HEAD
+                    <code-name-base>org.jdesktop.beansbinding</code-name-base>
+                    <build-prerequisite/>
+                    <compile-dependency/>
+                    <run-dependency>
+                        <release-version>1</release-version>
+                        <specification-version>1.27.1.121</specification-version>
+                    </run-dependency>
+                </dependency>
+                <dependency>
                     <code-name-base>org.jdesktop.layout</code-name-base>
-=======
-                    <code-name-base>org.jdesktop.beansbinding</code-name-base>
->>>>>>> 3b7a28a7
                     <build-prerequisite/>
                     <compile-dependency/>
                     <run-dependency>
                         <release-version>1</release-version>
-<<<<<<< HEAD
                         <specification-version>1.33.1</specification-version>
-=======
-                        <specification-version>1.27.1.121</specification-version>
->>>>>>> 3b7a28a7
                     </run-dependency>
                 </dependency>
                 <dependency>
