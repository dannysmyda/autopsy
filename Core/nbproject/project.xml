--- conflicted
+++ resolved
@@ -321,7 +321,6 @@
                 <package>org.sleuthkit.datamodel</package>
             </public-packages>
             <class-path-extension>
-<<<<<<< HEAD
                 <runtime-relative-path>ext/xmpcore-5.1.2.jar</runtime-relative-path>
                 <binary-origin>release/modules/ext/xmpcore-5.1.2.jar</binary-origin>
             </class-path-extension>
@@ -336,146 +335,106 @@
             <class-path-extension>
                 <runtime-relative-path>ext/tika-core-1.14.jar</runtime-relative-path>
                 <binary-origin>release/modules/ext/tika-core-1.14.jar</binary-origin>
-=======
-                <runtime-relative-path>ext/zookeeper-3.4.6.jar</runtime-relative-path>
-                <binary-origin>release/modules/ext/zookeeper-3.4.6.jar</binary-origin>
-            </class-path-extension>
-            <class-path-extension>
-                <runtime-relative-path>ext/jdom-2.0.5.jar</runtime-relative-path>
-                <binary-origin>release/modules/ext/jdom-2.0.5.jar</binary-origin>
->>>>>>> a6f9e76d
-            </class-path-extension>
-            <class-path-extension>
-                <runtime-relative-path>ext/tika-core-1.14.jar</runtime-relative-path>
-                <binary-origin>release/modules/ext/tika-core-1.14.jar</binary-origin>
             </class-path-extension>
             <class-path-extension>
                 <runtime-relative-path>ext/Tsk_DataModel_PostgreSQL.jar</runtime-relative-path>
                 <binary-origin>release/modules/ext/Tsk_DataModel_PostgreSQL.jar</binary-origin>
-<<<<<<< HEAD
+                 </class-path-extension>
+            <class-path-extension>
+                <runtime-relative-path>ext/StixLib.jar</runtime-relative-path>
+                <binary-origin>release/modules/ext/StixLib.jar</binary-origin>
+            </class-path-extension>
+            <class-path-extension>
+                <runtime-relative-path>ext/opencv-248.jar</runtime-relative-path>
+                <binary-origin>release/modules/ext/opencv-248.jar</binary-origin>
+            </class-path-extension>
+            <class-path-extension>
+                <runtime-relative-path>ext/curator-framework-2.8.0.jar</runtime-relative-path>
+                <binary-origin>release/modules/ext/curator-framework-2.8.0.jar</binary-origin>
             </class-path-extension>
             <class-path-extension>
                 <runtime-relative-path>ext/curator-client-2.8.0.jar</runtime-relative-path>
                 <binary-origin>release/modules/ext/curator-client-2.8.0.jar</binary-origin>
             </class-path-extension>
             <class-path-extension>
+                <runtime-relative-path>ext/commons-dbcp2-2.1.1.jar</runtime-relative-path>
+                <binary-origin>release\modules\ext\commons-dbcp2-2.1.1.jar</binary-origin>
+            </class-path-extension>
+            <class-path-extension>
+                <runtime-relative-path>ext/tika-parsers-1.14.jar</runtime-relative-path>
+                <binary-origin>release/modules/ext/tika-parsers-1.14.jar</binary-origin>
+            </class-path-extension>
+            <class-path-extension>
+                <runtime-relative-path>ext/jython-standalone-2.7.0.jar</runtime-relative-path>
+                <binary-origin>release/modules/ext/jython-standalone-2.7.0.jar</binary-origin>
+            </class-path-extension>
+            <class-path-extension>
+                <runtime-relative-path>ext/activemq-all-5.11.1.jar</runtime-relative-path>
+                <binary-origin>release/modules/ext/activemq-all-5.11.1.jar</binary-origin>
+            </class-path-extension>
+            <class-path-extension>
+                <runtime-relative-path>ext/opencv-248.jar</runtime-relative-path>
+                <binary-origin>release/modules/ext/opencv-248.jar</binary-origin>
+            </class-path-extension>
+            <class-path-extension>
+                <runtime-relative-path>ext/sevenzipjbinding.jar</runtime-relative-path>
+                <binary-origin>release/modules/ext/sevenzipjbinding.jar</binary-origin>
+            </class-path-extension>
+            <class-path-extension>
+                <runtime-relative-path>ext/mchange-commons-java-0.2.9.jar</runtime-relative-path>
+                <binary-origin>release/modules/ext/mchange-commons-java-0.2.9.jar</binary-origin>
+            </class-path-extension>
+            <class-path-extension>
+                <runtime-relative-path>ext/postgresql-9.4.1211.jre7.jar</runtime-relative-path>
+                <binary-origin>release/modules/ext/postgresql-9.4.1211.jre7.jar</binary-origin>
+            </class-path-extension>
+            <class-path-extension>
+                <runtime-relative-path>ext/curator-recipes-2.8.0.jar</runtime-relative-path>
+                <binary-origin>release/modules/ext/curator-recipes-2.8.0.jar</binary-origin>
+            </class-path-extension>
+            <class-path-extension>
+                <runtime-relative-path>ext/xmpcore-5.1.2.jar</runtime-relative-path>
+                <binary-origin>release/modules/ext/xmpcore-5.1.2.jar</binary-origin>
+            </class-path-extension>
+            <class-path-extension>
+                <runtime-relative-path>ext/sevenzipjbinding-AllPlatforms.jar</runtime-relative-path>
+                <binary-origin>release/modules/ext/sevenzipjbinding-AllPlatforms.jar</binary-origin>
+            </class-path-extension>
+            <class-path-extension>
+                <runtime-relative-path>ext/commons-pool2-2.4.2.jar</runtime-relative-path>
+                <binary-origin>release\modules\ext\commons-pool2-2.4.2.jar</binary-origin>
+            </class-path-extension>
+            <class-path-extension>
                 <runtime-relative-path>ext/sqlite-jdbc-3.8.11.jar</runtime-relative-path>
                 <binary-origin>release/modules/ext/sqlite-jdbc-3.8.11.jar</binary-origin>
-=======
->>>>>>> a6f9e76d
             </class-path-extension>
             <class-path-extension>
                 <runtime-relative-path>ext/activemq-all-5.11.1.jar</runtime-relative-path>
                 <binary-origin>release/modules/ext/activemq-all-5.11.1.jar</binary-origin>
             </class-path-extension>
             <class-path-extension>
-                <runtime-relative-path>ext/opencv-248.jar</runtime-relative-path>
-                <binary-origin>release/modules/ext/opencv-248.jar</binary-origin>
-            </class-path-extension>
-            <class-path-extension>
-                <runtime-relative-path>ext/curator-framework-2.8.0.jar</runtime-relative-path>
-                <binary-origin>release/modules/ext/curator-framework-2.8.0.jar</binary-origin>
-            </class-path-extension>
-            <class-path-extension>
-                <runtime-relative-path>ext/commons-dbcp2-2.1.1.jar</runtime-relative-path>
-                <binary-origin>release\modules\ext\commons-dbcp2-2.1.1.jar</binary-origin>
-            </class-path-extension>
-            <class-path-extension>
-                <runtime-relative-path>ext/tika-parsers-1.14.jar</runtime-relative-path>
-                <binary-origin>release/modules/ext/tika-parsers-1.14.jar</binary-origin>
-            </class-path-extension>
-            <class-path-extension>
-                <runtime-relative-path>ext/jython-standalone-2.7.0.jar</runtime-relative-path>
-                <binary-origin>release/modules/ext/jython-standalone-2.7.0.jar</binary-origin>
-            </class-path-extension>
-            <class-path-extension>
-                <runtime-relative-path>ext/sevenzipjbinding.jar</runtime-relative-path>
-                <binary-origin>release/modules/ext/sevenzipjbinding.jar</binary-origin>
-            </class-path-extension>
-            <class-path-extension>
-                <runtime-relative-path>ext/mchange-commons-java-0.2.9.jar</runtime-relative-path>
-                <binary-origin>release/modules/ext/mchange-commons-java-0.2.9.jar</binary-origin>
-<<<<<<< HEAD
-            </class-path-extension>
-            <class-path-extension>
-                <runtime-relative-path>ext/sevenzipjbinding-AllPlatforms.jar</runtime-relative-path>
-                <binary-origin>release/modules/ext/sevenzipjbinding-AllPlatforms.jar</binary-origin>
-            </class-path-extension>
-            <class-path-extension>
-                <runtime-relative-path>ext/commons-pool2-2.4.2.jar</runtime-relative-path>
-                <binary-origin>release\modules\ext\commons-pool2-2.4.2.jar</binary-origin>
-            </class-path-extension>
-            <class-path-extension>
-                <runtime-relative-path>ext/metadata-extractor-2.8.1.jar</runtime-relative-path>
-                <binary-origin>release/modules/ext/metadata-extractor-2.8.1.jar</binary-origin>
-            </class-path-extension>
-            <class-path-extension>
                 <runtime-relative-path>ext/jsoup-1.10.3.jar</runtime-relative-path>
                 <binary-origin>release/modules/ext/jsoup-1.10.3.jar</binary-origin>
-=======
-            </class-path-extension>
-            <class-path-extension>
-                <runtime-relative-path>ext/postgresql-9.4.1211.jre7.jar</runtime-relative-path>
-                <binary-origin>release/modules/ext/postgresql-9.4.1211.jre7.jar</binary-origin>
->>>>>>> a6f9e76d
-            </class-path-extension>
-            <class-path-extension>
-                <runtime-relative-path>ext/curator-recipes-2.8.0.jar</runtime-relative-path>
-                <binary-origin>release/modules/ext/curator-recipes-2.8.0.jar</binary-origin>
-            </class-path-extension>
-            <class-path-extension>
-<<<<<<< HEAD
-                <runtime-relative-path>ext/postgresql-9.4.1211.jre7.jar</runtime-relative-path>
-                <binary-origin>release/modules/ext/postgresql-9.4.1211.jre7.jar</binary-origin>
-=======
-                <runtime-relative-path>ext/xmpcore-5.1.2.jar</runtime-relative-path>
-                <binary-origin>release/modules/ext/xmpcore-5.1.2.jar</binary-origin>
-            </class-path-extension>
-            <class-path-extension>
-                <runtime-relative-path>ext/StixLib.jar</runtime-relative-path>
-                <binary-origin>release/modules/ext/StixLib.jar</binary-origin>
-            </class-path-extension>
-            <class-path-extension>
-                <runtime-relative-path>ext/curator-client-2.8.0.jar</runtime-relative-path>
-                <binary-origin>release/modules/ext/curator-client-2.8.0.jar</binary-origin>
->>>>>>> a6f9e76d
-            </class-path-extension>
-            <class-path-extension>
-                <runtime-relative-path>ext/sqlite-jdbc-3.8.11.jar</runtime-relative-path>
-                <binary-origin>release/modules/ext/sqlite-jdbc-3.8.11.jar</binary-origin>
-            </class-path-extension>
-            <class-path-extension>
-<<<<<<< HEAD
+            </class-path-extension>
+            <class-path-extension>
+                <runtime-relative-path>ext/Rejistry-1.0-SNAPSHOT.jar</runtime-relative-path>
+                <binary-origin>release/modules/ext/Rejistry-1.0-SNAPSHOT.jar</binary-origin>
+            </class-path-extension>
+            <class-path-extension>
+                <runtime-relative-path>ext/metadata-extractor-2.9.1.jar</runtime-relative-path>
+                <binary-origin>release/modules/ext/metadata-extractor-2.9.1.jar</binary-origin>
+            </class-path-extension>
+            <class-path-extension>
+                <runtime-relative-path>ext/commons-compress-1.12.jar</runtime-relative-path>
+                <binary-origin>release/modules/ext/commons-compress-1.12.jar</binary-origin>
+            </class-path-extension>
+            <class-path-extension>
+                <runtime-relative-path>ext/jdom-2.0.5-contrib.jar</runtime-relative-path>
+                <binary-origin>release/modules/ext/jdom-2.0.5-contrib.jar</binary-origin>
+            </class-path-extension>
+            <class-path-extension>
                 <runtime-relative-path>ext/c3p0-0.9.5.jar</runtime-relative-path>
                 <binary-origin>release/modules/ext/c3p0-0.9.5.jar</binary-origin>
-=======
-                <runtime-relative-path>ext/activemq-all-5.11.1.jar</runtime-relative-path>
-                <binary-origin>release/modules/ext/activemq-all-5.11.1.jar</binary-origin>
->>>>>>> a6f9e76d
-            </class-path-extension>
-            <class-path-extension>
-                <runtime-relative-path>ext/Rejistry-1.0-SNAPSHOT.jar</runtime-relative-path>
-                <binary-origin>release/modules/ext/Rejistry-1.0-SNAPSHOT.jar</binary-origin>
-            </class-path-extension>
-            <class-path-extension>
-                <runtime-relative-path>ext/sevenzipjbinding-AllPlatforms.jar</runtime-relative-path>
-                <binary-origin>release/modules/ext/sevenzipjbinding-AllPlatforms.jar</binary-origin>
-            </class-path-extension>
-            <class-path-extension>
-                <runtime-relative-path>ext/commons-pool2-2.4.2.jar</runtime-relative-path>
-                <binary-origin>release\modules\ext\commons-pool2-2.4.2.jar</binary-origin>
-            </class-path-extension>
-            <class-path-extension>
-                <runtime-relative-path>ext/metadata-extractor-2.9.1.jar</runtime-relative-path>
-                <binary-origin>release/modules/ext/metadata-extractor-2.9.1.jar</binary-origin>
-            </class-path-extension>
-            <class-path-extension>
-                <runtime-relative-path>ext/commons-compress-1.12.jar</runtime-relative-path>
-                <binary-origin>release/modules/ext/commons-compress-1.12.jar</binary-origin>
-            </class-path-extension>
-            <class-path-extension>
-                <runtime-relative-path>ext/jdom-2.0.5-contrib.jar</runtime-relative-path>
-                <binary-origin>release/modules/ext/jdom-2.0.5-contrib.jar</binary-origin>
             </class-path-extension>
             <class-path-extension>
                 <runtime-relative-path>ext/c3p0-0.9.5.jar</runtime-relative-path>
