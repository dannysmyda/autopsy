/*
 * Autopsy
 *
 * Copyright 2020 Basis Technology Corp.
 * Contact: carrier <at> sleuthkit <dot> org
 *
 * Licensed under the Apache License, Version 2.0 (the "License");
 * you may not use this file except in compliance with the License.
 * You may obtain a copy of the License at
 *
 *     http://www.apache.org/licenses/LICENSE-2.0
 *
 * Unless required by applicable law or agreed to in writing, software
 * distributed under the License is distributed on an "AS IS" BASIS,
 * WITHOUT WARRANTIES OR CONDITIONS OF ANY KIND, either express or implied.
 * See the License for the specific language governing permissions and
 * limitations under the License.
 */
package org.sleuthkit.autopsy.discovery.search;

import java.sql.ResultSet;
import java.sql.SQLException;
import java.util.ArrayList;
import java.util.Arrays;
import java.util.HashMap;
import java.util.HashSet;
import java.util.Iterator;
import java.util.List;
import java.util.Map;
import java.util.Set;
import java.util.logging.Level;
import org.openide.util.NbBundle;
import org.sleuthkit.autopsy.centralrepository.datamodel.CentralRepoDbUtil;
import org.sleuthkit.autopsy.centralrepository.datamodel.CentralRepoException;
import org.sleuthkit.autopsy.centralrepository.datamodel.CentralRepository;
import org.sleuthkit.autopsy.centralrepository.datamodel.CorrelationAttributeInstance;
import org.sleuthkit.autopsy.centralrepository.datamodel.CorrelationAttributeNormalizationException;
import org.sleuthkit.autopsy.centralrepository.datamodel.InstanceTableCallback;
import org.sleuthkit.autopsy.coreutils.Logger;
import org.sleuthkit.datamodel.BlackboardArtifact;
import org.sleuthkit.datamodel.BlackboardAttribute;
import org.sleuthkit.datamodel.CaseDbAccessManager;
import org.sleuthkit.datamodel.ContentTag;
import org.sleuthkit.datamodel.SleuthkitCase;
import org.sleuthkit.datamodel.TskCoreException;
import org.sleuthkit.datamodel.TskData;
import java.util.StringJoiner;
import org.sleuthkit.autopsy.centralrepository.datamodel.CorrelationAttributeNormalizer;
import static org.sleuthkit.datamodel.BlackboardArtifact.ARTIFACT_TYPE.TSK_WEB_CATEGORIZATION;

/**
 * Class which contains the search attributes which can be specified for
 * Discovery.
 */
public class DiscoveryAttributes {

    private final static Logger logger = Logger.getLogger(DiscoveryAttributes.class.getName());

    /**
     * Base class for the grouping attributes.
     */
    public abstract static class AttributeType {

        /**
         * For a given Result, return the key for the group it belongs to for
         * this attribute type.
         *
         * @param result The result to be grouped.
         *
         * @return The key for the group this result goes in.
         */
        public abstract DiscoveryKeyUtils.GroupKey getGroupKey(Result result);

        /**
         * Add any extra data to the ResultFile object from this attribute.
         *
         * @param results       The list of results to enhance.
         * @param caseDb        The case database.
         * @param centralRepoDb The central repository database. Can be null if
         *                      not needed.
         *
         * @throws DiscoveryException
         */
        public void addAttributeToResults(List<Result> results, SleuthkitCase caseDb, CentralRepository centralRepoDb) throws DiscoveryException {
            // Default is to do nothing
        }
    }

    /**
     * Attribute for grouping/sorting by file size.
     */
    public static class FileSizeAttribute extends AttributeType {

        @Override
        public DiscoveryKeyUtils.GroupKey getGroupKey(Result result) {
            return new DiscoveryKeyUtils.FileSizeGroupKey(result);
        }
    }

    /**
     * Attribute for grouping/sorting by parent path.
     */
    public static class ParentPathAttribute extends AttributeType {

        @Override
        public DiscoveryKeyUtils.GroupKey getGroupKey(Result file) {
            return new DiscoveryKeyUtils.ParentPathGroupKey((ResultFile) file);
        }
    }

    /**
     * Default attribute used to make one group.
     */
    static class NoGroupingAttribute extends AttributeType {

        @Override
        public DiscoveryKeyUtils.GroupKey getGroupKey(Result result) {
            return new DiscoveryKeyUtils.NoGroupingGroupKey();
        }
    }

    /**
     * Attribute for grouping/sorting by data source.
     */
    static class DataSourceAttribute extends AttributeType {

        @Override
        public DiscoveryKeyUtils.GroupKey getGroupKey(Result result) {
            return new DiscoveryKeyUtils.DataSourceGroupKey(result);
        }
    }

    /**
     * Attribute for grouping/sorting by file type.
     */
    static class FileTypeAttribute extends AttributeType {

        @Override
        public DiscoveryKeyUtils.GroupKey getGroupKey(Result file) {
            return new DiscoveryKeyUtils.FileTypeGroupKey(file);
        }
    }
    
    /**
     * Attribute for grouping/sorting by domain category (TSK_WEB_CATEGORY artifacts).
     */
    static class DomainCategoryAttribute extends AttributeType {

        @Override
        public DiscoveryKeyUtils.GroupKey getGroupKey(Result result) {
            return new DiscoveryKeyUtils.DomainCategoryGroupKey(result);
        }
        
        @Override
        public void addAttributeToResults(List<Result> results, SleuthkitCase caseDb,
                CentralRepository centralRepoDb) throws DiscoveryException {
            try {
                Map<String, String> domainsToCategories = getDomainsWithWebCategories(caseDb);
                for (Result result : results) {
                    if (result instanceof ResultDomain) {
                        ResultDomain domain = (ResultDomain) result;
                        String webCategory = domainsToCategories.get(domain.getDomain());
                        domain.setWebCategory(webCategory);
                    }
                }
            } catch (TskCoreException | InterruptedException ex) {
                throw new DiscoveryException("Error fetching TSK_WEB_CATEGORY artifacts from the database", ex);
            }
        }
        
        /**
         * Loads all TSK_WEB_CATEGORY artifacts and maps the domain attribute to the category name attribute.
         * Each ResultDomain is then parsed and matched against this map of values.
         */
        private Map<String, String> getDomainsWithWebCategories(SleuthkitCase caseDb) throws TskCoreException, InterruptedException {
            Map<String, String> domainToCategory = new HashMap<>();

            for (BlackboardArtifact artifact : caseDb.getBlackboardArtifacts(TSK_WEB_CATEGORIZATION)) {
                if (Thread.currentThread().isInterrupted()) {
                    throw new InterruptedException();
                }

                BlackboardAttribute webCategory = artifact.getAttribute(new BlackboardAttribute.Type(BlackboardAttribute.ATTRIBUTE_TYPE.TSK_NAME));
                BlackboardAttribute domain = artifact.getAttribute(new BlackboardAttribute.Type(BlackboardAttribute.ATTRIBUTE_TYPE.TSK_DOMAIN));

                if (webCategory != null && domain != null) {
                    String webCatDisplayName = webCategory.getValueString();
                    String domainDisplayName = domain.getValueString().trim().toLowerCase();
                    domainToCategory.put(domainDisplayName, webCatDisplayName);
                }
            }

           return domainToCategory;
        }
    }

    /**
     * Attribute for grouping/sorting by keyword lists.
     */
    static class KeywordListAttribute extends AttributeType {

        @Override
        public DiscoveryKeyUtils.GroupKey getGroupKey(Result file) {
            return new DiscoveryKeyUtils.KeywordListGroupKey((ResultFile) file);
        }

        @Override
        public void addAttributeToResults(List<Result> results, SleuthkitCase caseDb,
                CentralRepository centralRepoDb) throws DiscoveryException {

            // Get pairs of (object ID, keyword list name) for all files in the list of files that have
            // keyword list hits.
            String selectQuery = createSetNameClause(results, BlackboardArtifact.ARTIFACT_TYPE.TSK_KEYWORD_HIT.getTypeID(),
                    BlackboardAttribute.ATTRIBUTE_TYPE.TSK_SET_NAME.getTypeID());

            SetKeywordListNamesCallback callback = new SetKeywordListNamesCallback(results);
            try {
                caseDb.getCaseDbAccessManager().select(selectQuery, callback);
            } catch (TskCoreException ex) {
                throw new DiscoveryException("Error looking up keyword list attributes", ex); // NON-NLS
            }
        }

        /**
         * Callback to process the results of the CaseDbAccessManager select
         * query. Will add the keyword list names to the list of ResultFile
         * objects.
         */
        private static class SetKeywordListNamesCallback implements CaseDbAccessManager.CaseDbAccessQueryCallback {

            List<Result> resultFiles;

            /**
             * Create the callback.
             *
             * @param resultFiles List of files to add keyword list names to.
             */
            SetKeywordListNamesCallback(List<Result> resultFiles) {
                this.resultFiles = resultFiles;
            }

            @Override
            public void process(ResultSet rs) {
                try {
                    // Create a temporary map of object ID to ResultFile
                    Map<Long, ResultFile> tempMap = new HashMap<>();
                    for (Result result : resultFiles) {
                        if (result.getType() == SearchData.Type.DOMAIN) {
                            break;
                        }
                        ResultFile file = (ResultFile) result;
                        tempMap.put(file.getFirstInstance().getId(), file);
                    }

                    while (rs.next()) {
                        try {
                            Long objId = rs.getLong("object_id"); // NON-NLS
                            String keywordListName = rs.getString("set_name"); // NON-NLS

                            tempMap.get(objId).addKeywordListName(keywordListName);

                        } catch (SQLException ex) {
                            logger.log(Level.SEVERE, "Unable to get object_id or set_name from result set", ex); // NON-NLS
                        }
                    }
                } catch (SQLException ex) {
                    logger.log(Level.SEVERE, "Failed to get keyword list names", ex); // NON-NLS
                }
            }
        }
    }
    
    /**
     * Organizes the domain instances by normalized domain value.
     * This helps reduce the complexity of updating ResultDomain instances
     * after the query has been executed.
     * 
     * Example: query for notable status of google.com. Result: notable
     * With this map, all domain instances that represent google.com can
     * be updated after one simple lookup.
     */
    private static Map<String, List<ResultDomain>> organizeByValue(List<ResultDomain> domainsBatch, CorrelationAttributeInstance.Type attributeType) {
            final Map<String, List<ResultDomain>> resultDomainTable = new HashMap<>();
            for (ResultDomain domainInstance : domainsBatch) {
                try {
                    final String domainValue = domainInstance.getDomain();
                    final String normalizedDomain = CorrelationAttributeNormalizer.normalize(attributeType, domainValue);
                    final List<ResultDomain> bucket = resultDomainTable.getOrDefault(normalizedDomain, new ArrayList<>());
                    bucket.add(domainInstance);
                    resultDomainTable.put(normalizedDomain, bucket);
                } catch (CorrelationAttributeNormalizationException ex) {
                    logger.log(Level.INFO, String.format("Domain [%s] failed normalization, skipping...", domainInstance.getDomain()));
                }
            }
            return resultDomainTable;
    }

    /**
     * Helper function to create a string of comma separated values.
     * Each value is wrapped in `'`. This method is used to bundle up
     * a collection of values for use in a SQL WHERE IN (...) clause.
     */
    private static String createCSV(Set<String> values) {
        StringJoiner joiner = new StringJoiner(", ");
        for (String value : values) {
            joiner.add("'" + value + "'");
        }
        return joiner.toString();
    }
    
    /**
     * Attribute for grouping/sorting by notability in the CR.
     */
    static class PreviouslyNotableAttribute extends AttributeType {
        
        static final int DOMAIN_BATCH_SIZE = 500; // Number of domains to look up at one time

        @Override
        public DiscoveryKeyUtils.GroupKey getGroupKey(Result result) {
            return new DiscoveryKeyUtils.PreviouslyNotableGroupKey(result);
        }
        
        @Override
        public void addAttributeToResults(List<Result> results, SleuthkitCase caseDb,
                CentralRepository centralRepoDb) throws DiscoveryException {
            
            if (centralRepoDb != null) {
                processFilesWithCr(results, centralRepoDb);
            }            
        }
        
        private void processFilesWithCr(List<Result> results, CentralRepository centralRepo) throws DiscoveryException {
            
            List<ResultDomain> domainsBatch = new ArrayList<>();
            for (Result result : results) {
                if (result.getType() == SearchData.Type.DOMAIN) {
                    domainsBatch.add((ResultDomain) result);
                    if (domainsBatch.size() == DOMAIN_BATCH_SIZE) {
                        queryPreviouslyNotable(domainsBatch, centralRepo);
                        domainsBatch.clear();
                    }
                }
            }
            
            queryPreviouslyNotable(domainsBatch, centralRepo);
        }
        
        private void queryPreviouslyNotable(List<ResultDomain> domainsBatch, CentralRepository centralRepo) throws DiscoveryException {
            if (domainsBatch.isEmpty()) {
                return;
            }
            
            try {
                final CorrelationAttributeInstance.Type attributeType = centralRepo.getCorrelationTypeById(CorrelationAttributeInstance.DOMAIN_TYPE_ID);
                final Map<String, List<ResultDomain>> resultDomainTable = organizeByValue(domainsBatch, attributeType);
                final String values = createCSV(resultDomainTable.keySet());

                final String tableName = CentralRepoDbUtil.correlationTypeToInstanceTableName(attributeType);
                final String domainFrequencyQuery = " value AS domain_name "
                        + "FROM " + tableName + " "
                        + "WHERE value IN (" + values + ") "
                        + "AND known_status = " + TskData.FileKnown.BAD.getFileKnownValue();

                final DomainPreviouslyNotableCallback previouslyNotableCallback = new DomainPreviouslyNotableCallback(resultDomainTable);
                centralRepo.processSelectClause(domainFrequencyQuery, previouslyNotableCallback);

                if (previouslyNotableCallback.getCause() != null) {
                    throw previouslyNotableCallback.getCause();
                }
            } catch (CentralRepoException | SQLException ex) {
                throw new DiscoveryException("Fatal exception encountered querying the CR.", ex);
            }
        }
        
        private static class DomainPreviouslyNotableCallback implements InstanceTableCallback {
            
            private final Map<String, List<ResultDomain>> domainLookup;
            private SQLException sqlCause;

            private DomainPreviouslyNotableCallback(Map<String, List<ResultDomain>> domainLookup) {
                this.domainLookup = domainLookup;
            }
            
            @Override
            public void process(ResultSet resultSet) {
                try {
                    while (resultSet.next()) {
                        String domain = resultSet.getString("domain_name");
                        List<ResultDomain> domainInstances = domainLookup.get(domain);
                        for (ResultDomain domainInstance : domainInstances) {
                            domainInstance.markAsPreviouslyNotableInCR();
                        }
                    }
                } catch (SQLException ex) {
                    this.sqlCause = ex;
                }
            }

            /**
             * Get the SQL exception if one occurred during this callback.
             */
            SQLException getCause() {
                return this.sqlCause;
            } 
        }
    }

    /**
     * Attribute for grouping/sorting by frequency in the central repository.
     */
    static class FrequencyAttribute extends AttributeType {

        static final int BATCH_SIZE = 50; // Number of hashes to look up at one time

        static final int DOMAIN_BATCH_SIZE = 500; // Number of domains to look up at one time

        @Override
        public DiscoveryKeyUtils.GroupKey getGroupKey(Result file) {
            return new DiscoveryKeyUtils.FrequencyGroupKey(file);
        }

        @Override
        public void addAttributeToResults(List<Result> results, SleuthkitCase caseDb,
                CentralRepository centralRepoDb) throws DiscoveryException {
            if (centralRepoDb == null) {
                for (Result result : results) {
                    if (result.getFrequency() == SearchData.Frequency.UNKNOWN && result.getKnown() == TskData.FileKnown.KNOWN) {
                        result.setFrequency(SearchData.Frequency.KNOWN);
                    }
                }
            } else {
                processResultFilesForCR(results, centralRepoDb);
            }
        }

        /**
         * Private helper method for adding Frequency attribute when CR is
         * enabled.
         *
         * @param files         The list of ResultFiles to caluclate frequency
         *                      for.
         * @param centralRepoDb The central repository currently in use.
         */
        private void processResultFilesForCR(List<Result> results,
                CentralRepository centralRepoDb) throws DiscoveryException {
            List<ResultFile> currentFiles = new ArrayList<>();
            Set<String> hashesToLookUp = new HashSet<>();
            List<ResultDomain> domainsToQuery = new ArrayList<>();
            for (Result result : results) {
                // If frequency was already calculated, skip...
                if (result.getFrequency() == SearchData.Frequency.UNKNOWN) {
                    if (result.getKnown() == TskData.FileKnown.KNOWN) {
                        result.setFrequency(SearchData.Frequency.KNOWN);
                    }

                    if (result.getType() != SearchData.Type.DOMAIN) {
                        ResultFile file = (ResultFile) result;
                        if (file.getFirstInstance().getMd5Hash() != null
                                && !file.getFirstInstance().getMd5Hash().isEmpty()) {
                            hashesToLookUp.add(file.getFirstInstance().getMd5Hash());
                            currentFiles.add(file);
                        }

                        if (hashesToLookUp.size() >= BATCH_SIZE) {
                            computeFrequency(hashesToLookUp, currentFiles, centralRepoDb);

                            hashesToLookUp.clear();
                            currentFiles.clear();
                        }
                    } else {
                        domainsToQuery.add((ResultDomain) result);
                        if (domainsToQuery.size() == DOMAIN_BATCH_SIZE) {
                            queryDomainFrequency(domainsToQuery, centralRepoDb);

                            domainsToQuery.clear();
                        }
                    }
                }
            }

            queryDomainFrequency(domainsToQuery, centralRepoDb);
            computeFrequency(hashesToLookUp, currentFiles, centralRepoDb);
        }
    }

    /**
     * Query to get the frequency of a domain.
     *
     * @param domainsToQuery    List of domains to check the frequency of.
     * @param centralRepository The central repository to query.
     *
     * @throws DiscoveryException
     */
    private static void queryDomainFrequency(List<ResultDomain> domainsToQuery, CentralRepository centralRepository) throws DiscoveryException {
        if (domainsToQuery.isEmpty()) {
            return;
        }
        try {
            final CorrelationAttributeInstance.Type attributeType = centralRepository.getCorrelationTypeById(CorrelationAttributeInstance.DOMAIN_TYPE_ID);
            final Map<String, List<ResultDomain>> resultDomainTable = organizeByValue(domainsToQuery, attributeType);
            final String values = createCSV(resultDomainTable.keySet());

            final String tableName = CentralRepoDbUtil.correlationTypeToInstanceTableName(attributeType);
            final String domainFrequencyQuery = " value AS domain_name, COUNT(*) AS frequency "
                    + "FROM " + tableName + " "
                    + "WHERE value IN (" + values + ") "
                    + "GROUP BY value";

            final DomainFrequencyCallback frequencyCallback = new DomainFrequencyCallback(resultDomainTable);
            centralRepository.processSelectClause(domainFrequencyQuery, frequencyCallback);

            if (frequencyCallback.getCause() != null) {
                throw frequencyCallback.getCause();
            }
        } catch (CentralRepoException | SQLException ex) {
            throw new DiscoveryException("Fatal exception encountered querying the CR.", ex);
        }
    }

    /**
     * Callback to get the frequency of domain.
     */
    private static class DomainFrequencyCallback implements InstanceTableCallback {

        private final Map<String, List<ResultDomain>> domainLookup;
        private SQLException sqlCause;

        /**
         * Construct a new DomainFrequencyCallback.
         *
         * @param domainLookup The map to get domain from.
         */
        private DomainFrequencyCallback(Map<String, List<ResultDomain>> domainLookup) {
            this.domainLookup = domainLookup;
        }

        @Override
        public void process(ResultSet resultSet) {
            try {
                while (resultSet.next()) {
                    String domain = resultSet.getString("domain_name");
                    Long frequency = resultSet.getLong("frequency");

                    List<ResultDomain> domainInstances = domainLookup.get(domain);
                    for (ResultDomain domainInstance : domainInstances) {
                        domainInstance.setFrequency(SearchData.Frequency.fromCount(frequency));
                    }
                }
            } catch (SQLException ex) {
                this.sqlCause = ex;
            }
        }

        /**
         * Get the SQL exception if one occurred during this callback.
         *
         * @return
         */
        SQLException getCause() {
            return this.sqlCause;
        }
    }

    /**
     * Callback to use with findInterCaseValuesByCount which generates a list of
     * values for common property search
     */
    private static class FrequencyCallback implements InstanceTableCallback {

        private final List<ResultFile> files;

        /**
         * Construct a new FrequencyCallback.
         *
         * @param files List of files to add hash set names to.
         */
        private FrequencyCallback(List<ResultFile> files) {
            this.files = new ArrayList<>(files);
        }

        @Override
        public void process(ResultSet resultSet) {
            try {

                while (resultSet.next()) {
                    String hash = resultSet.getString(1);
                    int count = resultSet.getInt(2);
                    for (Iterator<ResultFile> iterator = files.iterator(); iterator.hasNext();) {
                        ResultFile file = iterator.next();
                        if (file.getFirstInstance().getMd5Hash().equalsIgnoreCase(hash)) {
                            file.setFrequency(SearchData.Frequency.fromCount(count));
                            iterator.remove();
                        }
                    }
                }

                // The files left had no matching entries in the CR, so mark them as unique
                for (ResultFile file : files) {
                    file.setFrequency(SearchData.Frequency.UNIQUE);
                }
            } catch (SQLException ex) {
                logger.log(Level.WARNING, "Error getting frequency counts from Central Repository", ex); // NON-NLS
            }
        }
    }

    /**
     * Attribute for grouping/sorting by hash set lists.
     */
    static class HashHitsAttribute extends AttributeType {

        @Override
        public DiscoveryKeyUtils.GroupKey getGroupKey(Result result) {
            if (result.getType() == SearchData.Type.DOMAIN) {
                return null;
            }
            return new DiscoveryKeyUtils.HashHitsGroupKey((ResultFile) result);
        }

        @Override
        public void addAttributeToResults(List<Result> results, SleuthkitCase caseDb,
                CentralRepository centralRepoDb) throws DiscoveryException {

            // Get pairs of (object ID, hash set name) for all files in the list of files that have
            // hash set hits.
            String selectQuery = createSetNameClause(results, BlackboardArtifact.ARTIFACT_TYPE.TSK_HASHSET_HIT.getTypeID(),
                    BlackboardAttribute.ATTRIBUTE_TYPE.TSK_SET_NAME.getTypeID());

            HashSetNamesCallback callback = new HashSetNamesCallback(results);
            try {
                caseDb.getCaseDbAccessManager().select(selectQuery, callback);
            } catch (TskCoreException ex) {
                throw new DiscoveryException("Error looking up hash set attributes", ex); // NON-NLS
            }
        }

        /**
         * Callback to process the results of the CaseDbAccessManager select
         * query. Will add the hash set names to the list of ResultFile objects.
         */
        private static class HashSetNamesCallback implements CaseDbAccessManager.CaseDbAccessQueryCallback {

            List<Result> results;

            /**
             * Create the callback.
             *
             * @param resultFiles List of files to add hash set names to.
             */
            HashSetNamesCallback(List<Result> results) {
                this.results = results;
            }

            @Override
            public void process(ResultSet rs) {
                try {
                    // Create a temporary map of object ID to ResultFile
                    Map<Long, ResultFile> tempMap = new HashMap<>();
                    for (Result result : results) {
                        if (result.getType() == SearchData.Type.DOMAIN) {
                            return;
                        }
                        ResultFile file = (ResultFile) result;
                        tempMap.put(file.getFirstInstance().getId(), file);
                    }

                    while (rs.next()) {
                        try {
                            Long objId = rs.getLong("object_id"); // NON-NLS
                            String hashSetName = rs.getString("set_name"); // NON-NLS

                            tempMap.get(objId).addHashSetName(hashSetName);

                        } catch (SQLException ex) {
                            logger.log(Level.SEVERE, "Unable to get object_id or set_name from result set", ex); // NON-NLS
                        }
                    }
                } catch (SQLException ex) {
                    logger.log(Level.SEVERE, "Failed to get hash set names", ex); // NON-NLS
                }
            }
        }
    }

    /**
     * Attribute for grouping/sorting by interesting item set lists.
     */
    static class InterestingItemAttribute extends AttributeType {

        @Override
        public DiscoveryKeyUtils.GroupKey getGroupKey(Result file) {
            return new DiscoveryKeyUtils.InterestingItemGroupKey((ResultFile) file);
        }

        @Override
        public void addAttributeToResults(List<Result> results, SleuthkitCase caseDb,
                CentralRepository centralRepoDb) throws DiscoveryException {

            // Get pairs of (object ID, interesting item set name) for all files in the list of files that have
            // interesting file set hits.
            String selectQuery = createSetNameClause(results, BlackboardArtifact.ARTIFACT_TYPE.TSK_INTERESTING_FILE_HIT.getTypeID(),
                    BlackboardAttribute.ATTRIBUTE_TYPE.TSK_SET_NAME.getTypeID());

            InterestingFileSetNamesCallback callback = new InterestingFileSetNamesCallback(results);
            try {
                caseDb.getCaseDbAccessManager().select(selectQuery, callback);
            } catch (TskCoreException ex) {
                throw new DiscoveryException("Error looking up interesting file set attributes", ex); // NON-NLS
            }
        }

        /**
         * Callback to process the results of the CaseDbAccessManager select
         * query. Will add the interesting file set names to the list of
         * ResultFile objects.
         */
        private static class InterestingFileSetNamesCallback implements CaseDbAccessManager.CaseDbAccessQueryCallback {

            List<Result> results;

            /**
             * Create the callback.
             *
             * @param resultFiles List of files to add interesting file set
             *                    names to.
             */
            InterestingFileSetNamesCallback(List<Result> results) {
                this.results = results;
            }

            @Override
            public void process(ResultSet rs) {
                try {
                    // Create a temporary map of object ID to ResultFile
                    Map<Long, ResultFile> tempMap = new HashMap<>();
                    for (Result result : results) {
                        if (result.getType() == SearchData.Type.DOMAIN) {
                            return;
                        }
                        ResultFile file = (ResultFile) result;
                        tempMap.put(file.getFirstInstance().getId(), file);
                    }

                    while (rs.next()) {
                        try {
                            Long objId = rs.getLong("object_id"); // NON-NLS
                            String setName = rs.getString("set_name"); // NON-NLS

                            tempMap.get(objId).addInterestingSetName(setName);

                        } catch (SQLException ex) {
                            logger.log(Level.SEVERE, "Unable to get object_id or set_name from result set", ex); // NON-NLS
                        }
                    }
                } catch (SQLException ex) {
                    logger.log(Level.SEVERE, "Failed to get interesting file set names", ex); // NON-NLS
                }
            }
        }
    }

    /**
     * Attribute for grouping/sorting by date of last activity.
     */
    static class LastActivityDateAttribute extends AttributeType {

        @Override
        public DiscoveryKeyUtils.GroupKey getGroupKey(Result result) {
            return new DiscoveryKeyUtils.LastActivityDateGroupKey(result);
        }

    }

    /**
     * Attribute for grouping/sorting by date of first activity.
     */
    static class FirstActivityDateAttribute extends AttributeType {

        @Override
        public DiscoveryKeyUtils.GroupKey getGroupKey(Result result) {
            return new DiscoveryKeyUtils.FirstActivityDateGroupKey(result);
        }

    }

    /**
     * Attribute for grouping/sorting domains by number of page views.
     * Page views is defined at the number of TSK_WEB_HISTORY artifacts.
     */
    static class PageViewsAttribute extends AttributeType {

        @Override
        public DiscoveryKeyUtils.GroupKey getGroupKey(Result result) {
            return new DiscoveryKeyUtils.PageViewsGroupKey(result);
        }
    }

    /**
     * Attribute for grouping/sorting by objects detected.
     */
    static class ObjectDetectedAttribute extends AttributeType {

        @Override
        public DiscoveryKeyUtils.GroupKey getGroupKey(Result file) {
            return new DiscoveryKeyUtils.ObjectDetectedGroupKey((ResultFile) file);
        }

        @Override
        public void addAttributeToResults(List<Result> results, SleuthkitCase caseDb,
                CentralRepository centralRepoDb) throws DiscoveryException {

            // Get pairs of (object ID, object type name) for all files in the list of files that have
            // objects detected
            String selectQuery = createSetNameClause(results, BlackboardArtifact.ARTIFACT_TYPE.TSK_OBJECT_DETECTED.getTypeID(),
                    BlackboardAttribute.ATTRIBUTE_TYPE.TSK_DESCRIPTION.getTypeID());

            ObjectDetectedNamesCallback callback = new ObjectDetectedNamesCallback(results);
            try {
                caseDb.getCaseDbAccessManager().select(selectQuery, callback);
            } catch (TskCoreException ex) {
                throw new DiscoveryException("Error looking up object detected attributes", ex); // NON-NLS
            }
        }

        /**
         * Callback to process the results of the CaseDbAccessManager select
         * query. Will add the object type names to the list of ResultFile
         * objects.
         */
        private static class ObjectDetectedNamesCallback implements CaseDbAccessManager.CaseDbAccessQueryCallback {

            List<Result> results;

            /**
             * Create the callback.
             *
             * @param resultFiles List of files to add object detected names to.
             */
            ObjectDetectedNamesCallback(List<Result> results) {
                this.results = results;
            }

            @Override
            public void process(ResultSet rs) {
                try {
                    // Create a temporary map of object ID to ResultFile
                    Map<Long, ResultFile> tempMap = new HashMap<>();
                    for (Result result : results) {
                        if (result.getType() == SearchData.Type.DOMAIN) {
                            return;
                        }
                        ResultFile file = (ResultFile) result;
                        tempMap.put(file.getFirstInstance().getId(), file);
                    }

                    while (rs.next()) {
                        try {
                            Long objId = rs.getLong("object_id"); // NON-NLS
                            String setName = rs.getString("set_name"); // NON-NLS

                            tempMap.get(objId).addObjectDetectedName(setName);

                        } catch (SQLException ex) {
                            logger.log(Level.SEVERE, "Unable to get object_id or set_name from result set", ex); // NON-NLS
                        }
                    }
                } catch (SQLException ex) {
                    logger.log(Level.SEVERE, "Failed to get object detected names", ex); // NON-NLS
                }
            }
        }
    }

    /**
     * Attribute for grouping/sorting by tag name.
     */
    static class FileTagAttribute extends AttributeType {

        @Override
        public DiscoveryKeyUtils.GroupKey getGroupKey(Result file) {
            return new DiscoveryKeyUtils.FileTagGroupKey((ResultFile) file);
        }

        @Override
        public void addAttributeToResults(List<Result> results, SleuthkitCase caseDb,
                CentralRepository centralRepoDb) throws DiscoveryException {

            try {
                for (Result result : results) {
                    if (result.getType() == SearchData.Type.DOMAIN) {
                        return;
                    }
                    ResultFile file = (ResultFile) result;
                    List<ContentTag> contentTags = caseDb.getContentTagsByContent(file.getFirstInstance());

                    for (ContentTag tag : contentTags) {
                        result.addTagName(tag.getName().getDisplayName());
                    }
                }
            } catch (TskCoreException ex) {
                throw new DiscoveryException("Error looking up file tag attributes", ex); // NON-NLS
            }
        }
    }

    /**
     * Enum for the attribute types that can be used for grouping.
     */
    @NbBundle.Messages({
        "DiscoveryAttributes.GroupingAttributeType.fileType.displayName=File Type",
        "DiscoveryAttributes.GroupingAttributeType.frequency.displayName=Past Occurrences",
        "DiscoveryAttributes.GroupingAttributeType.keywordList.displayName=Keyword",
        "DiscoveryAttributes.GroupingAttributeType.size.displayName=File Size",
        "DiscoveryAttributes.GroupingAttributeType.datasource.displayName=Data Source",
        "DiscoveryAttributes.GroupingAttributeType.parent.displayName=Parent Folder",
        "DiscoveryAttributes.GroupingAttributeType.hash.displayName=Hash Set",
        "DiscoveryAttributes.GroupingAttributeType.interestingItem.displayName=Interesting Item",
        "DiscoveryAttributes.GroupingAttributeType.tag.displayName=Tag",
        "DiscoveryAttributes.GroupingAttributeType.object.displayName=Object Detected",
        "DiscoveryAttributes.GroupingAttributeType.lastDate.displayName=Last Activity Date",
        "DiscoveryAttributes.GroupingAttributeType.firstDate.displayName=First Activity Date",
        "DiscoveryAttributes.GroupingAttributeType.pageViews.displayName=Page Views",
        "DiscoveryAttributes.GroupingAttributeType.none.displayName=None",
        "DiscoveryAttributes.GroupingAttributeType.previouslyNotable.displayName=Previous Notability",
        "DiscoveryAttributes.GroupingAttributeType.webCategory.displayName=Domain Category"})
    public enum GroupingAttributeType {
        FILE_SIZE(new FileSizeAttribute(), Bundle.DiscoveryAttributes_GroupingAttributeType_size_displayName()),
        FREQUENCY(new FrequencyAttribute(), Bundle.DiscoveryAttributes_GroupingAttributeType_frequency_displayName()),
        KEYWORD_LIST_NAME(new KeywordListAttribute(), Bundle.DiscoveryAttributes_GroupingAttributeType_keywordList_displayName()),
        DATA_SOURCE(new DataSourceAttribute(), Bundle.DiscoveryAttributes_GroupingAttributeType_datasource_displayName()),
        PARENT_PATH(new ParentPathAttribute(), Bundle.DiscoveryAttributes_GroupingAttributeType_parent_displayName()),
        HASH_LIST_NAME(new HashHitsAttribute(), Bundle.DiscoveryAttributes_GroupingAttributeType_hash_displayName()),
        INTERESTING_ITEM_SET(new InterestingItemAttribute(), Bundle.DiscoveryAttributes_GroupingAttributeType_interestingItem_displayName()),
        FILE_TAG(new FileTagAttribute(), Bundle.DiscoveryAttributes_GroupingAttributeType_tag_displayName()),
        OBJECT_DETECTED(new ObjectDetectedAttribute(), Bundle.DiscoveryAttributes_GroupingAttributeType_object_displayName()),
        LAST_ACTIVITY_DATE(new LastActivityDateAttribute(), Bundle.DiscoveryAttributes_GroupingAttributeType_lastDate_displayName()),
        FIRST_ACTIVITY_DATE(new FirstActivityDateAttribute(), Bundle.DiscoveryAttributes_GroupingAttributeType_firstDate_displayName()),
        PAGE_VIEWS(new PageViewsAttribute(), Bundle.DiscoveryAttributes_GroupingAttributeType_pageViews_displayName()),
        NO_GROUPING(new NoGroupingAttribute(), Bundle.DiscoveryAttributes_GroupingAttributeType_none_displayName()),
        PREVIOUSLY_NOTABLE(new PreviouslyNotableAttribute(), Bundle.DiscoveryAttributes_GroupingAttributeType_previouslyNotable_displayName()),
        DOMAIN_CATEGORY(new DomainCategoryAttribute(), Bundle.DiscoveryAttributes_GroupingAttributeType_webCategory_displayName());

        private final AttributeType attributeType;
        private final String displayName;

        /**
         * Construct a new GroupingAttributeType enum value.
         *
         * @param attributeType The type of attribute this enum value was
         *                      constructed for.
         * @param displayName   The display name for this grouping attribute
         *                      type.
         */
        GroupingAttributeType(AttributeType attributeType, String displayName) {
            this.attributeType = attributeType;
            this.displayName = displayName;
        }

        @Override
        public String toString() {
            return displayName;
        }

        /**
         * Get the type of attribute this enum value was constructed for.
         *
         * @return The type of attribute this enum value was constructed for.
         */
        public AttributeType getAttributeType() {
            return attributeType;
        }

        /**
         * Get the list of enums that are valid for grouping files.
         *
         * @return Enums that can be used to group files.
         */
        public static List<GroupingAttributeType> getOptionsForGroupingForFiles() {
            return Arrays.asList(FILE_SIZE, FREQUENCY, PARENT_PATH, OBJECT_DETECTED, HASH_LIST_NAME, INTERESTING_ITEM_SET);
        }

        /**
         * Get the list of enums that are valid for grouping domains.
         *
         * @return Enums that can be used to group files.
         */
        public static List<GroupingAttributeType> getOptionsForGroupingForDomains() {
            if (CentralRepository.isEnabled()) {
<<<<<<< HEAD
                return Arrays.asList(PAGE_VIEWS, FREQUENCY, MOST_RECENT_DATE, FIRST_DATE, PREVIOUSLY_NOTABLE, DOMAIN_CATEGORY);
            } else {
                return Arrays.asList(PAGE_VIEWS, MOST_RECENT_DATE, FIRST_DATE, DOMAIN_CATEGORY);
=======
                return Arrays.asList(FREQUENCY, LAST_ACTIVITY_DATE, FIRST_ACTIVITY_DATE, PAGE_VIEWS, PREVIOUSLY_NOTABLE, DOMAIN_CATEGORY);
            } else {
                return Arrays.asList(LAST_ACTIVITY_DATE, FIRST_ACTIVITY_DATE, PAGE_VIEWS, DOMAIN_CATEGORY);
>>>>>>> e4cde314
            }
        }
    }

    /**
     * Computes the CR frequency of all the given hashes and updates the list of
     * files.
     *
     * @param hashesToLookUp Hashes to find the frequency of.
     * @param currentFiles   List of files to update with frequencies.
     * @param centralRepoDb  The central repository being used.
     */
    private static void computeFrequency(Set<String> hashesToLookUp, List<ResultFile> currentFiles, CentralRepository centralRepoDb) {

        if (hashesToLookUp.isEmpty()) {
            return;
        }

        String hashes = String.join("','", hashesToLookUp);
        hashes = "'" + hashes + "'";
        try {
            CorrelationAttributeInstance.Type attributeType = centralRepoDb.getCorrelationTypeById(CorrelationAttributeInstance.FILES_TYPE_ID);
            String tableName = CentralRepoDbUtil.correlationTypeToInstanceTableName(attributeType);

            String selectClause = " value, COUNT(value) FROM "
                    + "(SELECT DISTINCT case_id, value FROM " + tableName
                    + " WHERE value IN ("
                    + hashes
                    + ")) AS foo GROUP BY value";

            FrequencyCallback callback = new FrequencyCallback(currentFiles);
            centralRepoDb.processSelectClause(selectClause, callback);

        } catch (CentralRepoException ex) {
            logger.log(Level.WARNING, "Error getting frequency counts from Central Repository", ex); // NON-NLS
        }

    }

    /**
     * Private helper method to create a set name clause to be used in queries.
     *
     * @param results        The list of results to create the set name clause
     *                       for.
     * @param artifactTypeID The Blackboard Artifact type ID for the artifact
     *                       type.
     * @param setNameAttrID  The set name attribute id.
     *
     * @return The String to use as a set name clause in queries.
     *
     * @throws DiscoveryException
     */
    private static String createSetNameClause(List<Result> results,
            int artifactTypeID, int setNameAttrID) throws DiscoveryException {

        // Concatenate the object IDs in the list of files
        String objIdList = ""; // NON-NLS
        for (Result result : results) {
            if (result.getType() == SearchData.Type.DOMAIN) {
                break;
            }
            ResultFile file = (ResultFile) result;
            if (!objIdList.isEmpty()) {
                objIdList += ","; // NON-NLS
            }
            objIdList += "\'" + file.getFirstInstance().getId() + "\'"; // NON-NLS
        }

        // Get pairs of (object ID, set name) for all files in the list of files that have
        // the given artifact type.
        return "blackboard_artifacts.obj_id AS object_id, blackboard_attributes.value_text AS set_name "
                + "FROM blackboard_artifacts "
                + "INNER JOIN blackboard_attributes ON blackboard_artifacts.artifact_id=blackboard_attributes.artifact_id "
                + "WHERE blackboard_attributes.artifact_type_id=\'" + artifactTypeID + "\' "
                + "AND blackboard_attributes.attribute_type_id=\'" + setNameAttrID + "\' "
                + "AND blackboard_artifacts.obj_id IN (" + objIdList
                + ") "; // NON-NLS
    }

    /**
     * Private constructor for DiscoveryAttributes class.
     */
    private DiscoveryAttributes() {
        // Class should not be instantiated
    }
    }<|MERGE_RESOLUTION|>--- conflicted
+++ resolved
@@ -986,15 +986,9 @@
          */
         public static List<GroupingAttributeType> getOptionsForGroupingForDomains() {
             if (CentralRepository.isEnabled()) {
-<<<<<<< HEAD
-                return Arrays.asList(PAGE_VIEWS, FREQUENCY, MOST_RECENT_DATE, FIRST_DATE, PREVIOUSLY_NOTABLE, DOMAIN_CATEGORY);
+                return Arrays.asList(PAGE_VIEWS, FREQUENCY, LAST_ACTIVITY_DATE, FIRST_ACTIVITY_DATE, PREVIOUSLY_NOTABLE, DOMAIN_CATEGORY);
             } else {
-                return Arrays.asList(PAGE_VIEWS, MOST_RECENT_DATE, FIRST_DATE, DOMAIN_CATEGORY);
-=======
-                return Arrays.asList(FREQUENCY, LAST_ACTIVITY_DATE, FIRST_ACTIVITY_DATE, PAGE_VIEWS, PREVIOUSLY_NOTABLE, DOMAIN_CATEGORY);
-            } else {
-                return Arrays.asList(LAST_ACTIVITY_DATE, FIRST_ACTIVITY_DATE, PAGE_VIEWS, DOMAIN_CATEGORY);
->>>>>>> e4cde314
+                return Arrays.asList(PAGE_VIEWS, LAST_ACTIVITY_DATE, FIRST_ACTIVITY_DATE, DOMAIN_CATEGORY);
             }
         }
     }
