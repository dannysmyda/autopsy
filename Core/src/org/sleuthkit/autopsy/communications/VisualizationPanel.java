--- conflicted
+++ resolved
@@ -351,13 +351,7 @@
 
         try {
             commsManager = Case.getOpenCase().getSleuthkitCase().getCommunicationsManager();
-<<<<<<< HEAD
-        } catch (IllegalStateException ex) {
-            logger.log(Level.SEVERE, "Can't get CommunicationsManager when there is no case open.", ex);
-        } catch (NoCurrentCaseException | TskCoreException ex) {
-=======
         } catch (TskCoreException ex) {
->>>>>>> 2110f77f
             logger.log(Level.SEVERE, "Error getting CommunicationsManager for the current case.", ex);
         } catch (NoCurrentCaseException ex) {
             logger.log(Level.SEVERE, "Can't get CommunicationsManager when there is no case open.", ex);
