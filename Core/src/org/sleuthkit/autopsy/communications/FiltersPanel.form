--- conflicted
+++ resolved
@@ -70,14 +70,14 @@
     </Component>
     <Component class="javax.swing.JLabel" name="filtersTitleLabel">
       <Properties>
+        <Property name="font" type="java.awt.Font" editor="org.netbeans.beaninfo.editors.FontEditor">
+          <Font name="Tahoma" size="16" style="0"/>
+        </Property>
         <Property name="icon" type="javax.swing.Icon" editor="org.netbeans.modules.form.editors2.IconEditor">
           <Image iconType="3" name="/org/sleuthkit/autopsy/communications/images/funnel.png"/>
         </Property>
         <Property name="text" type="java.lang.String" editor="org.netbeans.modules.i18n.form.FormI18nStringEditor">
           <ResourceString bundle="org/sleuthkit/autopsy/communications/Bundle.properties" key="FiltersPanel.filtersTitleLabel.text" replaceFormat="org.openide.util.NbBundle.getMessage({sourceFileName}.class, &quot;{key}&quot;)"/>
-        </Property>
-        <Property name="font" type="java.awt.Font" editor="org.netbeans.beaninfo.editors.FontEditor">
-          <Font name="Tahoma" size="16" style="0"/>
         </Property>
       </Properties>
     </Component>
@@ -93,11 +93,11 @@
                           <EmptySpace min="0" pref="0" max="32767" attributes="0"/>
                       </Group>
                       <Group type="102" attributes="0">
-                          <EmptySpace min="-2" pref="6" max="-2" attributes="0"/>
+                          <EmptySpace max="-2" attributes="0"/>
                           <Group type="103" groupAlignment="1" attributes="0">
                               <Component id="jScrollPane3" max="32767" attributes="0"/>
                               <Group type="102" attributes="0">
-                                  <EmptySpace min="0" pref="0" max="32767" attributes="0"/>
+                                  <EmptySpace min="0" pref="115" max="32767" attributes="0"/>
                                   <Component id="unCheckAllAccountTypesButton" min="-2" max="-2" attributes="0"/>
                                   <EmptySpace max="-2" attributes="0"/>
                                   <Component id="checkAllAccountTypesButton" min="-2" max="-2" attributes="0"/>
@@ -114,7 +114,7 @@
               <Group type="102" alignment="0" attributes="0">
                   <Component id="accountTypesLabel" min="-2" max="-2" attributes="0"/>
                   <EmptySpace min="-2" max="-2" attributes="0"/>
-                  <Component id="jScrollPane3" pref="246" max="32767" attributes="0"/>
+                  <Component id="jScrollPane3" pref="245" max="32767" attributes="0"/>
                   <EmptySpace min="-2" max="-2" attributes="0"/>
                   <Group type="103" groupAlignment="3" attributes="0">
                       <Component id="checkAllAccountTypesButton" alignment="3" min="-2" max="-2" attributes="0"/>
@@ -179,10 +179,10 @@
                   <EmptySpace max="32767" attributes="0"/>
               </Group>
               <Group type="102" attributes="0">
-                  <EmptySpace min="-2" pref="6" max="-2" attributes="0"/>
+                  <EmptySpace max="-2" attributes="0"/>
                   <Group type="103" groupAlignment="0" attributes="0">
                       <Group type="102" attributes="0">
-                          <EmptySpace min="0" pref="121" max="32767" attributes="0"/>
+                          <EmptySpace min="0" pref="115" max="32767" attributes="0"/>
                           <Component id="unCheckAllDevicesButton" min="-2" max="-2" attributes="0"/>
                           <EmptySpace max="-2" attributes="0"/>
                           <Component id="checkAllDevicesButton" min="-2" max="-2" attributes="0"/>
@@ -195,9 +195,8 @@
         <DimensionLayout dim="1">
           <Group type="103" groupAlignment="0" attributes="0">
               <Group type="102" attributes="0">
-                  <EmptySpace min="-2" pref="0" max="-2" attributes="0"/>
                   <Component id="devicesLabel" min="-2" max="-2" attributes="0"/>
-                  <EmptySpace min="-2" max="-2" attributes="0"/>
+                  <EmptySpace max="-2" attributes="0"/>
                   <Component id="jScrollPane2" pref="96" max="32767" attributes="0"/>
                   <EmptySpace min="-2" max="-2" attributes="0"/>
                   <Group type="103" groupAlignment="3" attributes="0">
@@ -270,33 +269,24 @@
       <Layout>
         <DimensionLayout dim="0">
           <Group type="103" groupAlignment="0" attributes="0">
-              <Group type="102" alignment="1" attributes="0">
-                  <Component id="endCheckBox" min="-2" max="-2" attributes="0"/>
-                  <EmptySpace type="separate" max="32767" attributes="0"/>
-                  <Component id="endDatePicker" min="-2" pref="163" max="-2" attributes="0"/>
-              </Group>
-              <Component id="dateRangeLabel" min="-2" max="-2" attributes="0"/>
-              <Group type="102" attributes="0">
-<<<<<<< HEAD
+              <Group type="102" attributes="0">
+                  <Component id="dateRangeLabel" min="-2" max="-2" attributes="0"/>
+                  <EmptySpace min="0" pref="0" max="32767" attributes="0"/>
+              </Group>
+              <Group type="102" attributes="0">
+                  <EmptySpace max="-2" attributes="0"/>
                   <Group type="103" groupAlignment="0" attributes="0">
-                      <Component id="dateRangeLabel" alignment="0" min="-2" max="-2" attributes="0"/>
-                      <Group type="102" attributes="0">
-                          <Component id="startCheckBox" min="-2" max="-2" attributes="0"/>
-                          <EmptySpace max="-2" attributes="0"/>
-                          <Component id="startDatePicker" min="-2" pref="162" max="-2" attributes="0"/>
-                      </Group>
                       <Group type="102" alignment="1" attributes="0">
                           <Component id="endCheckBox" min="-2" max="-2" attributes="0"/>
-                          <EmptySpace type="unrelated" max="-2" attributes="0"/>
+                          <EmptySpace max="32767" attributes="0"/>
                           <Component id="endDatePicker" min="-2" pref="163" max="-2" attributes="0"/>
                       </Group>
-                  </Group>
-                  <EmptySpace min="-2" pref="0" max="-2" attributes="0"/>
-=======
-                  <Component id="startCheckBox" min="-2" max="-2" attributes="0"/>
-                  <EmptySpace max="32767" attributes="0"/>
-                  <Component id="startDatePicker" min="-2" pref="162" max="-2" attributes="0"/>
->>>>>>> 1ca62331
+                      <Group type="102" alignment="0" attributes="0">
+                          <Component id="startCheckBox" min="-2" max="-2" attributes="0"/>
+                          <EmptySpace max="32767" attributes="0"/>
+                          <Component id="startDatePicker" min="-2" pref="162" max="-2" attributes="0"/>
+                      </Group>
+                  </Group>
               </Group>
           </Group>
         </DimensionLayout>
@@ -304,15 +294,15 @@
           <Group type="103" groupAlignment="0" attributes="0">
               <Group type="102" alignment="0" attributes="0">
                   <Component id="dateRangeLabel" min="-2" max="-2" attributes="0"/>
-                  <EmptySpace min="-2" pref="5" max="-2" attributes="0"/>
-                  <Group type="103" groupAlignment="1" attributes="0">
-                      <Component id="startCheckBox" min="-2" max="-2" attributes="0"/>
-                      <Component id="startDatePicker" min="-2" max="-2" attributes="0"/>
-                  </Group>
-                  <EmptySpace min="-2" pref="7" max="-2" attributes="0"/>
-                  <Group type="103" groupAlignment="1" attributes="0">
-                      <Component id="endCheckBox" min="-2" max="-2" attributes="0"/>
-                      <Component id="endDatePicker" min="-2" max="-2" attributes="0"/>
+                  <EmptySpace min="-2" pref="6" max="-2" attributes="0"/>
+                  <Group type="103" groupAlignment="3" attributes="0">
+                      <Component id="startDatePicker" alignment="3" min="-2" max="-2" attributes="0"/>
+                      <Component id="startCheckBox" alignment="3" min="-2" max="-2" attributes="0"/>
+                  </Group>
+                  <EmptySpace max="-2" attributes="0"/>
+                  <Group type="103" groupAlignment="3" attributes="0">
+                      <Component id="endDatePicker" alignment="3" min="-2" max="-2" attributes="0"/>
+                      <Component id="endCheckBox" alignment="3" min="-2" max="-2" attributes="0"/>
                   </Group>
               </Group>
           </Group>
