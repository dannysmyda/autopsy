/*
 * Autopsy Forensic Browser
 *
 * Copyright 2017-2019 Basis Technology Corp.
 * Contact: carrier <at> sleuthkit <dot> org
 *
 * Licensed under the Apache License, Version 2.0 (the "License");
 * you may not use this file except in compliance with the License.
 * You may obtain a copy of the License at
 *
 *     http://www.apache.org/licenses/LICENSE-2.0
 *
 * Unless required by applicable law or agreed to in writing, software
 * distributed under the License is distributed on an "AS IS" BASIS,
 * WITHOUT WARRANTIES OR CONDITIONS OF ANY KIND, either express or implied.
 * See the License for the specific language governing permissions and
 * limitations under the License.
 */
package org.sleuthkit.autopsy.communications;

import org.sleuthkit.autopsy.guiutils.RefreshThrottler;
import com.google.common.collect.ImmutableSet;
import com.google.common.eventbus.Subscribe;
import java.awt.event.ItemListener;
import java.beans.PropertyChangeListener;
import java.sql.ResultSet;
import java.sql.SQLException;
import java.time.Instant;
import java.time.LocalDate;
import java.time.LocalDateTime;
import java.time.ZoneId;
import java.util.ArrayList;
import java.util.Collection;
import java.util.Comparator;
import java.util.EnumSet;
import java.util.HashMap;
import java.util.List;
import java.util.Map;
import java.util.Map.Entry;
import java.util.Set;
import java.util.concurrent.ExecutionException;
import java.util.logging.Level;
import java.util.stream.Collectors;
import javax.swing.Box;
import javax.swing.BoxLayout;
import javax.swing.Icon;
import javax.swing.ImageIcon;
import javax.swing.JCheckBox;
import javax.swing.JLabel;
import javax.swing.JPanel;
import javax.swing.SwingWorker;
import org.openide.util.Exceptions;
import org.openide.util.NbBundle;
import org.sleuthkit.autopsy.casemodule.Case;
import static org.sleuthkit.autopsy.casemodule.Case.Events.CURRENT_CASE;
import org.sleuthkit.autopsy.casemodule.NoCurrentCaseException;
import org.sleuthkit.autopsy.core.UserPreferences;
import org.sleuthkit.autopsy.coreutils.Logger;
import org.sleuthkit.autopsy.coreutils.ThreadConfined;
import org.sleuthkit.autopsy.ingest.IngestManager;
import static org.sleuthkit.autopsy.ingest.IngestManager.IngestJobEvent.COMPLETED;
import static org.sleuthkit.autopsy.ingest.IngestManager.IngestModuleEvent.DATA_ADDED;
import org.sleuthkit.autopsy.ingest.ModuleDataEvent;
import org.sleuthkit.datamodel.Account;
import org.sleuthkit.datamodel.BlackboardArtifact;
import org.sleuthkit.datamodel.CaseDbAccessManager.CaseDbAccessQueryCallback;
import org.sleuthkit.datamodel.CommunicationsFilter;
import org.sleuthkit.datamodel.CommunicationsFilter.AccountTypeFilter;
import org.sleuthkit.datamodel.CommunicationsFilter.DateRangeFilter;
import org.sleuthkit.datamodel.CommunicationsFilter.DeviceFilter;
import org.sleuthkit.datamodel.CommunicationsFilter.MostRecentFilter;
import org.sleuthkit.datamodel.DataSource;
import static org.sleuthkit.datamodel.Relationship.Type.CALL_LOG;
import static org.sleuthkit.datamodel.Relationship.Type.CONTACT;
import static org.sleuthkit.datamodel.Relationship.Type.MESSAGE;

/**
 * Panel that holds the Filter control widgets and triggers queries against the
 * CommunicationsManager on user filtering changes.
 */
@SuppressWarnings("PMD.SingularField") // UI widgets cause lots of false positives
final public class FiltersPanel extends JPanel {

    private static final long serialVersionUID = 1L;
    private static final Logger logger = Logger.getLogger(FiltersPanel.class.getName());
    private static final Set<IngestManager.IngestJobEvent> INGEST_JOB_EVENTS_OF_INTEREST = EnumSet.of(IngestManager.IngestJobEvent.COMPLETED);
    private static final Set<IngestManager.IngestModuleEvent> INGEST_MODULE_EVENTS_OF_INTEREST = EnumSet.of(DATA_ADDED);
    /**
     * Map from Account.Type to the checkbox for that account type's filter.
     */
    @ThreadConfined(type = ThreadConfined.ThreadType.AWT)
    private final Map<Account.Type, JCheckBox> accountTypeMap = new HashMap<>();

    /**
     * Map from datasource device id to the checkbox for that datasource.
     */
    @ThreadConfined(type = ThreadConfined.ThreadType.AWT)
    private final Map<String, JCheckBox> devicesMap = new HashMap<>();

    /**
     * Listens to ingest events to enable refresh button
     */
    private final PropertyChangeListener ingestListener;
    private final PropertyChangeListener ingestJobListener;

    /**
     * Flag that indicates the UI is not up-to-date with respect to the case DB
     * and it should be refreshed (by reapplying the filters).
     */
    private boolean needsRefresh;

    /**
     * Listen to check box state changes and validates that at least one box is
     * selected for device and account type ( other wise there will be no
     * results)
     */
    private final ItemListener validationListener;

    private final RefreshThrottler refreshThrottler;

    /**
     * Is the device account type filter enabled or not. It should be enabled
     * when the Table/Brows mode is active and disabled when the visualization
     * is active. Initially false since the browse/table mode is active
     * initially.
     */
    private boolean deviceAccountTypeEnabled;

    private Case openCase = null;

    @NbBundle.Messages({"refreshText=Refresh Results", "applyText=Apply"})
    public FiltersPanel() {
        initComponents();

        initalizeDeviceAccountType();
        setDateTimeFiltersToDefault();

        deviceRequiredLabel.setVisible(false);
        accountTypeRequiredLabel.setVisible(false);
        startDatePicker.setDate(LocalDate.now().minusWeeks(3));
        endDatePicker.setDateToToday();
        startDatePicker.getSettings().setVetoPolicy(
                //no end date, or start is before end
                startDate -> endCheckBox.isSelected() == false
                || startDate.compareTo(endDatePicker.getDate()) <= 0
        );
        endDatePicker.getSettings().setVetoPolicy(
                //no start date, or end is after start
                endDate -> startCheckBox.isSelected() == false
                || endDate.compareTo(startDatePicker.getDate()) >= 0
        );

        updateTimeZone();
        validationListener = itemEvent -> validateFilters();

        UserPreferences.addChangeListener(preferenceChangeEvent -> {
            if (preferenceChangeEvent.getKey().equals(UserPreferences.DISPLAY_TIMES_IN_LOCAL_TIME)
                    || preferenceChangeEvent.getKey().equals(UserPreferences.TIME_ZONE_FOR_DISPLAYS)) {
                updateTimeZone();
            }
        });

        this.ingestListener = pce -> {
            String eventType = pce.getPropertyName();
            if (eventType.equals(DATA_ADDED.toString())) {
                // Indicate that a refresh may be needed, unless the data added is Keyword or Hashset hits
                ModuleDataEvent eventData = (ModuleDataEvent) pce.getOldValue();
                if (null != eventData
                        && (eventData.getBlackboardArtifactType().getTypeID() == BlackboardArtifact.ARTIFACT_TYPE.TSK_MESSAGE.getTypeID()
                        || eventData.getBlackboardArtifactType().getTypeID() == BlackboardArtifact.ARTIFACT_TYPE.TSK_CONTACT.getTypeID()
                        || eventData.getBlackboardArtifactType().getTypeID() == BlackboardArtifact.ARTIFACT_TYPE.TSK_CALLLOG.getTypeID()
                        || eventData.getBlackboardArtifactType().getTypeID() == BlackboardArtifact.ARTIFACT_TYPE.TSK_EMAIL_MSG.getTypeID())) {
                    needsRefresh = true;
                }
            }
        };

        refreshThrottler = new RefreshThrottler(new FilterPanelRefresher());

        this.ingestJobListener = pce -> {
            String eventType = pce.getPropertyName();
            if (eventType.equals(COMPLETED.toString())) {
                needsRefresh = true;
            }
        };

        applyFiltersButton.addActionListener(e -> applyFilters());
        refreshButton.addActionListener(e -> applyFilters());
    }

    /**
     * Validate that filters are in a consistent state and will result in some
     * results. Checks that at least one device and at least one account type is
     * selected. Disables the apply and refresh button and shows warnings if the
     * filters are not valid.
     */
    private void validateFilters() {
        boolean someDevice = devicesMap.values().stream().anyMatch(JCheckBox::isSelected);
        boolean someAccountType = accountTypeMap.values().stream().anyMatch(JCheckBox::isSelected);
        boolean validLimit = validateLimitValue();

        deviceRequiredLabel.setVisible(someDevice == false);
        accountTypeRequiredLabel.setVisible(someAccountType == false);
        limitErrorMsgLabel.setVisible(!validLimit);

        applyFiltersButton.setEnabled(someDevice && someAccountType && validLimit);
        refreshButton.setEnabled(someDevice && someAccountType && needsRefresh && validLimit);
        needsRefreshLabel.setVisible(needsRefresh);
    }

    private boolean validateLimitValue() {
        String selectedValue = (String) limitComboBox.getSelectedItem();
        if (selectedValue.trim().equalsIgnoreCase("all")) {
            return true;
        } else {
            try {
                int value = Integer.parseInt(selectedValue);
                return value > 0;
            } catch (NumberFormatException ex) {
                return false;
            }
        }
    }

    @Override
    public void setEnabled(boolean enabled) {
        this.applyFiltersButton.setEnabled(enabled);
        this.refreshButton.setEnabled(enabled && needsRefresh);
        this.startCheckBox.setEnabled(enabled);
        this.endCheckBox.setEnabled(enabled);

        this.startDatePicker.setEnabled(enabled && startCheckBox.isSelected());
        this.endDatePicker.setEnabled(enabled && endCheckBox.isSelected());

        this.limitComboBox.setEnabled(enabled);

        this.unCheckAllAccountTypesButton.setEnabled(enabled);
        this.unCheckAllDevicesButton.setEnabled(enabled);

        this.checkAllAccountTypesButton.setEnabled(enabled);
        this.checkAllDevicesButton.setEnabled(enabled);

        this.devicesListPane.setEnabled(enabled);
        this.accountTypeListPane.setEnabled(enabled);
    }

    void updateFilters() {
        Runnable runnable = new Runnable() {
            @Override
            public void run() {
                new FilterPanelRefresher().refresh();
            }
        };
        runnable.run();
    }

    private void updateTimeZone() {
        dateRangeLabel.setText("Date Range (" + Utils.getUserPreferredZoneId().toString() + "):");
    }

    @Override
    public void addNotify() {
        super.addNotify();
        refreshThrottler.registerForIngestModuleEvents();
        IngestManager.getInstance().addIngestModuleEventListener(INGEST_MODULE_EVENTS_OF_INTEREST, ingestListener);
        IngestManager.getInstance().addIngestJobEventListener(INGEST_JOB_EVENTS_OF_INTEREST, ingestJobListener);
        Case.addEventTypeSubscriber(EnumSet.of(CURRENT_CASE), evt -> {
            //clear the device filter widget when the case changes.
            devicesMap.clear();
            devicesListPane.removeAll();

            accountTypeMap.clear();
            accountTypeListPane.removeAll();

            initalizeDeviceAccountType();
        });
    }

    @Override
    public void removeNotify() {
        super.removeNotify();
        refreshThrottler.unregisterEventListener();
        IngestManager.getInstance().removeIngestModuleEventListener(ingestListener);
        IngestManager.getInstance().removeIngestJobEventListener(ingestJobListener);
    }

    private void initalizeDeviceAccountType() {
        CheckBoxIconPanel panel = createAccoutTypeCheckBoxPanel(Account.Type.DEVICE, true);
        accountTypeMap.put(Account.Type.DEVICE, panel.getCheckBox());
        accountTypeListPane.add(panel);
    }

    /**
     * Populate the Account Types filter widgets.
     *
     * @param accountTypesInUse List of accountTypes currently in use
     *
     * @return True, if a new accountType was found
     */
    private boolean updateAccountTypeFilter(List<Account.Type> accountTypesInUse) {
        boolean newOneFound = false;
        boolean selected = accountTypeMap.isEmpty() || (accountTypeMap.size() == 1 && accountTypeMap.containsKey(Account.Type.DEVICE));

        for (Account.Type type : accountTypesInUse) {
            if (!accountTypeMap.containsKey(type) && !type.equals(Account.Type.CREDIT_CARD)) {
                CheckBoxIconPanel panel = createAccoutTypeCheckBoxPanel(type, selected);
                accountTypeMap.put(type, panel.getCheckBox());
                accountTypeListPane.add(panel);

                newOneFound = true;
            }
        }

        if (newOneFound) {
            accountTypeListPane.validate();
        }

        return newOneFound;
    }

    /**
     * Helper function to create a new instance of the CheckBoxIconPanel base on
     * the Account.Type and initalState (check box state).
     *
     * @param type        Account.Type to display on the panel
     * @param initalState initial check box state
     *
     * @return instance of the CheckBoxIconPanel
     */
    private CheckBoxIconPanel createAccoutTypeCheckBoxPanel(Account.Type type, boolean initalState) {
        CheckBoxIconPanel panel = new CheckBoxIconPanel(
                type.getDisplayName(),
                new ImageIcon(FiltersPanel.class.getResource(Utils.getIconFilePath(type))));

        panel.setSelected(initalState);
        panel.addItemListener(validationListener);
        return panel;
    }

    /**
     * Populate the devices filter widgets.
     *
     * @param selected      Sets the initial state of device check box.
     * @param sleuthkitCase The sleuthkit case for containing the data source
     *                      information.
     *
     * @return true if a new device was found
     */
    private void updateDeviceFilterPanel(Map<String, DataSource> dataSourceMap) {
        needsRefresh = devicesMap.isEmpty();
        boolean newOneFound = false;
<<<<<<< HEAD
        for (Entry<String, DataSource> entry : dataSourceMap.entrySet()) {
            if (devicesMap.containsKey(entry.getValue().getDeviceId())) {
                continue;
            }
=======
        try {
            for (DataSource dataSource : sleuthkitCase.getDataSources()) {
                String dsName = sleuthkitCase.getContentById(dataSource.getId()).getName();
                if (devicesMap.containsKey(dataSource.getDeviceId())) {
                    continue;
                }

                final JCheckBox jCheckBox = new JCheckBox(dsName, selected);
                jCheckBox.addItemListener(validationListener);
                devicesListPane.add(jCheckBox);
                jCheckBox.setToolTipText(dsName);
                devicesMap.put(dataSource.getDeviceId(), jCheckBox);
>>>>>>> 9a849e71

            final JCheckBox jCheckBox = new JCheckBox(entry.getKey(), needsRefresh);
            jCheckBox.addItemListener(validationListener);
            devicesListPane.add(jCheckBox);
            devicesMap.put(entry.getValue().getDeviceId(), jCheckBox);

<<<<<<< HEAD
            newOneFound = true;
        }

        if (newOneFound) {
            devicesListPane.validate();
=======
            }
        } catch (TskCoreException ex) {
            logger.log(Level.SEVERE, "There was a error loading the datasources for the case.", ex);
        }

        if (newOneFound) {
            devicesListPane.removeAll();
            List<JCheckBox> checkList = new ArrayList<>(devicesMap.values());
            checkList.sort(new DeviceCheckBoxComparator());

            for (JCheckBox cb : checkList) {
                devicesListPane.add(cb);
            }

            devicesListPane.revalidate();
>>>>>>> 9a849e71
        }
    }

    private void updateDateTimePicker(Integer start, Integer end) {
        if (start != null && start != 0) {
            startDatePicker.setDate(LocalDateTime.ofInstant(Instant.ofEpochSecond(start), Utils.getUserPreferredZoneId()).toLocalDate());
        }

        if (end != null && end != 0) {
            endDatePicker.setDate(LocalDateTime.ofInstant(Instant.ofEpochSecond(end), Utils.getUserPreferredZoneId()).toLocalDate());
        }
    }

    /**
     * Given a list of subFilters, set the states of the panel controls
     * accordingly.
     *
     * @param commFilter Contains a list of subFilters
     */
    public void setFilters(CommunicationsFilter commFilter) {
        List<CommunicationsFilter.SubFilter> subFilters = commFilter.getAndFilters();
        subFilters.forEach(subFilter -> {
            if (subFilter instanceof DeviceFilter) {
                setDeviceFilter((DeviceFilter) subFilter);
            } else if (subFilter instanceof AccountTypeFilter) {
                setAccountTypeFilter((AccountTypeFilter) subFilter);
            } else if (subFilter instanceof MostRecentFilter) {
                setMostRecentFilter((MostRecentFilter) subFilter);
            }
        });
    }

    /**
     * Sets the state of the device filter check boxes
     *
     * @param deviceFilter Selected devices
     */
    private void setDeviceFilter(DeviceFilter deviceFilter) {
        Collection<String> deviceIDs = deviceFilter.getDevices();
        devicesMap.forEach((type, cb) -> {
            cb.setSelected(deviceIDs.contains(type));
        });
    }

    /**
     * Set the state of the account type checkboxes to match the passed in
     * filter
     *
     * @param typeFilter Account Types to be selected
     */
    private void setAccountTypeFilter(AccountTypeFilter typeFilter) {

        accountTypeMap.forEach((type, cb) -> {
            cb.setSelected(typeFilter.getAccountTypes().contains(type));
        });
    }

    /**
     * Set up the startDatePicker and startCheckBox based on the passed in
     * DateControlState.
     *
     * @param state new control state
     */
    private void setStartDateControlState(DateControlState state) {
        startDatePicker.setDate(state.getDate());
        startCheckBox.setSelected(state.isEnabled());
        startDatePicker.setEnabled(state.isEnabled());
    }

    /**
     * Set up the endDatePicker and endCheckBox based on the passed in
     * DateControlState.
     *
     * @param state new control state
     */
    private void setEndDateControlState(DateControlState state) {
        endDatePicker.setDate(state.getDate());
        endCheckBox.setSelected(state.isEnabled());
        endDatePicker.setEnabled(state.isEnabled());
    }

    /**
     * Sets the state of the most recent UI controls based on the current values
     * in MostRecentFilter.
     *
     * @param filter The MostRecentFilter state to be set
     */
    private void setMostRecentFilter(MostRecentFilter filter) {
        int limit = filter.getLimit();
        if (limit > 0) {
            limitComboBox.setSelectedItem(filter.getLimit());
        } else {
            limitComboBox.setSelectedItem("All");
        }
    }

    @Subscribe
    void filtersBack(CVTEvents.StateChangeEvent event) {
        if (event.getCommunicationsState().getCommunicationsFilter() != null) {
            setFilters(event.getCommunicationsState().getCommunicationsFilter());
            setStartDateControlState(event.getCommunicationsState().getStartControlState());
            setEndDateControlState(event.getCommunicationsState().getEndControlState());
            needsRefresh = false;
            validateFilters();
        }
    }

    /**
     * This method is called from within the constructor to initialize the form.
     * WARNING: Do NOT modify this code. The content of this method is always
     * regenerated by the Form Editor.
     */
    @SuppressWarnings("unchecked")
    // <editor-fold defaultstate="collapsed" desc="Generated Code">//GEN-BEGIN:initComponents
    private void initComponents() {
        java.awt.GridBagConstraints gridBagConstraints;

        setLayout(new java.awt.GridBagLayout());

        scrollPane.setHorizontalScrollBarPolicy(javax.swing.ScrollPaneConstants.HORIZONTAL_SCROLLBAR_NEVER);
        scrollPane.setAutoscrolls(true);
        scrollPane.setBorder(null);

        mainPanel.setLayout(new java.awt.GridBagLayout());

        limitPane.setLayout(new java.awt.GridBagLayout());

        mostRecentLabel.setText(org.openide.util.NbBundle.getMessage(FiltersPanel.class, "FiltersPanel.mostRecentLabel.text")); // NOI18N
        gridBagConstraints = new java.awt.GridBagConstraints();
        gridBagConstraints.gridx = 0;
        gridBagConstraints.gridy = 1;
        gridBagConstraints.anchor = java.awt.GridBagConstraints.NORTHWEST;
        gridBagConstraints.insets = new java.awt.Insets(0, 9, 0, 9);
        limitPane.add(mostRecentLabel, gridBagConstraints);

        limitComboBox.setEditable(true);
        limitComboBox.setModel(new javax.swing.DefaultComboBoxModel<>(new String[] { "All", "10000", "5000", "1000", "500", "100" }));
        limitComboBox.addActionListener(new java.awt.event.ActionListener() {
            public void actionPerformed(java.awt.event.ActionEvent evt) {
                limitComboBoxActionPerformed(evt);
            }
        });
        gridBagConstraints = new java.awt.GridBagConstraints();
        gridBagConstraints.gridx = 1;
        gridBagConstraints.gridy = 1;
        gridBagConstraints.anchor = java.awt.GridBagConstraints.NORTHWEST;
        limitPane.add(limitComboBox, gridBagConstraints);

        limitTitlePanel.setLayout(new java.awt.GridBagLayout());

        limitHeaderLabel.setText(org.openide.util.NbBundle.getMessage(FiltersPanel.class, "FiltersPanel.limitHeaderLabel.text")); // NOI18N
        gridBagConstraints = new java.awt.GridBagConstraints();
        gridBagConstraints.gridx = 0;
        gridBagConstraints.gridy = 0;
        gridBagConstraints.anchor = java.awt.GridBagConstraints.NORTHWEST;
        gridBagConstraints.weightx = 1.0;
        limitTitlePanel.add(limitHeaderLabel, gridBagConstraints);

        limitErrorMsgLabel.setIcon(new javax.swing.ImageIcon(getClass().getResource("/org/sleuthkit/autopsy/images/error-icon-16.png"))); // NOI18N
        limitErrorMsgLabel.setText(org.openide.util.NbBundle.getMessage(FiltersPanel.class, "FiltersPanel.limitErrorMsgLabel.text")); // NOI18N
        limitErrorMsgLabel.setForeground(new java.awt.Color(255, 0, 0));
        limitErrorMsgLabel.setHorizontalTextPosition(javax.swing.SwingConstants.LEADING);
        gridBagConstraints = new java.awt.GridBagConstraints();
        gridBagConstraints.gridx = 1;
        gridBagConstraints.gridy = 0;
        gridBagConstraints.anchor = java.awt.GridBagConstraints.NORTHEAST;
        limitTitlePanel.add(limitErrorMsgLabel, gridBagConstraints);

        gridBagConstraints = new java.awt.GridBagConstraints();
        gridBagConstraints.gridx = 0;
        gridBagConstraints.gridy = 0;
        gridBagConstraints.gridwidth = 2;
        gridBagConstraints.fill = java.awt.GridBagConstraints.HORIZONTAL;
        gridBagConstraints.anchor = java.awt.GridBagConstraints.NORTHWEST;
        gridBagConstraints.weightx = 1.0;
        gridBagConstraints.insets = new java.awt.Insets(0, 0, 9, 0);
        limitPane.add(limitTitlePanel, gridBagConstraints);

        gridBagConstraints = new java.awt.GridBagConstraints();
        gridBagConstraints.gridx = 0;
        gridBagConstraints.gridy = 4;
        gridBagConstraints.fill = java.awt.GridBagConstraints.HORIZONTAL;
        gridBagConstraints.anchor = java.awt.GridBagConstraints.NORTHWEST;
        gridBagConstraints.weightx = 1.0;
        gridBagConstraints.weighty = 1.0;
        gridBagConstraints.insets = new java.awt.Insets(15, 0, 15, 25);
        mainPanel.add(limitPane, gridBagConstraints);

        startDatePicker.setEnabled(false);

        dateRangeLabel.setIcon(new javax.swing.ImageIcon(getClass().getResource("/org/sleuthkit/autopsy/images/calendar.png"))); // NOI18N
        dateRangeLabel.setText(org.openide.util.NbBundle.getMessage(FiltersPanel.class, "FiltersPanel.dateRangeLabel.text")); // NOI18N

        startCheckBox.setText(org.openide.util.NbBundle.getMessage(FiltersPanel.class, "FiltersPanel.startCheckBox.text")); // NOI18N
        startCheckBox.addChangeListener(new javax.swing.event.ChangeListener() {
            public void stateChanged(javax.swing.event.ChangeEvent evt) {
                startCheckBoxStateChanged(evt);
            }
        });

        endCheckBox.setText(org.openide.util.NbBundle.getMessage(FiltersPanel.class, "FiltersPanel.endCheckBox.text")); // NOI18N
        endCheckBox.addChangeListener(new javax.swing.event.ChangeListener() {
            public void stateChanged(javax.swing.event.ChangeEvent evt) {
                endCheckBoxStateChanged(evt);
            }
        });

        endDatePicker.setEnabled(false);

        javax.swing.GroupLayout dateRangePaneLayout = new javax.swing.GroupLayout(dateRangePane);
        dateRangePane.setLayout(dateRangePaneLayout);
        dateRangePaneLayout.setHorizontalGroup(
            dateRangePaneLayout.createParallelGroup(javax.swing.GroupLayout.Alignment.LEADING)
            .addGroup(dateRangePaneLayout.createSequentialGroup()
                .addGroup(dateRangePaneLayout.createParallelGroup(javax.swing.GroupLayout.Alignment.LEADING)
                    .addComponent(dateRangeLabel)
                    .addGroup(dateRangePaneLayout.createSequentialGroup()
                        .addContainerGap()
                        .addGroup(dateRangePaneLayout.createParallelGroup(javax.swing.GroupLayout.Alignment.LEADING)
                            .addGroup(javax.swing.GroupLayout.Alignment.TRAILING, dateRangePaneLayout.createSequentialGroup()
                                .addComponent(endCheckBox)
                                .addGap(12, 12, 12)
                                .addComponent(endDatePicker, javax.swing.GroupLayout.PREFERRED_SIZE, javax.swing.GroupLayout.DEFAULT_SIZE, javax.swing.GroupLayout.PREFERRED_SIZE))
                            .addGroup(dateRangePaneLayout.createSequentialGroup()
                                .addComponent(startCheckBox)
                                .addGap(12, 12, 12)
                                .addComponent(startDatePicker, javax.swing.GroupLayout.PREFERRED_SIZE, javax.swing.GroupLayout.DEFAULT_SIZE, javax.swing.GroupLayout.PREFERRED_SIZE)))))
                .addGap(0, 0, Short.MAX_VALUE))
        );

        dateRangePaneLayout.linkSize(javax.swing.SwingConstants.HORIZONTAL, new java.awt.Component[] {endCheckBox, startCheckBox});

        dateRangePaneLayout.setVerticalGroup(
            dateRangePaneLayout.createParallelGroup(javax.swing.GroupLayout.Alignment.LEADING)
            .addGroup(dateRangePaneLayout.createSequentialGroup()
                .addComponent(dateRangeLabel)
                .addGap(6, 6, 6)
                .addGroup(dateRangePaneLayout.createParallelGroup(javax.swing.GroupLayout.Alignment.BASELINE)
                    .addComponent(startDatePicker, javax.swing.GroupLayout.PREFERRED_SIZE, javax.swing.GroupLayout.DEFAULT_SIZE, javax.swing.GroupLayout.PREFERRED_SIZE)
                    .addComponent(startCheckBox))
                .addPreferredGap(javax.swing.LayoutStyle.ComponentPlacement.RELATED)
                .addGroup(dateRangePaneLayout.createParallelGroup(javax.swing.GroupLayout.Alignment.BASELINE)
                    .addComponent(endDatePicker, javax.swing.GroupLayout.PREFERRED_SIZE, javax.swing.GroupLayout.DEFAULT_SIZE, javax.swing.GroupLayout.PREFERRED_SIZE)
                    .addComponent(endCheckBox)))
        );

        gridBagConstraints = new java.awt.GridBagConstraints();
        gridBagConstraints.gridx = 0;
        gridBagConstraints.gridy = 3;
        gridBagConstraints.fill = java.awt.GridBagConstraints.HORIZONTAL;
        gridBagConstraints.anchor = java.awt.GridBagConstraints.NORTHWEST;
        gridBagConstraints.weightx = 1.0;
        gridBagConstraints.insets = new java.awt.Insets(15, 0, 0, 25);
        mainPanel.add(dateRangePane, gridBagConstraints);

        devicesPane.setPreferredSize(new java.awt.Dimension(300, 300));
        devicesPane.setLayout(new java.awt.GridBagLayout());

        unCheckAllDevicesButton.setText(org.openide.util.NbBundle.getMessage(FiltersPanel.class, "FiltersPanel.unCheckAllDevicesButton.text")); // NOI18N
        unCheckAllDevicesButton.addActionListener(new java.awt.event.ActionListener() {
            public void actionPerformed(java.awt.event.ActionEvent evt) {
                unCheckAllDevicesButtonActionPerformed(evt);
            }
        });
        gridBagConstraints = new java.awt.GridBagConstraints();
        gridBagConstraints.gridx = 0;
        gridBagConstraints.gridy = 2;
        gridBagConstraints.gridwidth = 2;
        gridBagConstraints.anchor = java.awt.GridBagConstraints.NORTHEAST;
        gridBagConstraints.weightx = 1.0;
        gridBagConstraints.insets = new java.awt.Insets(9, 0, 0, 9);
        devicesPane.add(unCheckAllDevicesButton, gridBagConstraints);

        devicesLabel.setIcon(new javax.swing.ImageIcon(getClass().getResource("/org/sleuthkit/autopsy/images/image.png"))); // NOI18N
        devicesLabel.setText(org.openide.util.NbBundle.getMessage(FiltersPanel.class, "FiltersPanel.devicesLabel.text")); // NOI18N
        gridBagConstraints = new java.awt.GridBagConstraints();
        gridBagConstraints.gridx = 0;
        gridBagConstraints.gridy = 0;
        gridBagConstraints.anchor = java.awt.GridBagConstraints.NORTHWEST;
        gridBagConstraints.insets = new java.awt.Insets(0, 0, 9, 0);
        devicesPane.add(devicesLabel, gridBagConstraints);

        checkAllDevicesButton.setText(org.openide.util.NbBundle.getMessage(FiltersPanel.class, "FiltersPanel.checkAllDevicesButton.text")); // NOI18N
        checkAllDevicesButton.addActionListener(new java.awt.event.ActionListener() {
            public void actionPerformed(java.awt.event.ActionEvent evt) {
                checkAllDevicesButtonActionPerformed(evt);
            }
        });
        gridBagConstraints = new java.awt.GridBagConstraints();
        gridBagConstraints.gridx = 2;
        gridBagConstraints.gridy = 2;
        gridBagConstraints.anchor = java.awt.GridBagConstraints.NORTHEAST;
        gridBagConstraints.insets = new java.awt.Insets(9, 0, 0, 0);
        devicesPane.add(checkAllDevicesButton, gridBagConstraints);

        devicesScrollPane.setMaximumSize(new java.awt.Dimension(32767, 30));
        devicesScrollPane.setMinimumSize(new java.awt.Dimension(27, 30));
        devicesScrollPane.setPreferredSize(new java.awt.Dimension(3, 30));

        devicesListPane.setMinimumSize(new java.awt.Dimension(4, 100));
        devicesListPane.setLayout(new javax.swing.BoxLayout(devicesListPane, javax.swing.BoxLayout.Y_AXIS));
        devicesScrollPane.setViewportView(devicesListPane);

        gridBagConstraints = new java.awt.GridBagConstraints();
        gridBagConstraints.gridx = 0;
        gridBagConstraints.gridy = 1;
        gridBagConstraints.gridwidth = 3;
        gridBagConstraints.fill = java.awt.GridBagConstraints.BOTH;
        gridBagConstraints.anchor = java.awt.GridBagConstraints.NORTHWEST;
        gridBagConstraints.weightx = 1.0;
        gridBagConstraints.weighty = 1.0;
        devicesPane.add(devicesScrollPane, gridBagConstraints);

        deviceRequiredLabel.setIcon(new javax.swing.ImageIcon(getClass().getResource("/org/sleuthkit/autopsy/images/error-icon-16.png"))); // NOI18N
        deviceRequiredLabel.setText(org.openide.util.NbBundle.getMessage(FiltersPanel.class, "FiltersPanel.deviceRequiredLabel.text")); // NOI18N
        deviceRequiredLabel.setForeground(new java.awt.Color(255, 0, 0));
        deviceRequiredLabel.setHorizontalTextPosition(javax.swing.SwingConstants.LEFT);
        gridBagConstraints = new java.awt.GridBagConstraints();
        gridBagConstraints.gridx = 1;
        gridBagConstraints.gridy = 0;
        gridBagConstraints.gridwidth = 2;
        gridBagConstraints.anchor = java.awt.GridBagConstraints.NORTHEAST;
        gridBagConstraints.insets = new java.awt.Insets(0, 0, 9, 0);
        devicesPane.add(deviceRequiredLabel, gridBagConstraints);

        gridBagConstraints = new java.awt.GridBagConstraints();
        gridBagConstraints.gridx = 0;
        gridBagConstraints.gridy = 2;
        gridBagConstraints.fill = java.awt.GridBagConstraints.BOTH;
        gridBagConstraints.anchor = java.awt.GridBagConstraints.NORTHWEST;
        gridBagConstraints.weightx = 1.0;
        gridBagConstraints.weighty = 1.0;
        gridBagConstraints.insets = new java.awt.Insets(15, 0, 0, 25);
        mainPanel.add(devicesPane, gridBagConstraints);

        accountTypesPane.setLayout(new java.awt.GridBagLayout());

        unCheckAllAccountTypesButton.setText(org.openide.util.NbBundle.getMessage(FiltersPanel.class, "FiltersPanel.unCheckAllAccountTypesButton.text")); // NOI18N
        unCheckAllAccountTypesButton.addActionListener(new java.awt.event.ActionListener() {
            public void actionPerformed(java.awt.event.ActionEvent evt) {
                unCheckAllAccountTypesButtonActionPerformed(evt);
            }
        });
        gridBagConstraints = new java.awt.GridBagConstraints();
        gridBagConstraints.gridx = 0;
        gridBagConstraints.gridy = 2;
        gridBagConstraints.gridwidth = 2;
        gridBagConstraints.anchor = java.awt.GridBagConstraints.NORTHEAST;
        gridBagConstraints.weightx = 1.0;
        gridBagConstraints.insets = new java.awt.Insets(9, 0, 0, 9);
        accountTypesPane.add(unCheckAllAccountTypesButton, gridBagConstraints);

        accountTypesLabel.setIcon(new javax.swing.ImageIcon(getClass().getResource("/org/sleuthkit/autopsy/images/accounts.png"))); // NOI18N
        accountTypesLabel.setText(org.openide.util.NbBundle.getMessage(FiltersPanel.class, "FiltersPanel.accountTypesLabel.text")); // NOI18N
        gridBagConstraints = new java.awt.GridBagConstraints();
        gridBagConstraints.gridx = 0;
        gridBagConstraints.gridy = 0;
        gridBagConstraints.anchor = java.awt.GridBagConstraints.NORTHWEST;
        accountTypesPane.add(accountTypesLabel, gridBagConstraints);

        checkAllAccountTypesButton.setText(org.openide.util.NbBundle.getMessage(FiltersPanel.class, "FiltersPanel.checkAllAccountTypesButton.text")); // NOI18N
        checkAllAccountTypesButton.addActionListener(new java.awt.event.ActionListener() {
            public void actionPerformed(java.awt.event.ActionEvent evt) {
                checkAllAccountTypesButtonActionPerformed(evt);
            }
        });
        gridBagConstraints = new java.awt.GridBagConstraints();
        gridBagConstraints.gridx = 2;
        gridBagConstraints.gridy = 2;
        gridBagConstraints.anchor = java.awt.GridBagConstraints.NORTHEAST;
        gridBagConstraints.insets = new java.awt.Insets(9, 0, 0, 0);
        accountTypesPane.add(checkAllAccountTypesButton, gridBagConstraints);

        accountTypesScrollPane.setMaximumSize(new java.awt.Dimension(32767, 210));
        accountTypesScrollPane.setMinimumSize(new java.awt.Dimension(20, 210));
        accountTypesScrollPane.setName(""); // NOI18N
        accountTypesScrollPane.setPreferredSize(new java.awt.Dimension(2, 210));

        accountTypeListPane.setLayout(new javax.swing.BoxLayout(accountTypeListPane, javax.swing.BoxLayout.PAGE_AXIS));
        accountTypesScrollPane.setViewportView(accountTypeListPane);

        gridBagConstraints = new java.awt.GridBagConstraints();
        gridBagConstraints.gridx = 0;
        gridBagConstraints.gridy = 1;
        gridBagConstraints.gridwidth = 3;
        gridBagConstraints.fill = java.awt.GridBagConstraints.BOTH;
        gridBagConstraints.anchor = java.awt.GridBagConstraints.NORTHWEST;
        gridBagConstraints.weightx = 1.0;
        gridBagConstraints.weighty = 1.0;
        gridBagConstraints.insets = new java.awt.Insets(9, 0, 0, 0);
        accountTypesPane.add(accountTypesScrollPane, gridBagConstraints);

        accountTypeRequiredLabel.setIcon(new javax.swing.ImageIcon(getClass().getResource("/org/sleuthkit/autopsy/images/error-icon-16.png"))); // NOI18N
        accountTypeRequiredLabel.setText(org.openide.util.NbBundle.getMessage(FiltersPanel.class, "FiltersPanel.accountTypeRequiredLabel.text")); // NOI18N
        accountTypeRequiredLabel.setForeground(new java.awt.Color(255, 0, 0));
        accountTypeRequiredLabel.setHorizontalTextPosition(javax.swing.SwingConstants.LEFT);
        gridBagConstraints = new java.awt.GridBagConstraints();
        gridBagConstraints.gridx = 1;
        gridBagConstraints.gridy = 0;
        gridBagConstraints.gridwidth = 2;
        gridBagConstraints.anchor = java.awt.GridBagConstraints.NORTHEAST;
        accountTypesPane.add(accountTypeRequiredLabel, gridBagConstraints);

        gridBagConstraints = new java.awt.GridBagConstraints();
        gridBagConstraints.gridx = 0;
        gridBagConstraints.gridy = 1;
        gridBagConstraints.fill = java.awt.GridBagConstraints.HORIZONTAL;
        gridBagConstraints.anchor = java.awt.GridBagConstraints.NORTHWEST;
        gridBagConstraints.weightx = 1.0;
        gridBagConstraints.insets = new java.awt.Insets(15, 0, 0, 25);
        mainPanel.add(accountTypesPane, gridBagConstraints);

        topPane.setLayout(new java.awt.GridBagLayout());

        filtersTitleLabel.setIcon(new javax.swing.ImageIcon(getClass().getResource("/org/sleuthkit/autopsy/communications/images/funnel.png"))); // NOI18N
        filtersTitleLabel.setText(org.openide.util.NbBundle.getMessage(FiltersPanel.class, "FiltersPanel.filtersTitleLabel.text")); // NOI18N
        gridBagConstraints = new java.awt.GridBagConstraints();
        gridBagConstraints.gridx = 0;
        gridBagConstraints.gridy = 0;
        gridBagConstraints.fill = java.awt.GridBagConstraints.HORIZONTAL;
        gridBagConstraints.anchor = java.awt.GridBagConstraints.NORTHWEST;
        gridBagConstraints.weightx = 1.0;
        topPane.add(filtersTitleLabel, gridBagConstraints);

        refreshButton.setIcon(new javax.swing.ImageIcon(getClass().getResource("/org/sleuthkit/autopsy/communications/images/arrow-circle-double-135.png"))); // NOI18N
        refreshButton.setText(org.openide.util.NbBundle.getMessage(FiltersPanel.class, "FiltersPanel.refreshButton.text")); // NOI18N
        gridBagConstraints = new java.awt.GridBagConstraints();
        gridBagConstraints.gridx = 2;
        gridBagConstraints.gridy = 0;
        gridBagConstraints.anchor = java.awt.GridBagConstraints.NORTHEAST;
        topPane.add(refreshButton, gridBagConstraints);

        applyFiltersButton.setIcon(new javax.swing.ImageIcon(getClass().getResource("/org/sleuthkit/autopsy/communications/images/tick.png"))); // NOI18N
        applyFiltersButton.setText(org.openide.util.NbBundle.getMessage(FiltersPanel.class, "FiltersPanel.applyFiltersButton.text")); // NOI18N
        gridBagConstraints = new java.awt.GridBagConstraints();
        gridBagConstraints.gridx = 1;
        gridBagConstraints.gridy = 0;
        gridBagConstraints.anchor = java.awt.GridBagConstraints.NORTHEAST;
        gridBagConstraints.weightx = 1.0;
        gridBagConstraints.insets = new java.awt.Insets(0, 0, 0, 5);
        topPane.add(applyFiltersButton, gridBagConstraints);

        needsRefreshLabel.setText(org.openide.util.NbBundle.getMessage(FiltersPanel.class, "FiltersPanel.needsRefreshLabel.text")); // NOI18N
        needsRefreshLabel.setForeground(new java.awt.Color(255, 0, 0));
        gridBagConstraints = new java.awt.GridBagConstraints();
        gridBagConstraints.gridx = 0;
        gridBagConstraints.gridy = 1;
        gridBagConstraints.gridwidth = 3;
        gridBagConstraints.fill = java.awt.GridBagConstraints.HORIZONTAL;
        gridBagConstraints.anchor = java.awt.GridBagConstraints.NORTHWEST;
        gridBagConstraints.weightx = 1.0;
        topPane.add(needsRefreshLabel, gridBagConstraints);

        gridBagConstraints = new java.awt.GridBagConstraints();
        gridBagConstraints.gridx = 0;
        gridBagConstraints.gridy = 0;
        gridBagConstraints.fill = java.awt.GridBagConstraints.HORIZONTAL;
        gridBagConstraints.anchor = java.awt.GridBagConstraints.FIRST_LINE_END;
        gridBagConstraints.weightx = 1.0;
        gridBagConstraints.insets = new java.awt.Insets(0, 0, 0, 25);
        mainPanel.add(topPane, gridBagConstraints);

        scrollPane.setViewportView(mainPanel);

        gridBagConstraints = new java.awt.GridBagConstraints();
        gridBagConstraints.gridx = 0;
        gridBagConstraints.gridy = 0;
        gridBagConstraints.fill = java.awt.GridBagConstraints.BOTH;
        gridBagConstraints.anchor = java.awt.GridBagConstraints.NORTHWEST;
        gridBagConstraints.weightx = 1.0;
        gridBagConstraints.weighty = 1.0;
        gridBagConstraints.insets = new java.awt.Insets(9, 15, 0, 0);
        add(scrollPane, gridBagConstraints);
    }// </editor-fold>//GEN-END:initComponents

    /**
     * Post an event with the new filters.
     */
    void applyFilters() {
        validateFilters();
        CVTEvents.getCVTEventBus().post(new CVTEvents.FilterChangeEvent(getFilter(), getStartControlState(), getEndControlState()));
        needsRefresh = false;
    }

    /**
     * Get an instance of CommunicationsFilters base on the current panel state.
     *
     * @return an instance of CommunicationsFilter
     */
    private CommunicationsFilter getFilter() {
        CommunicationsFilter commsFilter = new CommunicationsFilter();
        commsFilter.addAndFilter(getDeviceFilter());
        commsFilter.addAndFilter(getAccountTypeFilter());
        commsFilter.addAndFilter(getDateRangeFilter());
        commsFilter.addAndFilter(new CommunicationsFilter.RelationshipTypeFilter(
                ImmutableSet.of(CALL_LOG, MESSAGE, CONTACT)));
        commsFilter.addAndFilter(getMostRecentFilter());
        return commsFilter;
    }

    /**
     * Get a DeviceFilter that matches the state of the UI widgets.
     *
     * @return a DeviceFilter
     */
    private DeviceFilter getDeviceFilter() {
        DeviceFilter deviceFilter = new DeviceFilter(
                devicesMap.entrySet().stream()
                        .filter(entry -> entry.getValue().isSelected())
                        .map(Entry::getKey)
                        .collect(Collectors.toSet()));
        return deviceFilter;
    }

    /**
     * Get an AccountTypeFilter that matches the state of the UI widgets
     *
     * @return an AccountTypeFilter
     */
    private AccountTypeFilter getAccountTypeFilter() {
        AccountTypeFilter accountTypeFilter = new AccountTypeFilter(
                accountTypeMap.entrySet().stream()
                        .filter(entry -> entry.getValue().isSelected())
                        .map(entry -> entry.getKey())
                        .collect(Collectors.toSet()));
        return accountTypeFilter;
    }

    /**
     * Get an DateRangeFilter that matches the state of the UI widgets
     *
     * @return an DateRangeFilter
     */
    private DateRangeFilter getDateRangeFilter() {
        ZoneId zone = Utils.getUserPreferredZoneId();

        return new DateRangeFilter(startCheckBox.isSelected() ? startDatePicker.getDate().atStartOfDay(zone).toEpochSecond() : 0,
                endCheckBox.isSelected() ? endDatePicker.getDate().atStartOfDay(zone).toEpochSecond() : 0);
    }

    /**
     * Get a MostRecentFilter that based on the current state of the ui
     * controls.
     *
     * @return A new instance of MostRecentFilter
     */
    private MostRecentFilter getMostRecentFilter() {
        String value = (String) limitComboBox.getSelectedItem();
        if (value.trim().equalsIgnoreCase("all")) {
            return new MostRecentFilter(-1);
        } else {
            try {
                int count = Integer.parseInt(value);
                return new MostRecentFilter(count);
            } catch (NumberFormatException ex) {
                return null;
            }
        }
    }

    private DateControlState getStartControlState() {
        return new DateControlState(startDatePicker.getDate(), startCheckBox.isSelected());
    }

    private DateControlState getEndControlState() {
        return new DateControlState(endDatePicker.getDate(), endCheckBox.isSelected());
    }

    /**
     * Set the selection state of all the account type check boxes
     *
     * @param selected The selection state to set the check boxes to.
     */
    @ThreadConfined(type = ThreadConfined.ThreadType.AWT)
    private void setAllAccountTypesSelected(boolean selected) {
        setAllSelected(accountTypeMap, selected);
    }

    /**
     * Set the selection state of all the device check boxes
     *
     * @param selected The selection state to set the check boxes to.
     */
    @ThreadConfined(type = ThreadConfined.ThreadType.AWT)
    private void setAllDevicesSelected(boolean selected) {
        setAllSelected(devicesMap, selected);
    }

    /**
     * Helper method that sets all the check boxes in the given map to the given
     * selection state.
     *
     * @param map      A map from anything to JCheckBoxes.
     * @param selected The selection state to set all the check boxes to.
     */
    @ThreadConfined(type = ThreadConfined.ThreadType.AWT)
    private void setAllSelected(Map<?, JCheckBox> map, boolean selected) {
        map.values().forEach(box -> box.setSelected(selected));
    }

    private void setDateTimeFiltersToDefault() {
        startDatePicker.setDate(LocalDate.now().minusWeeks(3));
        endDatePicker.setDate(LocalDate.now());
    }

    private void unCheckAllAccountTypesButtonActionPerformed(java.awt.event.ActionEvent evt) {//GEN-FIRST:event_unCheckAllAccountTypesButtonActionPerformed
        setAllAccountTypesSelected(false);
    }//GEN-LAST:event_unCheckAllAccountTypesButtonActionPerformed

    private void checkAllAccountTypesButtonActionPerformed(java.awt.event.ActionEvent evt) {//GEN-FIRST:event_checkAllAccountTypesButtonActionPerformed
        setAllAccountTypesSelected(true);
    }//GEN-LAST:event_checkAllAccountTypesButtonActionPerformed

    private void unCheckAllDevicesButtonActionPerformed(java.awt.event.ActionEvent evt) {//GEN-FIRST:event_unCheckAllDevicesButtonActionPerformed
        setAllDevicesSelected(false);
    }//GEN-LAST:event_unCheckAllDevicesButtonActionPerformed

    private void checkAllDevicesButtonActionPerformed(java.awt.event.ActionEvent evt) {//GEN-FIRST:event_checkAllDevicesButtonActionPerformed
        setAllDevicesSelected(true);
    }//GEN-LAST:event_checkAllDevicesButtonActionPerformed

    private void startCheckBoxStateChanged(javax.swing.event.ChangeEvent evt) {//GEN-FIRST:event_startCheckBoxStateChanged
        startDatePicker.setEnabled(startCheckBox.isSelected());
        validateFilters();
    }//GEN-LAST:event_startCheckBoxStateChanged

    private void endCheckBoxStateChanged(javax.swing.event.ChangeEvent evt) {//GEN-FIRST:event_endCheckBoxStateChanged
        endDatePicker.setEnabled(endCheckBox.isSelected());
        validateFilters();
    }//GEN-LAST:event_endCheckBoxStateChanged

    private void limitComboBoxActionPerformed(java.awt.event.ActionEvent evt) {//GEN-FIRST:event_limitComboBoxActionPerformed
        validateFilters();
    }//GEN-LAST:event_limitComboBoxActionPerformed

    /**
     * A class to wrap the state of the date controls that consist of a date
     * picker and a checkbox.
     *
     */
    final class DateControlState {

        private final LocalDate date;
        private final boolean enabled;

        /**
         * Wraps the state of the date controls that consist of a date picker
         * and checkbox
         *
         * @param date    LocalDate value of the datepicker
         * @param enabled State of the checkbox
         */
        protected DateControlState(LocalDate date, boolean enabled) {
            this.date = date;
            this.enabled = enabled;
        }

        /**
         * Returns the given LocalDate from the datepicker
         *
         * @return Current state LocalDate
         */
        public LocalDate getDate() {
            return date;
        }

        /**
         * Returns the given state of the datepicker checkbox
         *
         * @return boolean, whether or not the datepicker was enabled
         */
        public boolean isEnabled() {
            return enabled;
        }

    }

    // Variables declaration - do not modify//GEN-BEGIN:variables
    private final javax.swing.JPanel accountTypeListPane = new javax.swing.JPanel();
    private final javax.swing.JLabel accountTypeRequiredLabel = new javax.swing.JLabel();
    private final javax.swing.JLabel accountTypesLabel = new javax.swing.JLabel();
    private final javax.swing.JPanel accountTypesPane = new javax.swing.JPanel();
    private final javax.swing.JScrollPane accountTypesScrollPane = new javax.swing.JScrollPane();
    private final javax.swing.JButton applyFiltersButton = new javax.swing.JButton();
    private final javax.swing.JButton checkAllAccountTypesButton = new javax.swing.JButton();
    private final javax.swing.JButton checkAllDevicesButton = new javax.swing.JButton();
    private final javax.swing.JLabel dateRangeLabel = new javax.swing.JLabel();
    private final javax.swing.JPanel dateRangePane = new javax.swing.JPanel();
    private final javax.swing.JLabel deviceRequiredLabel = new javax.swing.JLabel();
    private final javax.swing.JLabel devicesLabel = new javax.swing.JLabel();
    private final javax.swing.JPanel devicesListPane = new javax.swing.JPanel();
    private final javax.swing.JPanel devicesPane = new javax.swing.JPanel();
    private final javax.swing.JScrollPane devicesScrollPane = new javax.swing.JScrollPane();
    private final javax.swing.JCheckBox endCheckBox = new javax.swing.JCheckBox();
    private final com.github.lgooddatepicker.components.DatePicker endDatePicker = new com.github.lgooddatepicker.components.DatePicker();
    private final javax.swing.JLabel filtersTitleLabel = new javax.swing.JLabel();
    private final javax.swing.JComboBox<String> limitComboBox = new javax.swing.JComboBox<>();
    private final javax.swing.JLabel limitErrorMsgLabel = new javax.swing.JLabel();
    private final javax.swing.JLabel limitHeaderLabel = new javax.swing.JLabel();
    private final javax.swing.JPanel limitPane = new javax.swing.JPanel();
    private final javax.swing.JPanel limitTitlePanel = new javax.swing.JPanel();
    private final javax.swing.JPanel mainPanel = new javax.swing.JPanel();
    private final javax.swing.JLabel mostRecentLabel = new javax.swing.JLabel();
    private final javax.swing.JLabel needsRefreshLabel = new javax.swing.JLabel();
    private final javax.swing.JButton refreshButton = new javax.swing.JButton();
    private final javax.swing.JScrollPane scrollPane = new javax.swing.JScrollPane();
    private final javax.swing.JCheckBox startCheckBox = new javax.swing.JCheckBox();
    private final com.github.lgooddatepicker.components.DatePicker startDatePicker = new com.github.lgooddatepicker.components.DatePicker();
    private final javax.swing.JPanel topPane = new javax.swing.JPanel();
    private final javax.swing.JButton unCheckAllAccountTypesButton = new javax.swing.JButton();
    private final javax.swing.JButton unCheckAllDevicesButton = new javax.swing.JButton();
    // End of variables declaration//GEN-END:variables

    /**
     * This class is a small panel that appears to just be a checkbox but adds
     * the functionality of being able to show an icon between the checkbox and
     * label.
     */
    final class CheckBoxIconPanel extends JPanel {

        private static final long serialVersionUID = 1L;

        private final JCheckBox checkbox;
        private final JLabel label;

        /**
         * Creates a JPanel instance with the specified label and image.
         *
         * @param labelText The text to be displayed by the checkbox label.
         * @param image     The image to be dispayed by the label.
         */
        private CheckBoxIconPanel(String labelText, Icon image) {
            checkbox = new JCheckBox();
            label = new JLabel(labelText);
            label.setIcon(image);
            setLayout(new BoxLayout(this, BoxLayout.X_AXIS));

            add(checkbox);
            add(label);
            add(Box.createHorizontalGlue());
        }

        /**
         * Sets the state of the checkbox.
         *
         * @param selected true if the button is selected, otherwise false
         */
        void setSelected(boolean selected) {
            checkbox.setSelected(selected);
        }

        @Override
        public void setEnabled(boolean enabled) {
            checkbox.setEnabled(enabled);
        }

        /**
         * Returns the instance of the JCheckBox.
         *
         * @return JCheckbox instance
         */
        JCheckBox getCheckBox() {
            return checkbox;
        }

        /**
         * Adds an ItemListener to the checkbox.
         *
         * @param l the ItemListener to be added.
         */
        void addItemListener(ItemListener l) {
            checkbox.addItemListener(l);
        }
    }

    final class FilterPanelRefresher extends CVTFilterRefresher {

        @Override
        void updateFilterPanel(CVTFilterRefresher.FilterPanelData data) {
            updateDateTimePicker(data.getStartTime(), data.getEndTime());
            updateDeviceFilterPanel(data.getDataSourceMap());
            updateAccountTypeFilter(data.getAccountTypesInUse());

            FiltersPanel.this.repaint();

            if (needsRefresh) {
                applyFilters();
            }
            if (!isEnabled()) {
                setEnabled(true);
            }

            validateFilters();
        }
    }
<<<<<<< HEAD
=======

    /**
     * Sorts a list of JCheckBoxes in alphabetical order of the text field
     * value.
     */
    class DeviceCheckBoxComparator implements Comparator<JCheckBox> {

        @Override
        public int compare(JCheckBox e1, JCheckBox e2) {
            return e1.getText().toLowerCase().compareTo(e2.getText().toLowerCase());
        }
    }

>>>>>>> 9a849e71
}<|MERGE_RESOLUTION|>--- conflicted
+++ resolved
@@ -349,41 +349,18 @@
     private void updateDeviceFilterPanel(Map<String, DataSource> dataSourceMap) {
         needsRefresh = devicesMap.isEmpty();
         boolean newOneFound = false;
-<<<<<<< HEAD
         for (Entry<String, DataSource> entry : dataSourceMap.entrySet()) {
             if (devicesMap.containsKey(entry.getValue().getDeviceId())) {
                 continue;
             }
-=======
-        try {
-            for (DataSource dataSource : sleuthkitCase.getDataSources()) {
-                String dsName = sleuthkitCase.getContentById(dataSource.getId()).getName();
-                if (devicesMap.containsKey(dataSource.getDeviceId())) {
-                    continue;
-                }
-
-                final JCheckBox jCheckBox = new JCheckBox(dsName, selected);
-                jCheckBox.addItemListener(validationListener);
-                devicesListPane.add(jCheckBox);
-                jCheckBox.setToolTipText(dsName);
-                devicesMap.put(dataSource.getDeviceId(), jCheckBox);
->>>>>>> 9a849e71
 
             final JCheckBox jCheckBox = new JCheckBox(entry.getKey(), needsRefresh);
             jCheckBox.addItemListener(validationListener);
+            jCheckBox.setToolTipText(entry.getKey());
             devicesListPane.add(jCheckBox);
             devicesMap.put(entry.getValue().getDeviceId(), jCheckBox);
-
-<<<<<<< HEAD
+            
             newOneFound = true;
-        }
-
-        if (newOneFound) {
-            devicesListPane.validate();
-=======
-            }
-        } catch (TskCoreException ex) {
-            logger.log(Level.SEVERE, "There was a error loading the datasources for the case.", ex);
         }
 
         if (newOneFound) {
@@ -396,7 +373,6 @@
             }
 
             devicesListPane.revalidate();
->>>>>>> 9a849e71
         }
     }
 
@@ -1192,9 +1168,7 @@
             validateFilters();
         }
     }
-<<<<<<< HEAD
-=======
-
+    
     /**
      * Sorts a list of JCheckBoxes in alphabetical order of the text field
      * value.
@@ -1206,6 +1180,4 @@
             return e1.getText().toLowerCase().compareTo(e2.getText().toLowerCase());
         }
     }
-
->>>>>>> 9a849e71
 }