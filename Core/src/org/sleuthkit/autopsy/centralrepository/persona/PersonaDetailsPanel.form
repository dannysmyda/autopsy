--- conflicted
+++ resolved
@@ -38,13 +38,13 @@
     <DimensionLayout dim="0">
       <Group type="103" groupAlignment="0" attributes="0">
           <Component id="detailsPanel" alignment="1" max="32767" attributes="0"/>
+          <Group type="103" rootIndex="1" groupAlignment="0" attributes="0">
+              <EmptySpace min="0" pref="617" max="32767" attributes="0"/>
+          </Group>
       </Group>
     </DimensionLayout>
     <DimensionLayout dim="1">
       <Group type="103" groupAlignment="0" attributes="0">
-<<<<<<< HEAD
-          <Component id="detailsPanel" min="-2" max="-2" attributes="0"/>
-=======
           <EmptySpace min="0" pref="521" max="32767" attributes="0"/>
           <Group type="103" rootIndex="1" groupAlignment="0" attributes="0">
               <Group type="102" alignment="0" attributes="0">
@@ -52,7 +52,6 @@
                   <EmptySpace min="0" pref="0" max="32767" attributes="0"/>
               </Group>
           </Group>
->>>>>>> 014f971f
       </Group>
     </DimensionLayout>
   </Layout>
@@ -65,7 +64,7 @@
               <Group type="102" attributes="0">
                   <EmptySpace max="-2" attributes="0"/>
                   <Group type="103" groupAlignment="0" attributes="0">
-                      <Component id="accountsTablePane" alignment="1" max="32767" attributes="0"/>
+                      <Component id="accountsTablePane" alignment="1" pref="605" max="32767" attributes="0"/>
                       <Component id="accountsLbl" alignment="0" max="32767" attributes="0"/>
                       <Component id="metadataLabel" alignment="0" max="32767" attributes="0"/>
                       <Component id="metadataTablePane" alignment="1" max="32767" attributes="0"/>
@@ -79,13 +78,9 @@
                           <Component id="commentField" max="32767" attributes="0"/>
                       </Group>
                       <Group type="102" alignment="0" attributes="0">
-                          <Component id="examinerLbl" min="-2" max="-2" attributes="0"/>
+                          <Component id="nameLbl" min="-2" max="-2" attributes="0"/>
                           <EmptySpace max="-2" attributes="0"/>
-                          <Component id="examinerField" min="-2" pref="222" max="-2" attributes="0"/>
-                          <EmptySpace max="-2" attributes="0"/>
-                          <Component id="creationDateLbl" min="-2" max="-2" attributes="0"/>
-                          <EmptySpace max="32767" attributes="0"/>
-                          <Component id="creationDateField" min="-2" pref="222" max="-2" attributes="0"/>
+                          <Component id="nameField" max="32767" attributes="0"/>
                       </Group>
                       <Group type="102" attributes="0">
                           <Group type="103" groupAlignment="0" attributes="0">
@@ -108,9 +103,13 @@
                           <EmptySpace min="0" pref="0" max="32767" attributes="0"/>
                       </Group>
                       <Group type="102" alignment="0" attributes="0">
-                          <Component id="nameLbl" min="-2" max="-2" attributes="0"/>
+                          <Component id="examinerLbl" min="-2" max="-2" attributes="0"/>
                           <EmptySpace max="-2" attributes="0"/>
-                          <Component id="nameField" max="32767" attributes="0"/>
+                          <Component id="examinerField" min="-2" pref="161" max="-2" attributes="0"/>
+                          <EmptySpace type="separate" min="-2" max="-2" attributes="0"/>
+                          <Component id="creationDateLbl" min="-2" max="-2" attributes="0"/>
+                          <EmptySpace max="-2" attributes="0"/>
+                          <Component id="creationDateField" max="32767" attributes="0"/>
                       </Group>
                   </Group>
                   <EmptySpace max="-2" attributes="0"/>
@@ -168,11 +167,7 @@
                   <Component id="casesLbl" min="-2" max="-2" attributes="0"/>
                   <EmptySpace max="-2" attributes="0"/>
                   <Component id="casesTablePane" min="-2" pref="63" max="-2" attributes="0"/>
-<<<<<<< HEAD
                   <EmptySpace min="-2" max="-2" attributes="0"/>
-=======
-                  <EmptySpace max="32767" attributes="0"/>
->>>>>>> 014f971f
               </Group>
           </Group>
         </DimensionLayout>
