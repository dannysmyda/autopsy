/*
 * Central Repository
 *
 * Copyright 2015-2018 Basis Technology Corp.
 * Contact: carrier <at> sleuthkit <dot> org
 *
 * Licensed under the Apache License, Version 2.0 (the "License");
 * you may not use this file except in compliance with the License.
 * You may obtain a copy of the License at
 *
 *     http://www.apache.org/licenses/LICENSE-2.0
 *
 * Unless required by applicable law or agreed to in writing, software
 * distributed under the License is distributed on an "AS IS" BASIS,
 * WITHOUT WARRANTIES OR CONDITIONS OF ANY KIND, either express or implied.
 * See the License for the specific language governing permissions and
 * limitations under the License.
 */
package org.sleuthkit.autopsy.centralrepository.datamodel;

import com.google.common.cache.Cache;
import com.google.common.cache.CacheBuilder;
import com.google.common.cache.CacheLoader;
import java.net.UnknownHostException;
import java.util.ArrayList;
import java.util.List;
import java.util.Collection;
import java.util.LinkedHashSet;
import java.util.stream.Collectors;
import java.sql.Connection;
import java.sql.PreparedStatement;
import java.sql.ResultSet;
import java.sql.SQLException;
import java.sql.Statement;
import java.sql.Types;
import java.time.LocalDate;
import java.util.HashMap;
import java.util.Map;
import java.util.Set;
import java.util.concurrent.ExecutionException;
import java.util.concurrent.TimeUnit;
import java.util.logging.Level;
import org.sleuthkit.autopsy.casemodule.Case;
import static org.sleuthkit.autopsy.centralrepository.datamodel.EamDbUtil.updateSchemaVersion;
import org.sleuthkit.autopsy.coreutils.Logger;
import org.sleuthkit.autopsy.healthmonitor.HealthMonitor;
import org.sleuthkit.autopsy.healthmonitor.TimingMetric;
import org.sleuthkit.datamodel.CaseDbSchemaVersionNumber;
import org.sleuthkit.datamodel.TskData;

/**
 *
 * Generic JDBC methods
 *
 */
abstract class AbstractSqlEamDb implements EamDb {

    private final static Logger logger = Logger.getLogger(AbstractSqlEamDb.class.getName());

    protected final List<CorrelationAttributeInstance.Type> defaultCorrelationTypes;

    private int bulkArtifactsCount;
    protected int bulkArtifactsThreshold;
    private final Map<String, Collection<CorrelationAttributeInstance>> bulkArtifacts;
    private static final int CASE_CACHE_TIMEOUT = 5;
    private static final int DATA_SOURCE_CACHE_TIMEOUT = 5;
    private static final Cache<Integer, CorrelationAttributeInstance.Type> typeCache = CacheBuilder.newBuilder().build();
    private static final Cache<String, CorrelationCase> caseCacheByUUID = CacheBuilder.newBuilder()
            .expireAfterWrite(CASE_CACHE_TIMEOUT, TimeUnit.MINUTES).
            build();
    private static final Cache<Integer, CorrelationCase> caseCacheById = CacheBuilder.newBuilder()
            .expireAfterWrite(CASE_CACHE_TIMEOUT, TimeUnit.MINUTES).
            build();
    private static final Cache<String, CorrelationDataSource> dataSourceCacheByDsObjectId = CacheBuilder.newBuilder()
            .expireAfterWrite(DATA_SOURCE_CACHE_TIMEOUT, TimeUnit.MINUTES).
            build();
    private static final Cache<String, CorrelationDataSource> dataSourceCacheById = CacheBuilder.newBuilder()
            .expireAfterWrite(DATA_SOURCE_CACHE_TIMEOUT, TimeUnit.MINUTES).
            build();
    // Maximum length for the value column in the instance tables
    static final int MAX_VALUE_LENGTH = 256;

    // number of instances to keep in bulk queue before doing an insert.
    // Update Test code if this changes.  It's hard coded there.
    static final int DEFAULT_BULK_THRESHHOLD = 1000;

    /**
     * Connect to the DB and initialize it.
     *
     * @throws UnknownHostException, EamDbException
     */
    protected AbstractSqlEamDb() throws EamDbException {
        bulkArtifactsCount = 0;
        bulkArtifacts = new HashMap<>();

        defaultCorrelationTypes = CorrelationAttributeInstance.getDefaultCorrelationTypes();
        defaultCorrelationTypes.forEach((type) -> {
            bulkArtifacts.put(EamDbUtil.correlationTypeToInstanceTableName(type), new ArrayList<>());
        });
    }

    /**
     * Setup and create a connection to the selected database implementation
     */
    protected abstract Connection connect() throws EamDbException;

    /**
     * Add a new name/value pair in the db_info table.
     *
     * @param name  Key to set
     * @param value Value to set
     *
     * @throws EamDbException
     */
    @Override
    public void newDbInfo(String name, String value) throws EamDbException {
        Connection conn = connect();

        PreparedStatement preparedStatement = null;
        String sql = "INSERT INTO db_info (name, value) VALUES (?, ?) "
                + getConflictClause();
        try {
            preparedStatement = conn.prepareStatement(sql);
            preparedStatement.setString(1, name);
            preparedStatement.setString(2, value);
            preparedStatement.executeUpdate();
        } catch (SQLException ex) {
            throw new EamDbException("Error adding new name/value pair to db_info.", ex);
        } finally {
            EamDbUtil.closeStatement(preparedStatement);
            EamDbUtil.closeConnection(conn);
        }

    }

    @Override
    public void addDataSourceObjectId(int rowId, long dataSourceObjectId) throws EamDbException {
        Connection conn = connect();
        PreparedStatement preparedStatement = null;
        String sql = "UPDATE data_sources SET datasource_obj_id=? WHERE id=?";
        try {
            preparedStatement = conn.prepareStatement(sql);
            preparedStatement.setLong(1, dataSourceObjectId);
            preparedStatement.setInt(2, rowId);
            preparedStatement.executeUpdate();
        } catch (SQLException ex) {
            throw new EamDbException("Error updating data source object id for data_sources row " + rowId, ex);
        } finally {
            EamDbUtil.closeStatement(preparedStatement);
            EamDbUtil.closeConnection(conn);
        }
    }

    /**
     * Get the value for the given name from the name/value db_info table.
     *
     * @param name Name to search for
     *
     * @return value associated with name.
     *
     * @throws EamDbException
     */
    @Override
    public String getDbInfo(String name) throws EamDbException {
        Connection conn = connect();

        PreparedStatement preparedStatement = null;
        ResultSet resultSet = null;
        String value = null;
        String sql = "SELECT value FROM db_info WHERE name=?";
        try {
            preparedStatement = conn.prepareStatement(sql);
            preparedStatement.setString(1, name);
            resultSet = preparedStatement.executeQuery();
            if (resultSet.next()) {
                value = resultSet.getString("value");
            }
        } catch (SQLException ex) {
            throw new EamDbException("Error getting value for name.", ex);
        } finally {
            EamDbUtil.closeStatement(preparedStatement);
            EamDbUtil.closeResultSet(resultSet);
            EamDbUtil.closeConnection(conn);
        }

        return value;
    }

    /**
     * Reset the contents of the caches associated with EamDb results.
     */
    protected final void clearCaches() {
        typeCache.invalidateAll();
        caseCacheByUUID.invalidateAll();
        caseCacheById.invalidateAll();
        dataSourceCacheByDsObjectId.invalidateAll();
        dataSourceCacheById.invalidateAll();
    }

    /**
     * Update the value for a name in the name/value db_info table.
     *
     * @param name  Name to find
     * @param value Value to assign to name.
     *
     * @throws EamDbException
     */
    @Override
    public void updateDbInfo(String name, String value) throws EamDbException {
        Connection conn = connect();

        PreparedStatement preparedStatement = null;
        String sql = "UPDATE db_info SET value=? WHERE name=?";
        try {
            preparedStatement = conn.prepareStatement(sql);
            preparedStatement.setString(1, value);
            preparedStatement.setString(2, name);
            preparedStatement.executeUpdate();
        } catch (SQLException ex) {
            throw new EamDbException("Error updating value for name.", ex);
        } finally {
            EamDbUtil.closeStatement(preparedStatement);
            EamDbUtil.closeConnection(conn);
        }
    }

    /**
     * Creates new Case in the database
     *
     * Expects the Organization for this case to already exist in the database.
     *
     * @param eamCase The case to add
     *
     * @returns New Case class with populated database ID
     */
    @Override
    public synchronized CorrelationCase newCase(CorrelationCase eamCase) throws EamDbException {

        // check if there is already an existing CorrelationCase for this Case
        CorrelationCase cRCase = getCaseByUUID(eamCase.getCaseUUID());
        if (cRCase != null) {
            return cRCase;
        }

        Connection conn = connect();
        PreparedStatement preparedStatement = null;

        String sql = "INSERT INTO cases(case_uid, org_id, case_name, creation_date, case_number, "
                + "examiner_name, examiner_email, examiner_phone, notes) "
                + "VALUES (?, ?, ?, ?, ?, ?, ?, ?, ?) "
                + getConflictClause();
        ResultSet resultSet = null;
        try {
            preparedStatement = conn.prepareStatement(sql, Statement.RETURN_GENERATED_KEYS);

            preparedStatement.setString(1, eamCase.getCaseUUID());
            if (null == eamCase.getOrg()) {
                preparedStatement.setNull(2, Types.INTEGER);
            } else {
                preparedStatement.setInt(2, eamCase.getOrg().getOrgID());
            }
            preparedStatement.setString(3, eamCase.getDisplayName());
            preparedStatement.setString(4, eamCase.getCreationDate());
            if ("".equals(eamCase.getCaseNumber())) {
                preparedStatement.setNull(5, Types.INTEGER);
            } else {
                preparedStatement.setString(5, eamCase.getCaseNumber());
            }
            if ("".equals(eamCase.getExaminerName())) {
                preparedStatement.setNull(6, Types.INTEGER);
            } else {
                preparedStatement.setString(6, eamCase.getExaminerName());
            }
            if ("".equals(eamCase.getExaminerEmail())) {
                preparedStatement.setNull(7, Types.INTEGER);
            } else {
                preparedStatement.setString(7, eamCase.getExaminerEmail());
            }
            if ("".equals(eamCase.getExaminerPhone())) {
                preparedStatement.setNull(8, Types.INTEGER);
            } else {
                preparedStatement.setString(8, eamCase.getExaminerPhone());
            }
            if ("".equals(eamCase.getNotes())) {
                preparedStatement.setNull(9, Types.INTEGER);
            } else {
                preparedStatement.setString(9, eamCase.getNotes());
            }

            preparedStatement.executeUpdate();
            //update the case in the caches
            resultSet = preparedStatement.getGeneratedKeys();
            if (!resultSet.next()) {
                throw new EamDbException(String.format("Failed to INSERT case %s in central repo", eamCase.getCaseUUID()));
            }
            int caseID = resultSet.getInt(1); //last_insert_rowid()    
            CorrelationCase correlationCase = new CorrelationCase(caseID, eamCase.getCaseUUID(), eamCase.getOrg(),
                    eamCase.getDisplayName(), eamCase.getCreationDate(), eamCase.getCaseNumber(), eamCase.getExaminerName(),
                    eamCase.getExaminerEmail(), eamCase.getExaminerPhone(), eamCase.getNotes());
            caseCacheByUUID.put(eamCase.getCaseUUID(), correlationCase);
            caseCacheById.put(caseID, correlationCase);
        } catch (SQLException ex) {
            throw new EamDbException("Error inserting new case.", ex); // NON-NLS
        } finally {
            EamDbUtil.closeResultSet(resultSet);
            EamDbUtil.closeStatement(preparedStatement);
            EamDbUtil.closeConnection(conn);
        }

        // get a new version with the updated ID
        return getCaseByUUID(eamCase.getCaseUUID());
    }

    /**
     * Creates new Case in the database from the given case
     *
     * @param autopsyCase The case to add
     */
    @Override
    public CorrelationCase newCase(Case autopsyCase) throws EamDbException {
        if (autopsyCase == null) {
            throw new EamDbException("Case is null");
        }

        CorrelationCase curCeCase = new CorrelationCase(
                -1,
                autopsyCase.getName(), // unique case ID
                EamOrganization.getDefault(),
                autopsyCase.getDisplayName(),
                autopsyCase.getCreatedDate(),
                autopsyCase.getNumber(),
                autopsyCase.getExaminer(),
                autopsyCase.getExaminerEmail(),
                autopsyCase.getExaminerPhone(),
                autopsyCase.getCaseNotes());
        return newCase(curCeCase);
    }

    @Override
    public CorrelationCase getCase(Case autopsyCase) throws EamDbException {
        return getCaseByUUID(autopsyCase.getName());
    }

    /**
     * Updates an existing Case in the database
     *
     * @param eamCase The case to update
     */
    @Override
    public void updateCase(CorrelationCase eamCase) throws EamDbException {
        if (eamCase == null) {
            throw new EamDbException("Correlation case is null");
        }

        Connection conn = connect();

        PreparedStatement preparedStatement = null;
        String sql = "UPDATE cases "
                + "SET org_id=?, case_name=?, creation_date=?, case_number=?, examiner_name=?, examiner_email=?, examiner_phone=?, notes=? "
                + "WHERE case_uid=?";

        try {
            preparedStatement = conn.prepareStatement(sql);

            if (null == eamCase.getOrg()) {
                preparedStatement.setNull(1, Types.INTEGER);
            } else {
                preparedStatement.setInt(1, eamCase.getOrg().getOrgID());
            }
            preparedStatement.setString(2, eamCase.getDisplayName());
            preparedStatement.setString(3, eamCase.getCreationDate());

            if ("".equals(eamCase.getCaseNumber())) {
                preparedStatement.setNull(4, Types.INTEGER);
            } else {
                preparedStatement.setString(4, eamCase.getCaseNumber());
            }
            if ("".equals(eamCase.getExaminerName())) {
                preparedStatement.setNull(5, Types.INTEGER);
            } else {
                preparedStatement.setString(5, eamCase.getExaminerName());
            }
            if ("".equals(eamCase.getExaminerEmail())) {
                preparedStatement.setNull(6, Types.INTEGER);
            } else {
                preparedStatement.setString(6, eamCase.getExaminerEmail());
            }
            if ("".equals(eamCase.getExaminerPhone())) {
                preparedStatement.setNull(7, Types.INTEGER);
            } else {
                preparedStatement.setString(7, eamCase.getExaminerPhone());
            }
            if ("".equals(eamCase.getNotes())) {
                preparedStatement.setNull(8, Types.INTEGER);
            } else {
                preparedStatement.setString(8, eamCase.getNotes());
            }

            preparedStatement.setString(9, eamCase.getCaseUUID());

            preparedStatement.executeUpdate();
            //update the case in the cache
            caseCacheById.put(eamCase.getID(), eamCase);
            caseCacheByUUID.put(eamCase.getCaseUUID(), eamCase);
        } catch (SQLException ex) {
            throw new EamDbException("Error updating case.", ex); // NON-NLS
        } finally {
            EamDbUtil.closeStatement(preparedStatement);
            EamDbUtil.closeConnection(conn);
        }
    }

    /**
     * Retrieves Case details based on Case UUID from the central repo
     *
     * @param caseUUID unique identifier for a case
     *
     * @return The retrieved case
     */
    @Override
    public CorrelationCase getCaseByUUID(String caseUUID) throws EamDbException {
        try {
            return caseCacheByUUID.get(caseUUID, () -> getCaseByUUIDFromCr(caseUUID));
        } catch (CacheLoader.InvalidCacheLoadException ignored) {
            //lambda valueloader returned a null value and cache can not store null values this is normal if the case does not exist in the central repo yet
            return null;
        } catch (ExecutionException ex) {
            throw new EamDbException("Error getting autopsy case from Central repo", ex);
        }
    }

    /**
     * Retrieves Case details based on Case UUID
     *
     * @param caseUUID unique identifier for a case
     *
     * @return The retrieved case
     */
    private CorrelationCase getCaseByUUIDFromCr(String caseUUID) throws EamDbException {
        Connection conn = connect();

        CorrelationCase eamCaseResult = null;
        PreparedStatement preparedStatement = null;
        ResultSet resultSet = null;

        String sql = "SELECT cases.id as case_id, case_uid, case_name, creation_date, case_number, examiner_name, "
                + "examiner_email, examiner_phone, notes, organizations.id as org_id, org_name, poc_name, poc_email, poc_phone "
                + "FROM cases "
                + "LEFT JOIN organizations ON cases.org_id=organizations.id "
                + "WHERE case_uid=?";

        try {
            preparedStatement = conn.prepareStatement(sql);
            preparedStatement.setString(1, caseUUID);
            resultSet = preparedStatement.executeQuery();
            if (resultSet.next()) {
                eamCaseResult = getEamCaseFromResultSet(resultSet);
            }
            if (eamCaseResult != null) {
                //Update the version in the other cache
                caseCacheById.put(eamCaseResult.getID(), eamCaseResult);
            }
        } catch (SQLException ex) {
            throw new EamDbException("Error getting case details.", ex); // NON-NLS
        } finally {
            EamDbUtil.closeStatement(preparedStatement);
            EamDbUtil.closeResultSet(resultSet);
            EamDbUtil.closeConnection(conn);
        }

        return eamCaseResult;
    }

    /**
     * Retrieves Case details based on Case ID
     *
     * @param caseID unique identifier for a case
     *
     * @return The retrieved case
     */
    @Override
    public CorrelationCase getCaseById(int caseId) throws EamDbException {
        try {
            return caseCacheById.get(caseId, () -> getCaseByIdFromCr(caseId));
        } catch (CacheLoader.InvalidCacheLoadException ignored) {
            //lambda valueloader returned a null value and cache can not store null values this is normal if the case does not exist in the central repo yet
            return null;
        } catch (ExecutionException ex) {
            throw new EamDbException("Error getting autopsy case from Central repo", ex);
        }
    }

    /**
     * Retrieves Case details based on Case ID
     *
     * @param caseID unique identifier for a case
     *
     * @return The retrieved case
     */
    private CorrelationCase getCaseByIdFromCr(int caseId) throws EamDbException {
        Connection conn = connect();

        CorrelationCase eamCaseResult = null;
        PreparedStatement preparedStatement = null;
        ResultSet resultSet = null;

        String sql = "SELECT cases.id as case_id, case_uid, case_name, creation_date, case_number, examiner_name, "
                + "examiner_email, examiner_phone, notes, organizations.id as org_id, org_name, poc_name, poc_email, poc_phone "
                + "FROM cases "
                + "LEFT JOIN organizations ON cases.org_id=organizations.id "
                + "WHERE cases.id=?";
        try {
            preparedStatement = conn.prepareStatement(sql);
            preparedStatement.setInt(1, caseId);
            resultSet = preparedStatement.executeQuery();
            if (resultSet.next()) {
                eamCaseResult = getEamCaseFromResultSet(resultSet);
            }
            if (eamCaseResult != null) {
                //Update the version in the other cache
                caseCacheByUUID.put(eamCaseResult.getCaseUUID(), eamCaseResult);
            }
        } catch (SQLException ex) {
            throw new EamDbException("Error getting case details.", ex); // NON-NLS
        } finally {
            EamDbUtil.closeStatement(preparedStatement);
            EamDbUtil.closeResultSet(resultSet);
            EamDbUtil.closeConnection(conn);
        }

        return eamCaseResult;
    }

    /**
     * Retrieves cases that are in DB.
     *
     * @return List of cases
     */
    @Override
    public List<CorrelationCase> getCases() throws EamDbException {
        Connection conn = connect();

        List<CorrelationCase> cases = new ArrayList<>();
        CorrelationCase eamCaseResult;
        PreparedStatement preparedStatement = null;
        ResultSet resultSet = null;

        String sql = "SELECT cases.id as case_id, case_uid, case_name, creation_date, case_number, examiner_name, "
                + "examiner_email, examiner_phone, notes, organizations.id as org_id, org_name, poc_name, poc_email, poc_phone "
                + "FROM cases "
                + "LEFT JOIN organizations ON cases.org_id=organizations.id";

        try {
            preparedStatement = conn.prepareStatement(sql);
            resultSet = preparedStatement.executeQuery();
            while (resultSet.next()) {
                eamCaseResult = getEamCaseFromResultSet(resultSet);
                cases.add(eamCaseResult);
            }
        } catch (SQLException ex) {
            throw new EamDbException("Error getting all cases.", ex); // NON-NLS
        } finally {
            EamDbUtil.closeStatement(preparedStatement);
            EamDbUtil.closeResultSet(resultSet);
            EamDbUtil.closeConnection(conn);
        }

        return cases;
    }

    /**
     * Create a key to the dataSourceCacheByDsObjectId
     *
     * @param caseId             - the id of the CorrelationCase in the Central
     *                           Repository
     * @param dataSourceObjectId - the object id if of the data source in the
     *                           case db
     *
     * @return a String to be used as a key for the dataSourceCacheByDsObjectId
     */
    private static String getDataSourceByDSObjectIdCacheKey(int caseId, Long dataSourceObjectId) {
        return "Case" + caseId + "DsObjectId" + dataSourceObjectId; //NON-NLS
    }

    /**
     * Create a key to the DataSourceCacheById
     *
     * @param caseId       - the id of the CorrelationCase in the Central
     *                     Repository
     * @param dataSourceId - the id of the datasource in the central repository
     *
     * @return a String to be used as a key for the dataSourceCacheById
     */
    private static String getDataSourceByIdCacheKey(int caseId, int dataSourceId) {
        return "Case" + caseId + "Id" + dataSourceId; //NON-NLS
    }

    /**
     * Creates new Data Source in the database
     *
     * @param eamDataSource the data source to add
     */
    @Override
    public CorrelationDataSource newDataSource(CorrelationDataSource eamDataSource) throws EamDbException {
        if (eamDataSource.getCaseID() == -1) {
            throw new EamDbException("Case ID is -1");
        } else if (eamDataSource.getID() != -1) {
            // This data source is already in the central repo
            return eamDataSource;
        }
        Connection conn = connect();

        PreparedStatement preparedStatement = null;

        String sql = "INSERT INTO data_sources(device_id, case_id, name, datasource_obj_id) VALUES (?, ?, ?, ?) "
                + getConflictClause();
        ResultSet resultSet = null;
        try {
            preparedStatement = conn.prepareStatement(sql, Statement.RETURN_GENERATED_KEYS);

            preparedStatement.setString(1, eamDataSource.getDeviceID());
            preparedStatement.setInt(2, eamDataSource.getCaseID());
            preparedStatement.setString(3, eamDataSource.getName());
            preparedStatement.setLong(4, eamDataSource.getDataSourceObjectID());

            preparedStatement.executeUpdate();
            resultSet = preparedStatement.getGeneratedKeys();
            if (!resultSet.next()) {
                throw new EamDbException(String.format("Failed to INSERT data source %s in central repo", eamDataSource.getName()));
            }
            int dataSourceId = resultSet.getInt(1); //last_insert_rowid()
            CorrelationDataSource dataSource = new CorrelationDataSource(eamDataSource.getCaseID(), dataSourceId, eamDataSource.getDeviceID(), eamDataSource.getName(), eamDataSource.getDataSourceObjectID());
            dataSourceCacheByDsObjectId.put(getDataSourceByDSObjectIdCacheKey(dataSource.getCaseID(), dataSource.getDataSourceObjectID()), dataSource);
            dataSourceCacheById.put(getDataSourceByIdCacheKey(dataSource.getCaseID(), dataSource.getID()), dataSource);
            return dataSource;
        } catch (SQLException ex) {
            throw new EamDbException("Error inserting new data source.", ex); // NON-NLS
        } finally {
            EamDbUtil.closeResultSet(resultSet);
            EamDbUtil.closeStatement(preparedStatement);
            EamDbUtil.closeConnection(conn);
        }
    }

    /**
     * Retrieves Data Source details based on data source object ID
     *
     * @param correlationCase    the current CorrelationCase used for ensuring
     *                           uniqueness of DataSource
<<<<<<< HEAD
     * @param dataSourceObjectId the data source device ID number
=======
     * @param dataSourceObjectId the object id of the data source
>>>>>>> f238e198
     *
     * @return The data source
     *
     * @throws EamDbException
     */
    @Override
    public CorrelationDataSource getDataSource(CorrelationCase correlationCase, Long dataSourceObjectId) throws EamDbException {

        if (correlationCase == null) {
            throw new EamDbException("Correlation case is null");
        }
        try {
            return dataSourceCacheByDsObjectId.get(getDataSourceByDSObjectIdCacheKey(correlationCase.getID(), dataSourceObjectId), () -> getDataSourceFromCr(correlationCase, dataSourceObjectId));
        } catch (CacheLoader.InvalidCacheLoadException ignored) {
            //lambda valueloader returned a null value and cache can not store null values this is normal if the dataSource does not exist in the central repo yet
            return null;
        } catch (ExecutionException ex) {
            throw new EamDbException("Error getting data source from central repository", ex);
        }
    }

    /**
     * Gets the Data Source details based on data source device ID from the
     * central repository.
     *
     * @param correlationCase    the current CorrelationCase used for ensuring
     *                           uniqueness of DataSource
     * @param dataSourceDeviceId the object id of the data source
     *
     * @return The data source
     *
     * @throws EamDbException
     */
    private CorrelationDataSource getDataSourceFromCr(CorrelationCase correlationCase, Long dataSourceObjectId) throws EamDbException {
        Connection conn = connect();

        CorrelationDataSource eamDataSourceResult = null;
        PreparedStatement preparedStatement = null;
        ResultSet resultSet = null;

        String sql = "SELECT * FROM data_sources WHERE datasource_obj_id=? AND case_id=?"; // NON-NLS

        try {
            preparedStatement = conn.prepareStatement(sql);
            preparedStatement.setLong(1, dataSourceObjectId);
            preparedStatement.setInt(2, correlationCase.getID());
            resultSet = preparedStatement.executeQuery();
            if (resultSet.next()) {
                eamDataSourceResult = getEamDataSourceFromResultSet(resultSet);
            }
            if (eamDataSourceResult != null) {
                dataSourceCacheById.put(getDataSourceByIdCacheKey(correlationCase.getID(), eamDataSourceResult.getID()), eamDataSourceResult);
            }
        } catch (SQLException ex) {
            throw new EamDbException("Error getting data source.", ex); // NON-NLS
        } finally {
            EamDbUtil.closeStatement(preparedStatement);
            EamDbUtil.closeResultSet(resultSet);
            EamDbUtil.closeConnection(conn);
        }

        return eamDataSourceResult;
    }

    /**
     * Retrieves Data Source details based on data source ID
     *
     * @param correlationCase the current CorrelationCase used for ensuring
     *                        uniqueness of DataSource
     * @param dataSourceId    the data source ID number
     *
     * @return The data source
     */
    @Override
    public CorrelationDataSource getDataSourceById(CorrelationCase correlationCase, int dataSourceId) throws EamDbException {
        if (correlationCase == null) {
            throw new EamDbException("Correlation case is null");
        }
        try {
            return dataSourceCacheById.get(getDataSourceByIdCacheKey(correlationCase.getID(), dataSourceId), () -> getDataSourceByIdFromCr(correlationCase, dataSourceId));
        } catch (CacheLoader.InvalidCacheLoadException ignored) {
            //lambda valueloader returned a null value and cache can not store null values this is normal if the dataSource does not exist in the central repo yet
            return null;
        } catch (ExecutionException ex) {
            throw new EamDbException("Error getting data source from central repository", ex);
        }
    }

    /**
     * Retrieves Data Source details based on data source ID
     *
     * @param correlationCase the current CorrelationCase used for ensuring
     *                        uniqueness of DataSource
     * @param dataSourceId    the data source ID number
     *
     * @return The data source
     */
    private CorrelationDataSource getDataSourceByIdFromCr(CorrelationCase correlationCase, int dataSourceId) throws EamDbException {
        Connection conn = connect();

        CorrelationDataSource eamDataSourceResult = null;
        PreparedStatement preparedStatement = null;
        ResultSet resultSet = null;

        String sql = "SELECT * FROM data_sources WHERE id=? AND case_id=?"; // NON-NLS

        try {
            preparedStatement = conn.prepareStatement(sql);
            preparedStatement.setInt(1, dataSourceId);
            preparedStatement.setInt(2, correlationCase.getID());
            resultSet = preparedStatement.executeQuery();
            if (resultSet.next()) {
                eamDataSourceResult = getEamDataSourceFromResultSet(resultSet);
            }
            if (eamDataSourceResult != null) {
                dataSourceCacheByDsObjectId.put(getDataSourceByDSObjectIdCacheKey(correlationCase.getID(), eamDataSourceResult.getDataSourceObjectID()), eamDataSourceResult);
            }
        } catch (SQLException ex) {
            throw new EamDbException("Error getting data source.", ex); // NON-NLS
        } finally {
            EamDbUtil.closeStatement(preparedStatement);
            EamDbUtil.closeResultSet(resultSet);
            EamDbUtil.closeConnection(conn);
        }

        return eamDataSourceResult;
    }

    /**
     * Return a list of data sources in the DB
     *
     * @return list of data sources in the DB
     */
    @Override
    public List<CorrelationDataSource> getDataSources() throws EamDbException {
        Connection conn = connect();

        List<CorrelationDataSource> dataSources = new ArrayList<>();
        CorrelationDataSource eamDataSourceResult;
        PreparedStatement preparedStatement = null;
        ResultSet resultSet = null;

        String sql = "SELECT * FROM data_sources";

        try {
            preparedStatement = conn.prepareStatement(sql);
            resultSet = preparedStatement.executeQuery();
            while (resultSet.next()) {
                eamDataSourceResult = getEamDataSourceFromResultSet(resultSet);
                dataSources.add(eamDataSourceResult);
            }
        } catch (SQLException ex) {
            throw new EamDbException("Error getting all data sources.", ex); // NON-NLS
        } finally {
            EamDbUtil.closeStatement(preparedStatement);
            EamDbUtil.closeResultSet(resultSet);
            EamDbUtil.closeConnection(conn);
        }

        return dataSources;
    }

    /**
     * Inserts new Artifact(s) into the database. Should add associated Case and
     * Data Source first.
     *
     * @param eamArtifact The artifact to add
     */
    @Override
    public void addArtifactInstance(CorrelationAttributeInstance eamArtifact) throws EamDbException {
        checkAddArtifactInstanceNulls(eamArtifact);

        Connection conn = connect();

        PreparedStatement preparedStatement = null;

        // @@@ We should cache the case and data source IDs in memory
        String tableName = EamDbUtil.correlationTypeToInstanceTableName(eamArtifact.getCorrelationType());
        String sql
                = "INSERT INTO "
                + tableName
                + "(case_id, data_source_id, value, file_path, known_status, comment, file_obj_id) "
                + "VALUES (?, ?, ?, ?, ?, ?, ?) "
                + getConflictClause();

        try {
            preparedStatement = conn.prepareStatement(sql);

            if (!eamArtifact.getCorrelationValue().isEmpty()) {
                preparedStatement.setInt(1, eamArtifact.getCorrelationCase().getID());
                preparedStatement.setInt(2, eamArtifact.getCorrelationDataSource().getID());
                preparedStatement.setString(3, eamArtifact.getCorrelationValue());
                preparedStatement.setString(4, eamArtifact.getFilePath().toLowerCase());
                preparedStatement.setByte(5, eamArtifact.getKnownStatus().getFileKnownValue());

                if ("".equals(eamArtifact.getComment())) {
                    preparedStatement.setNull(6, Types.INTEGER);
                } else {
                    preparedStatement.setString(6, eamArtifact.getComment());
                }
                preparedStatement.setLong(7, eamArtifact.getFileObjectId());

                preparedStatement.executeUpdate();
            }

        } catch (SQLException ex) {
            throw new EamDbException("Error inserting new artifact into artifacts table.", ex); // NON-NLS
        } finally {
            EamDbUtil.closeStatement(preparedStatement);
            EamDbUtil.closeConnection(conn);
        }
    }

    private void checkAddArtifactInstanceNulls(CorrelationAttributeInstance eamArtifact) throws EamDbException {
        if (eamArtifact == null) {
            throw new EamDbException("CorrelationAttribute is null");
        }
        if (eamArtifact.getCorrelationType() == null) {
            throw new EamDbException("Correlation type is null");
        }
        if (eamArtifact.getCorrelationValue() == null) {
            throw new EamDbException("Correlation value is null");
        }
        if (eamArtifact.getCorrelationValue().length() >= MAX_VALUE_LENGTH) {
            throw new EamDbException("Artifact value too long for central repository."
                    + "\nCorrelationArtifact ID: " + eamArtifact.getID()
                    + "\nCorrelationArtifact Type: " + eamArtifact.getCorrelationType().getDisplayName()
                    + "\nCorrelationArtifact Value: " + eamArtifact.getCorrelationValue());

        }
        if (eamArtifact.getCorrelationCase() == null) {
            throw new EamDbException("CorrelationAttributeInstance case is null");
        }
        if (eamArtifact.getCorrelationDataSource() == null) {
            throw new EamDbException("CorrelationAttributeInstance data source is null");
        }
        if (eamArtifact.getKnownStatus() == null) {
            throw new EamDbException("CorrelationAttributeInstance known status is null");
        }
    }

    /**
     * Retrieves eamArtifact instances from the database that are associated
     * with the eamArtifactType and eamArtifactValue of the given eamArtifact.
     *
     * @param aType The type of the artifact
     * @param value The correlation value
     *
     * @return List of artifact instances for a given type/value
     *
     * @throws EamDbException
     */
    @Override
    public List<CorrelationAttributeInstance> getArtifactInstancesByTypeValue(CorrelationAttributeInstance.Type aType, String value) throws EamDbException, CorrelationAttributeNormalizationException {

        String normalizedValue = CorrelationAttributeNormalizer.normalize(aType, value);

        Connection conn = connect();

        List<CorrelationAttributeInstance> artifactInstances = new ArrayList<>();

        CorrelationAttributeInstance artifactInstance;
        PreparedStatement preparedStatement = null;
        ResultSet resultSet = null;

        String tableName = EamDbUtil.correlationTypeToInstanceTableName(aType);
        String sql
                = "SELECT "
                + tableName
                + ".id,"
                + tableName
                + ".value,"
                + tableName
                + ".file_obj_id,"
                + " cases.case_name, cases.case_uid, data_sources.id AS data_source_id, data_sources.name, device_id, file_path, known_status, comment, data_sources.case_id, data_sources.datasource_obj_id FROM "
                + tableName
                + " LEFT JOIN cases ON "
                + tableName
                + ".case_id=cases.id"
                + " LEFT JOIN data_sources ON "
                + tableName
                + ".data_source_id=data_sources.id"
                + " WHERE value=?";

        try {
            preparedStatement = conn.prepareStatement(sql);
            preparedStatement.setString(1, normalizedValue);
            resultSet = preparedStatement.executeQuery();
            while (resultSet.next()) {
                artifactInstance = getEamArtifactInstanceFromResultSet(resultSet, aType);
                artifactInstances.add(artifactInstance);
            }
        } catch (SQLException ex) {
            throw new EamDbException("Error getting artifact instances by artifactType and artifactValue.", ex); // NON-NLS
        } finally {
            EamDbUtil.closeStatement(preparedStatement);
            EamDbUtil.closeResultSet(resultSet);
            EamDbUtil.closeConnection(conn);
        }

        return artifactInstances;
    }

    /**
     * Retrieves eamArtifact instances from the database that are associated
     * with the aType and filePath
     *
     * @param aType    EamArtifact.Type to search for
     * @param filePath File path to search for
     *
     * @return List of 0 or more EamArtifactInstances
     *
     * @throws EamDbException
     */
    @Override
    public List<CorrelationAttributeInstance> getArtifactInstancesByPath(CorrelationAttributeInstance.Type aType, String filePath) throws EamDbException {
        if (aType == null) {
            throw new EamDbException("Correlation type is null");
        }
        if (filePath == null) {
            throw new EamDbException("Correlation value is null");
        }
        Connection conn = connect();

        List<CorrelationAttributeInstance> artifactInstances = new ArrayList<>();

        CorrelationAttributeInstance artifactInstance;
        PreparedStatement preparedStatement = null;
        ResultSet resultSet = null;

        String tableName = EamDbUtil.correlationTypeToInstanceTableName(aType);
        String sql
                = "SELECT "
                + tableName
                + ".id, "
                + tableName
                + ".value,"
                + tableName
                + ".file_obj_id,"
                + " cases.case_name, cases.case_uid, data_sources.id AS data_source_id, data_sources.name, device_id, file_path, known_status, comment, data_sources.case_id, data_sources.datasource_obj_id FROM "
                + tableName
                + " LEFT JOIN cases ON "
                + tableName
                + ".case_id=cases.id"
                + " LEFT JOIN data_sources ON "
                + tableName
                + ".data_source_id=data_sources.id"
                + " WHERE file_path=?";

        try {
            preparedStatement = conn.prepareStatement(sql);
            preparedStatement.setString(1, filePath.toLowerCase());
            resultSet = preparedStatement.executeQuery();
            while (resultSet.next()) {
                try {
                    artifactInstance = getEamArtifactInstanceFromResultSet(resultSet, aType);
                    artifactInstances.add(artifactInstance);
                } catch (CorrelationAttributeNormalizationException ex) {
                    logger.log(Level.INFO, "Unable to get artifact instance from resultset.", ex);
                }
            }
        } catch (SQLException ex) {
            throw new EamDbException("Error getting artifact instances by artifactType and artifactValue.", ex); // NON-NLS
        } finally {
            EamDbUtil.closeStatement(preparedStatement);
            EamDbUtil.closeResultSet(resultSet);
            EamDbUtil.closeConnection(conn);
        }

        return artifactInstances;
    }

    /**
     * Retrieves number of artifact instances in the database that are
     * associated with the ArtifactType and artifactValue of the given artifact.
     *
     * @param aType The type of the artifact
     * @param value The correlation value
     *
     * @return Number of artifact instances having ArtifactType and
     *         ArtifactValue.
     */
    @Override
    public Long getCountArtifactInstancesByTypeValue(CorrelationAttributeInstance.Type aType, String value) throws EamDbException, CorrelationAttributeNormalizationException {
        String normalizedValue = CorrelationAttributeNormalizer.normalize(aType, value);

        Connection conn = connect();

        Long instanceCount = 0L;
        PreparedStatement preparedStatement = null;
        ResultSet resultSet = null;

        String tableName = EamDbUtil.correlationTypeToInstanceTableName(aType);
        String sql
                = "SELECT count(*) FROM "
                + tableName
                + " WHERE value=?";

        try {
            preparedStatement = conn.prepareStatement(sql);
            preparedStatement.setString(1, normalizedValue);
            resultSet = preparedStatement.executeQuery();
            resultSet.next();
            instanceCount = resultSet.getLong(1);
        } catch (SQLException ex) {
            throw new EamDbException("Error getting count of artifact instances by artifactType and artifactValue.", ex); // NON-NLS
        } finally {
            EamDbUtil.closeStatement(preparedStatement);
            EamDbUtil.closeResultSet(resultSet);
            EamDbUtil.closeConnection(conn);
        }

        return instanceCount;
    }

    @Override
    public int getFrequencyPercentage(CorrelationAttributeInstance corAttr) throws EamDbException, CorrelationAttributeNormalizationException {
        if (corAttr == null) {
            throw new EamDbException("CorrelationAttribute is null");
        }
        Double uniqueTypeValueTuples = getCountUniqueCaseDataSourceTuplesHavingTypeValue(corAttr.getCorrelationType(), corAttr.getCorrelationValue()).doubleValue();
        Double uniqueCaseDataSourceTuples = getCountUniqueDataSources().doubleValue();
        Double commonalityPercentage = uniqueTypeValueTuples / uniqueCaseDataSourceTuples * 100;
        return commonalityPercentage.intValue();
    }

    /**
     * Retrieves number of unique caseDisplayName / dataSource tuples in the
     * database that are associated with the artifactType and artifactValue of
     * the given artifact.
     *
     * @param aType The type of the artifact
     * @param value The correlation value
     *
     * @return Number of unique tuples
     */
    @Override
    public Long getCountUniqueCaseDataSourceTuplesHavingTypeValue(CorrelationAttributeInstance.Type aType, String value) throws EamDbException, CorrelationAttributeNormalizationException {
        String normalizedValue = CorrelationAttributeNormalizer.normalize(aType, value);

        Connection conn = connect();

        Long instanceCount = 0L;
        PreparedStatement preparedStatement = null;
        ResultSet resultSet = null;

        String tableName = EamDbUtil.correlationTypeToInstanceTableName(aType);
        String sql
                = "SELECT count(*) FROM (SELECT DISTINCT case_id, data_source_id FROM "
                + tableName
                + " WHERE value=?) AS "
                + tableName
                + "_distinct_case_data_source_tuple";

        try {
            preparedStatement = conn.prepareStatement(sql);
            preparedStatement.setString(1, normalizedValue);
            resultSet = preparedStatement.executeQuery();
            resultSet.next();
            instanceCount = resultSet.getLong(1);
        } catch (SQLException ex) {
            throw new EamDbException("Error counting unique caseDisplayName/dataSource tuples having artifactType and artifactValue.", ex); // NON-NLS
        } finally {
            EamDbUtil.closeStatement(preparedStatement);
            EamDbUtil.closeResultSet(resultSet);
            EamDbUtil.closeConnection(conn);
        }

        return instanceCount;
    }

    @Override
    public Long getCountUniqueDataSources() throws EamDbException {
        Connection conn = connect();

        Long instanceCount = 0L;
        PreparedStatement preparedStatement = null;
        ResultSet resultSet = null;

        String stmt = "SELECT count(*) FROM data_sources";

        try {
            preparedStatement = conn.prepareStatement(stmt);
            resultSet = preparedStatement.executeQuery();
            resultSet.next();
            instanceCount = resultSet.getLong(1);
        } catch (SQLException ex) {
            throw new EamDbException("Error counting data sources.", ex); // NON-NLS
        } finally {
            EamDbUtil.closeStatement(preparedStatement);
            EamDbUtil.closeResultSet(resultSet);
            EamDbUtil.closeConnection(conn);
        }

        return instanceCount;
    }

    /**
     * Retrieves number of eamArtifact instances in the database that are
     * associated with the caseDisplayName and dataSource of the given
     * eamArtifact instance.
     *
     * @param caseUUID     Case ID to search for
     * @param dataSourceID Data source ID to search for
     *
     * @return Number of artifact instances having caseDisplayName and
     *         dataSource
     */
    @Override
    public Long getCountArtifactInstancesByCaseDataSource(CorrelationDataSource correlationDataSource) throws EamDbException {
        Connection conn = connect();

        Long instanceCount = 0L;
        List<CorrelationAttributeInstance.Type> artifactTypes = getDefinedCorrelationTypes();
        PreparedStatement preparedStatement = null;
        ResultSet resultSet = null;

        //Create query to get count of all instances in the database for the specified case specific data source
        String sql = "SELECT 0 ";

        for (CorrelationAttributeInstance.Type type : artifactTypes) {
            String table_name = EamDbUtil.correlationTypeToInstanceTableName(type);
            sql
                    += "+ (SELECT count(*) FROM "
                    + table_name
                    + " WHERE data_source_id=" + correlationDataSource.getID() + ")";
        }
        try {
            preparedStatement = conn.prepareStatement(sql);

            resultSet = preparedStatement.executeQuery();
            resultSet.next();
            instanceCount = resultSet.getLong(1);
        } catch (SQLException ex) {
            throw new EamDbException("Error counting artifact instances by caseName/dataSource.", ex); // NON-NLS
        } finally {
            EamDbUtil.closeStatement(preparedStatement);
            EamDbUtil.closeResultSet(resultSet);
            EamDbUtil.closeConnection(conn);
        }

        return instanceCount;
    }

    /**
     * Adds an eamArtifact to an internal list to be later added to DB. Artifact
     * can have 1 or more Artifact Instances. Insert will be triggered by a
     * threshold or a call to commitAttributeInstancesBulk().
     *
     * @param eamArtifact The artifact to add
     */
    @Override
    public void addAttributeInstanceBulk(CorrelationAttributeInstance eamArtifact) throws EamDbException {

        if (eamArtifact.getCorrelationType() == null) {
            throw new EamDbException("Correlation type is null");
        }

        synchronized (bulkArtifacts) {
            bulkArtifacts.get(EamDbUtil.correlationTypeToInstanceTableName(eamArtifact.getCorrelationType())).add(eamArtifact);
            bulkArtifactsCount++;

            if (bulkArtifactsCount >= bulkArtifactsThreshold) {
                commitAttributeInstancesBulk();
            }
        }
    }

    /**
     * Get the conflict clause for bulk update statements
     *
     * @return The conflict clause for bulk update statements
     */
    protected abstract String getConflictClause();

    /**
     * Executes a bulk insert of the eamArtifacts added from the
     * addAttributeInstanceBulk() method
     */
    @Override
    public void commitAttributeInstancesBulk() throws EamDbException {
        List<CorrelationAttributeInstance.Type> artifactTypes = getDefinedCorrelationTypes();

        Connection conn = connect();
        PreparedStatement bulkPs = null;

        try {
            synchronized (bulkArtifacts) {
                if (bulkArtifactsCount == 0) {
                    return;
                }

                for (String tableName : bulkArtifacts.keySet()) {

                    String sql
                            = "INSERT INTO "
                            + tableName
                            + " (case_id, data_source_id, value, file_path, known_status, comment, file_obj_id) "
                            + "VALUES ((SELECT id FROM cases WHERE case_uid=? LIMIT 1), "
                            + "(SELECT id FROM data_sources WHERE datasource_obj_id=? AND case_id=? LIMIT 1), ?, ?, ?, ?, ?) "
                            + getConflictClause();

                    bulkPs = conn.prepareStatement(sql);

                    Collection<CorrelationAttributeInstance> eamArtifacts = bulkArtifacts.get(tableName);
                    for (CorrelationAttributeInstance eamArtifact : eamArtifacts) {

                        if (!eamArtifact.getCorrelationValue().isEmpty()) {

                            if (eamArtifact.getCorrelationCase() == null) {
                                throw new EamDbException("CorrelationAttributeInstance case is null for: "
                                        + "\n\tCorrelationArtifact ID: " + eamArtifact.getID()
                                        + "\n\tCorrelationArtifact Type: " + eamArtifact.getCorrelationType().getDisplayName()
                                        + "\n\tCorrelationArtifact Value: " + eamArtifact.getCorrelationValue());
                            }
                            if (eamArtifact.getCorrelationDataSource() == null) {
                                throw new EamDbException("CorrelationAttributeInstance data source is null for: "
                                        + "\n\tCorrelationArtifact ID: " + eamArtifact.getID()
                                        + "\n\tCorrelationArtifact Type: " + eamArtifact.getCorrelationType().getDisplayName()
                                        + "\n\tCorrelationArtifact Value: " + eamArtifact.getCorrelationValue());
                            }
                            if (eamArtifact.getKnownStatus() == null) {
                                throw new EamDbException("CorrelationAttributeInstance known status is null for: "
                                        + "\n\tCorrelationArtifact ID: " + eamArtifact.getID()
                                        + "\n\tCorrelationArtifact Type: " + eamArtifact.getCorrelationType().getDisplayName()
                                        + "\n\tCorrelationArtifact Value: " + eamArtifact.getCorrelationValue()
                                        + "\n\tEam Instance: "
                                        + "\n\t\tCaseId: " + eamArtifact.getCorrelationDataSource().getCaseID()
                                        + "\n\t\tDeviceID: " + eamArtifact.getCorrelationDataSource().getDeviceID());
                            }

                            if (eamArtifact.getCorrelationValue().length() < MAX_VALUE_LENGTH) {
                                bulkPs.setString(1, eamArtifact.getCorrelationCase().getCaseUUID());
                                bulkPs.setLong(2, eamArtifact.getCorrelationDataSource().getDataSourceObjectID());
                                bulkPs.setInt(3, eamArtifact.getCorrelationDataSource().getCaseID());
                                bulkPs.setString(4, eamArtifact.getCorrelationValue());
                                bulkPs.setString(5, eamArtifact.getFilePath());
                                bulkPs.setByte(6, eamArtifact.getKnownStatus().getFileKnownValue());
                                if ("".equals(eamArtifact.getComment())) {
                                    bulkPs.setNull(7, Types.INTEGER);
                                } else {
                                    bulkPs.setString(7, eamArtifact.getComment());
                                }
                                bulkPs.setLong(8, eamArtifact.getFileObjectId());
                                bulkPs.addBatch();
                            } else {
                                logger.log(Level.WARNING, ("Artifact value too long for central repository."
                                        + "\n\tCorrelationArtifact ID: " + eamArtifact.getID()
                                        + "\n\tCorrelationArtifact Type: " + eamArtifact.getCorrelationType().getDisplayName()
                                        + "\n\tCorrelationArtifact Value: " + eamArtifact.getCorrelationValue())
                                        + "\n\tEam Instance: "
                                        + "\n\t\tCaseId: " + eamArtifact.getCorrelationDataSource().getCaseID()
                                        + "\n\t\tDeviceID: " + eamArtifact.getCorrelationDataSource().getDeviceID()
                                        + "\n\t\tFilePath: " + eamArtifact.getFilePath());
                            }
                        }

                    }

                    bulkPs.executeBatch();
                    bulkArtifacts.get(tableName).clear();
                }

                TimingMetric timingMetric = HealthMonitor.getTimingMetric("Correlation Engine: Bulk insert");
                HealthMonitor.submitTimingMetric(timingMetric);

                // Reset state
                bulkArtifactsCount = 0;
            }
        } catch (SQLException ex) {
            throw new EamDbException("Error inserting bulk artifacts.", ex); // NON-NLS
        } finally {
            EamDbUtil.closeStatement(bulkPs);
            EamDbUtil.closeConnection(conn);
        }
    }

    /**
     * Executes a bulk insert of the cases
     */
    @Override
    public void bulkInsertCases(List<CorrelationCase> cases) throws EamDbException {
        if (cases == null) {
            throw new EamDbException("cases argument is null");
        }

        if (cases.isEmpty()) {
            return;
        }

        Connection conn = connect();

        int counter = 0;
        PreparedStatement bulkPs = null;
        try {
            String sql = "INSERT INTO cases(case_uid, org_id, case_name, creation_date, case_number, "
                    + "examiner_name, examiner_email, examiner_phone, notes) "
                    + "VALUES (?, ?, ?, ?, ?, ?, ?, ?, ?) "
                    + getConflictClause();
            bulkPs = conn.prepareStatement(sql);

            for (CorrelationCase eamCase : cases) {
                bulkPs.setString(1, eamCase.getCaseUUID());
                if (null == eamCase.getOrg()) {
                    bulkPs.setNull(2, Types.INTEGER);
                } else {
                    bulkPs.setInt(2, eamCase.getOrg().getOrgID());
                }
                bulkPs.setString(3, eamCase.getDisplayName());
                bulkPs.setString(4, eamCase.getCreationDate());

                if ("".equals(eamCase.getCaseNumber())) {
                    bulkPs.setNull(5, Types.INTEGER);
                } else {
                    bulkPs.setString(5, eamCase.getCaseNumber());
                }
                if ("".equals(eamCase.getExaminerName())) {
                    bulkPs.setNull(6, Types.INTEGER);
                } else {
                    bulkPs.setString(6, eamCase.getExaminerName());
                }
                if ("".equals(eamCase.getExaminerEmail())) {
                    bulkPs.setNull(7, Types.INTEGER);
                } else {
                    bulkPs.setString(7, eamCase.getExaminerEmail());
                }
                if ("".equals(eamCase.getExaminerPhone())) {
                    bulkPs.setNull(8, Types.INTEGER);
                } else {
                    bulkPs.setString(8, eamCase.getExaminerPhone());
                }
                if ("".equals(eamCase.getNotes())) {
                    bulkPs.setNull(9, Types.INTEGER);
                } else {
                    bulkPs.setString(9, eamCase.getNotes());
                }

                bulkPs.addBatch();

                counter++;

                // limit a batch's max size to bulkArtifactsThreshold
                if (counter >= bulkArtifactsThreshold) {
                    bulkPs.executeBatch();
                    counter = 0;
                }
            }
            // send the remaining batch records
            bulkPs.executeBatch();
        } catch (SQLException ex) {
            throw new EamDbException("Error inserting bulk cases.", ex); // NON-NLS
        } finally {
            EamDbUtil.closeStatement(bulkPs);
            EamDbUtil.closeConnection(conn);
        }
    }

    /**
     * Update a correlation attribute instance in the database with that in the
     * associated CorrelationAttribute object.
     *
     * @param eamArtifact The correlation attribute whose database instance will
     *                    be updated.
     *
     * @throws EamDbException
     */
    @Override
    public void updateAttributeInstanceComment(CorrelationAttributeInstance eamArtifact) throws EamDbException {

        if (eamArtifact == null) {
            throw new EamDbException("CorrelationAttributeInstance is null");
        }
        if (eamArtifact.getCorrelationCase() == null) {
            throw new EamDbException("Correlation case is null");
        }
        if (eamArtifact.getCorrelationDataSource() == null) {
            throw new EamDbException("Correlation data source is null");
        }
        Connection conn = connect();
        PreparedStatement preparedQuery = null;
        String tableName = EamDbUtil.correlationTypeToInstanceTableName(eamArtifact.getCorrelationType());
        String sqlUpdate
                = "UPDATE "
                + tableName
                + " SET comment=? "
                + "WHERE case_id=? "
                + "AND data_source_id=? "
                + "AND value=? "
                + "AND file_path=?";

        try {
            preparedQuery = conn.prepareStatement(sqlUpdate);
            preparedQuery.setString(1, eamArtifact.getComment());
            preparedQuery.setInt(2, eamArtifact.getCorrelationCase().getID());
            preparedQuery.setInt(3, eamArtifact.getCorrelationDataSource().getID());
            preparedQuery.setString(4, eamArtifact.getCorrelationValue());
            preparedQuery.setString(5, eamArtifact.getFilePath().toLowerCase());
            preparedQuery.executeUpdate();
        } catch (SQLException ex) {
            throw new EamDbException("Error getting/setting artifact instance comment=" + eamArtifact.getComment(), ex); // NON-NLS
        } finally {
            EamDbUtil.closeStatement(preparedQuery);
            EamDbUtil.closeConnection(conn);
        }
    }

    /**
     * Find a correlation attribute in the Central Repository database given the
     * instance type, case, data source, object id.
     *
     * @param type                  The type of instance.
     * @param correlationCase       The case tied to the instance.
     * @param correlationDataSource The data source tied to the instance.
     * @param objectID              The object id of the file tied to the
     *                              instance.
     *
     * @return The correlation attribute if it exists; otherwise null.
     *
     * @throws EamDbException
     */
    @Override
    public CorrelationAttributeInstance getCorrelationAttributeInstance(CorrelationAttributeInstance.Type type, CorrelationCase correlationCase,
            CorrelationDataSource correlationDataSource, long objectID) throws EamDbException, CorrelationAttributeNormalizationException {

        if (correlationCase == null) {
            throw new EamDbException("Correlation case is null");
        }

        Connection conn = connect();

        PreparedStatement preparedStatement = null;
        ResultSet resultSet = null;
        CorrelationAttributeInstance correlationAttributeInstance = null;

        try {

            String tableName = EamDbUtil.correlationTypeToInstanceTableName(type);
            String sql
                    = "SELECT id, value, file_path, known_status, comment FROM "
                    + tableName
                    + " WHERE case_id=?"
                    + " AND file_obj_id=?";

            preparedStatement = conn.prepareStatement(sql);
            preparedStatement.setInt(1, correlationCase.getID());
            preparedStatement.setInt(2, (int) objectID);
            resultSet = preparedStatement.executeQuery();
            if (resultSet.next()) {
                int instanceId = resultSet.getInt(1);
                String value = resultSet.getString(2);
                String filePath = resultSet.getString(3);
                int knownStatus = resultSet.getInt(4);
                String comment = resultSet.getString(5);

                correlationAttributeInstance = new CorrelationAttributeInstance(type, value,
                        instanceId, correlationCase, correlationDataSource, filePath, comment, TskData.FileKnown.valueOf((byte) knownStatus), objectID);
            }
        } catch (SQLException ex) {
            throw new EamDbException("Error getting notable artifact instances.", ex); // NON-NLS
        } finally {
            EamDbUtil.closeStatement(preparedStatement);
            EamDbUtil.closeResultSet(resultSet);
            EamDbUtil.closeConnection(conn);
        }

        return correlationAttributeInstance;
    }

    /**
     * Find a correlation attribute in the Central Repository database given the
     * instance type, case, data source, value, and file path.
     *
     * @param type                  The type of instance.
     * @param correlationCase       The case tied to the instance.
     * @param correlationDataSource The data source tied to the instance.
     * @param value                 The value tied to the instance.
     * @param filePath              The file path tied to the instance.
     *
     * @return The correlation attribute if it exists; otherwise null.
     *
     * @throws EamDbException
     */
    @Override
    public CorrelationAttributeInstance getCorrelationAttributeInstance(CorrelationAttributeInstance.Type type, CorrelationCase correlationCase,
            CorrelationDataSource correlationDataSource, String value, String filePath) throws EamDbException, CorrelationAttributeNormalizationException {

        if (correlationCase == null) {
            throw new EamDbException("Correlation case is null");
        }
        if (correlationDataSource == null) {
            throw new EamDbException("Correlation data source is null");
        }
        if (filePath == null) {
            throw new EamDbException("Correlation file path is null");
        }

        Connection conn = connect();

        PreparedStatement preparedStatement = null;
        ResultSet resultSet = null;
        CorrelationAttributeInstance correlationAttributeInstance = null;

        try {
            String normalizedValue = CorrelationAttributeNormalizer.normalize(type, value);

            String tableName = EamDbUtil.correlationTypeToInstanceTableName(type);
            String sql
                    = "SELECT id, known_status, comment FROM "
                    + tableName
                    + " WHERE case_id=?"
                    + " AND data_source_id=?"
                    + " AND value=?"
                    + " AND file_path=?";

            preparedStatement = conn.prepareStatement(sql);
            preparedStatement.setInt(1, correlationCase.getID());
            preparedStatement.setInt(2, correlationDataSource.getID());
            preparedStatement.setString(3, normalizedValue);
            preparedStatement.setString(4, filePath.toLowerCase());
            resultSet = preparedStatement.executeQuery();
            if (resultSet.next()) {
                int instanceId = resultSet.getInt(1);
                int knownStatus = resultSet.getInt(2);
                String comment = resultSet.getString(3);
                //null objectId used because we only fall back to using this method when objectID was not available
                correlationAttributeInstance = new CorrelationAttributeInstance(type, value,
                        instanceId, correlationCase, correlationDataSource, filePath, comment, TskData.FileKnown.valueOf((byte) knownStatus), null);
            }
        } catch (SQLException ex) {
            throw new EamDbException("Error getting notable artifact instances.", ex); // NON-NLS
        } finally {
            EamDbUtil.closeStatement(preparedStatement);
            EamDbUtil.closeResultSet(resultSet);
            EamDbUtil.closeConnection(conn);
        }

        return correlationAttributeInstance;
    }

    /**
     * Sets an eamArtifact instance to the given knownStatus. knownStatus should
     * be BAD if the file has been tagged with a notable tag and UNKNOWN
     * otherwise. If eamArtifact exists, it is updated. If eamArtifact does not
     * exist it is added with the given status.
     *
     * @param eamArtifact Artifact containing exactly one (1) ArtifactInstance.
     * @param knownStatus The status to change the artifact to. Should never be
     *                    KNOWN
     */
    @Override
    public void setAttributeInstanceKnownStatus(CorrelationAttributeInstance eamArtifact, TskData.FileKnown knownStatus) throws EamDbException {
        if (eamArtifact == null) {
            throw new EamDbException("CorrelationAttribute is null");
        }
        if (knownStatus == null) {
            throw new EamDbException("Known status is null");
        }

        if (eamArtifact.getCorrelationCase() == null) {
            throw new EamDbException("Correlation case is null");
        }
        if (eamArtifact.getCorrelationDataSource() == null) {
            throw new EamDbException("Correlation data source is null");
        }

        Connection conn = connect();

        PreparedStatement preparedUpdate = null;
        PreparedStatement preparedQuery = null;
        ResultSet resultSet = null;

        String tableName = EamDbUtil.correlationTypeToInstanceTableName(eamArtifact.getCorrelationType());

        String sqlQuery
                = "SELECT id FROM "
                + tableName
                + " WHERE case_id=? "
                + "AND data_source_id=? "
                + "AND value=? "
                + "AND file_path=?";

        String sqlUpdate
                = "UPDATE "
                + tableName
                + " SET known_status=?, comment=? "
                + "WHERE id=?";

        try {
            preparedQuery = conn.prepareStatement(sqlQuery);
            preparedQuery.setInt(1, eamArtifact.getCorrelationCase().getID());
            preparedQuery.setInt(2, eamArtifact.getCorrelationDataSource().getID());
            preparedQuery.setString(3, eamArtifact.getCorrelationValue());
            preparedQuery.setString(4, eamArtifact.getFilePath());
            resultSet = preparedQuery.executeQuery();
            if (resultSet.next()) {
                int instance_id = resultSet.getInt("id");
                preparedUpdate = conn.prepareStatement(sqlUpdate);

                preparedUpdate.setByte(1, knownStatus.getFileKnownValue());
                // NOTE: if the user tags the same instance as BAD multiple times,
                // the comment from the most recent tagging is the one that will
                // prevail in the DB.
                if ("".equals(eamArtifact.getComment())) {
                    preparedUpdate.setNull(2, Types.INTEGER);
                } else {
                    preparedUpdate.setString(2, eamArtifact.getComment());
                }
                preparedUpdate.setInt(3, instance_id);

                preparedUpdate.executeUpdate();
            } else {
                // In this case, the user is tagging something that isn't in the database,
                // which means the case and/or datasource may also not be in the database.
                // We could improve effiency by keeping a list of all datasources and cases
                // in the database, but we don't expect the user to be tagging large numbers
                // of items (that didn't have the CE ingest module run on them) at once.
                CorrelationCase correlationCaseWithId = getCaseByUUID(eamArtifact.getCorrelationCase().getCaseUUID());
                if (null == correlationCaseWithId) {
                    correlationCaseWithId = newCase(eamArtifact.getCorrelationCase());
                }
                if (null == getDataSource(correlationCaseWithId, eamArtifact.getCorrelationDataSource().getDataSourceObjectID())) {
                    newDataSource(eamArtifact.getCorrelationDataSource());
                }
                eamArtifact.setKnownStatus(knownStatus);
                addArtifactInstance(eamArtifact);
            }

        } catch (SQLException ex) {
            throw new EamDbException("Error getting/setting artifact instance knownStatus=" + knownStatus.getName(), ex); // NON-NLS
        } finally {
            EamDbUtil.closeStatement(preparedUpdate);
            EamDbUtil.closeStatement(preparedQuery);
            EamDbUtil.closeResultSet(resultSet);
            EamDbUtil.closeConnection(conn);
        }
    }

    /**
     * Gets list of matching eamArtifact instances that have knownStatus =
     * "Bad".
     *
     * @param aType EamArtifact.Type to search for
     * @param value Value to search for
     *
     * @return List with 0 or more matching eamArtifact instances.
     */
    @Override
    public List<CorrelationAttributeInstance> getArtifactInstancesKnownBad(CorrelationAttributeInstance.Type aType, String value) throws EamDbException, CorrelationAttributeNormalizationException {
        String normalizedValue = CorrelationAttributeNormalizer.normalize(aType, value);

        Connection conn = connect();

        List<CorrelationAttributeInstance> artifactInstances = new ArrayList<>();

        CorrelationAttributeInstance artifactInstance;
        PreparedStatement preparedStatement = null;
        ResultSet resultSet = null;

        String tableName = EamDbUtil.correlationTypeToInstanceTableName(aType);
        String sql
                = "SELECT "
                + tableName
                + ".id, "
                + tableName
                + ".value, "
                + tableName
                + ".file_obj_id,"
                + "cases.case_name, cases.case_uid, data_sources.id AS data_source_id, data_sources.name, device_id, file_path, known_status, comment, data_sources.case_id, data_sources.datasource_obj_id FROM "
                + tableName
                + " LEFT JOIN cases ON "
                + tableName
                + ".case_id=cases.id"
                + " LEFT JOIN data_sources ON "
                + tableName
                + ".data_source_id=data_sources.id"
                + " WHERE value=? AND known_status=?";

        try {
            preparedStatement = conn.prepareStatement(sql);
            preparedStatement.setString(1, normalizedValue);
            preparedStatement.setByte(2, TskData.FileKnown.BAD.getFileKnownValue());
            resultSet = preparedStatement.executeQuery();
            while (resultSet.next()) {
                artifactInstance = getEamArtifactInstanceFromResultSet(resultSet, aType);
                artifactInstances.add(artifactInstance);
            }
        } catch (SQLException ex) {
            throw new EamDbException("Error getting notable artifact instances.", ex); // NON-NLS
        } finally {
            EamDbUtil.closeStatement(preparedStatement);
            EamDbUtil.closeResultSet(resultSet);
            EamDbUtil.closeConnection(conn);
        }

        return artifactInstances;
    }

    /**
     *
     * Gets list of matching eamArtifact instances that have knownStatus =
     * "Bad".
     *
     * @param aType EamArtifact.Type to search for
     *
     * @return List with 0 or more matching eamArtifact instances.
     *
     * @throws EamDbException
     */
    @Override
    public List<CorrelationAttributeInstance> getArtifactInstancesKnownBad(CorrelationAttributeInstance.Type aType) throws EamDbException {
        if (aType == null) {
            throw new EamDbException("Correlation type is null");
        }

        Connection conn = connect();

        List<CorrelationAttributeInstance> artifactInstances = new ArrayList<>();

        CorrelationAttributeInstance artifactInstance;
        PreparedStatement preparedStatement = null;
        ResultSet resultSet = null;

        String tableName = EamDbUtil.correlationTypeToInstanceTableName(aType);
        String sql
                = "SELECT cases.case_name, cases.case_uid, data_sources.name, device_id, file_path, known_status, comment, data_sources.case_id, id, value, file_obj_id, data_sources.datasource_obj_id FROM "
                + tableName
                + " LEFT JOIN cases ON "
                + tableName
                + ".case_id=cases.id"
                + " LEFT JOIN data_sources ON "
                + tableName
                + ".data_source_id=data_sources.id"
                + " WHERE known_status=?"
                + " GROUP BY "
                + tableName
                + ".value";

        try {
            preparedStatement = conn.prepareStatement(sql);
            preparedStatement.setByte(1, TskData.FileKnown.BAD.getFileKnownValue());
            resultSet = preparedStatement.executeQuery();
            while (resultSet.next()) {
                try {
                    artifactInstance = getEamArtifactInstanceFromResultSet(resultSet, aType);
                    artifactInstances.add(artifactInstance);
                } catch (CorrelationAttributeNormalizationException ex) {
                    logger.log(Level.INFO, "Unable to get artifact instance from resultset.", ex);
                }
            }
        } catch (SQLException ex) {
            throw new EamDbException("Error getting notable artifact instances.", ex); // NON-NLS
        } finally {
            EamDbUtil.closeStatement(preparedStatement);
            EamDbUtil.closeResultSet(resultSet);
            EamDbUtil.closeConnection(conn);
        }

        return artifactInstances;
    }

    /**
     * Count matching eamArtifacts instances that have knownStatus = "Bad".
     *
     * @param aType EamArtifact.Type to search for
     * @param value Value to search for
     *
     * @return Number of matching eamArtifacts
     */
    @Override
    public Long getCountArtifactInstancesKnownBad(CorrelationAttributeInstance.Type aType, String value) throws EamDbException, CorrelationAttributeNormalizationException {

        String normalizedValue = CorrelationAttributeNormalizer.normalize(aType, value);

        Connection conn = connect();

        Long badInstances = 0L;
        PreparedStatement preparedStatement = null;
        ResultSet resultSet = null;

        String tableName = EamDbUtil.correlationTypeToInstanceTableName(aType);
        String sql
                = "SELECT count(*) FROM "
                + tableName
                + " WHERE value=? AND known_status=?";

        try {
            preparedStatement = conn.prepareStatement(sql);
            preparedStatement.setString(1, normalizedValue);
            preparedStatement.setByte(2, TskData.FileKnown.BAD.getFileKnownValue());
            resultSet = preparedStatement.executeQuery();
            resultSet.next();
            badInstances = resultSet.getLong(1);
        } catch (SQLException ex) {
            throw new EamDbException("Error getting count of notable artifact instances.", ex); // NON-NLS
        } finally {
            EamDbUtil.closeStatement(preparedStatement);
            EamDbUtil.closeResultSet(resultSet);
            EamDbUtil.closeConnection(conn);
        }

        return badInstances;
    }

    /**
     * Gets list of distinct case display names, where each case has 1+ Artifact
     * Instance matching eamArtifact with knownStatus = "Bad".
     *
     * @param aType EamArtifact.Type to search for
     * @param value Value to search for
     *
     * @return List of cases containing this artifact with instances marked as
     *         bad
     *
     * @throws EamDbException
     */
    @Override
    public List<String> getListCasesHavingArtifactInstancesKnownBad(CorrelationAttributeInstance.Type aType, String value) throws EamDbException, CorrelationAttributeNormalizationException {

        String normalizedValue = CorrelationAttributeNormalizer.normalize(aType, value);

        Connection conn = connect();

        Collection<String> caseNames = new LinkedHashSet<>();

        PreparedStatement preparedStatement = null;
        ResultSet resultSet = null;

        String tableName = EamDbUtil.correlationTypeToInstanceTableName(aType);
        String sql
                = "SELECT DISTINCT case_name FROM "
                + tableName
                + " INNER JOIN cases ON "
                + tableName
                + ".case_id=cases.id WHERE "
                + tableName
                + ".value=? AND "
                + tableName
                + ".known_status=?";

        try {
            preparedStatement = conn.prepareStatement(sql);
            preparedStatement.setString(1, normalizedValue);
            preparedStatement.setByte(2, TskData.FileKnown.BAD.getFileKnownValue());
            resultSet = preparedStatement.executeQuery();
            while (resultSet.next()) {
                caseNames.add(resultSet.getString("case_name"));
            }
        } catch (SQLException ex) {
            throw new EamDbException("Error getting notable artifact instances.", ex); // NON-NLS
        } finally {
            EamDbUtil.closeStatement(preparedStatement);
            EamDbUtil.closeResultSet(resultSet);
            EamDbUtil.closeConnection(conn);
        }

        return caseNames.stream().collect(Collectors.toList());
    }

    /**
     * Remove a reference set and all entries contained in it.
     *
     * @param referenceSetID
     *
     * @throws EamDbException
     */
    @Override
    public void deleteReferenceSet(int referenceSetID) throws EamDbException {
        deleteReferenceSetEntries(referenceSetID);
        deleteReferenceSetEntry(referenceSetID);
    }

    /**
     * Remove the entry for this set from the reference_sets table
     *
     * @param referenceSetID
     *
     * @throws EamDbException
     */
    private void deleteReferenceSetEntry(int referenceSetID) throws EamDbException {
        Connection conn = connect();

        PreparedStatement preparedStatement = null;
        String sql = "DELETE FROM reference_sets WHERE id=?";

        try {
            preparedStatement = conn.prepareStatement(sql);
            preparedStatement.setInt(1, referenceSetID);
            preparedStatement.executeUpdate();
        } catch (SQLException ex) {
            throw new EamDbException("Error deleting reference set " + referenceSetID, ex); // NON-NLS
        } finally {
            EamDbUtil.closeStatement(preparedStatement);
            EamDbUtil.closeConnection(conn);
        }
    }

    /**
     * Remove all entries for this reference set from the reference tables
     * (Currently only removes entries from the reference_file table)
     *
     * @param referenceSetID
     *
     * @throws EamDbException
     */
    private void deleteReferenceSetEntries(int referenceSetID) throws EamDbException {
        Connection conn = connect();

        PreparedStatement preparedStatement = null;
        String sql = "DELETE FROM %s WHERE reference_set_id=?";

        // When other reference types are added, this will need to loop over all the tables
        String fileTableName = EamDbUtil.correlationTypeToReferenceTableName(getCorrelationTypeById(CorrelationAttributeInstance.FILES_TYPE_ID));

        try {
            preparedStatement = conn.prepareStatement(String.format(sql, fileTableName));
            preparedStatement.setInt(1, referenceSetID);
            preparedStatement.executeUpdate();
        } catch (SQLException ex) {
            throw new EamDbException("Error deleting files from reference set " + referenceSetID, ex); // NON-NLS
        } finally {
            EamDbUtil.closeStatement(preparedStatement);
            EamDbUtil.closeConnection(conn);
        }
    }

    /**
     * Check whether a reference set with the given parameters exists in the
     * central repository. Used to check whether reference sets saved in the
     * settings are still present.
     *
     * @param referenceSetID
     * @param setName
     * @param version
     *
     * @return true if a matching entry exists in the central repository
     *
     * @throws EamDbException
     */
    @Override
    public boolean referenceSetIsValid(int referenceSetID, String setName, String version) throws EamDbException {
        EamGlobalSet refSet = this.getReferenceSetByID(referenceSetID);
        if (refSet == null) {
            return false;
        }

        return (refSet.getSetName().equals(setName) && refSet.getVersion().equals(version));
    }

    /**
     * Check if the given file hash is in this reference set. Only searches the
     * reference_files table.
     *
     * @param hash
     * @param referenceSetID
     *
     * @return true if the hash is found in the reference set
     *
     * @throws EamDbException
     */
    @Override
    public boolean isFileHashInReferenceSet(String hash, int referenceSetID) throws EamDbException, CorrelationAttributeNormalizationException {
        return isValueInReferenceSet(hash, referenceSetID, CorrelationAttributeInstance.FILES_TYPE_ID);
    }

    /**
     * Check if the given value is in a specific reference set
     *
     * @param value
     * @param referenceSetID
     * @param correlationTypeID
     *
     * @return true if the value is found in the reference set
     */
    @Override
    public boolean isValueInReferenceSet(String value, int referenceSetID, int correlationTypeID) throws EamDbException, CorrelationAttributeNormalizationException {

        String normalizeValued = CorrelationAttributeNormalizer.normalize(this.getCorrelationTypeById(correlationTypeID), value);

        Connection conn = connect();

        Long matchingInstances = 0L;
        PreparedStatement preparedStatement = null;
        ResultSet resultSet = null;
        String sql = "SELECT count(*) FROM %s WHERE value=? AND reference_set_id=?";

        String fileTableName = EamDbUtil.correlationTypeToReferenceTableName(getCorrelationTypeById(correlationTypeID));

        try {
            preparedStatement = conn.prepareStatement(String.format(sql, fileTableName));
            preparedStatement.setString(1, normalizeValued);
            preparedStatement.setInt(2, referenceSetID);
            resultSet = preparedStatement.executeQuery();
            resultSet.next();
            matchingInstances = resultSet.getLong(1);
        } catch (SQLException ex) {
            throw new EamDbException("Error determining if value (" + normalizeValued + ") is in reference set " + referenceSetID, ex); // NON-NLS
        } finally {
            EamDbUtil.closeStatement(preparedStatement);
            EamDbUtil.closeResultSet(resultSet);
            EamDbUtil.closeConnection(conn);
        }

        return 0 < matchingInstances;
    }

    /**
     * Is the artifact known as bad according to the reference entries?
     *
     * @param aType EamArtifact.Type to search for
     * @param value Value to search for
     *
     * @return Global known status of the artifact
     */
    @Override
    public boolean isArtifactKnownBadByReference(CorrelationAttributeInstance.Type aType, String value) throws EamDbException, CorrelationAttributeNormalizationException {

        //this should be done here so that we can be certain that aType and value are valid before we proceed
        String normalizeValued = CorrelationAttributeNormalizer.normalize(aType, value);

        // TEMP: Only support file correlation type
        if (aType.getId() != CorrelationAttributeInstance.FILES_TYPE_ID) {
            return false;
        }

        Connection conn = connect();

        Long badInstances = 0L;
        PreparedStatement preparedStatement = null;
        ResultSet resultSet = null;
        String sql = "SELECT count(*) FROM %s WHERE value=? AND known_status=?";

        try {
            preparedStatement = conn.prepareStatement(String.format(sql, EamDbUtil.correlationTypeToReferenceTableName(aType)));
            preparedStatement.setString(1, normalizeValued);
            preparedStatement.setByte(2, TskData.FileKnown.BAD.getFileKnownValue());
            resultSet = preparedStatement.executeQuery();
            resultSet.next();
            badInstances = resultSet.getLong(1);
        } catch (SQLException ex) {
            throw new EamDbException("Error determining if artifact is notable by reference.", ex); // NON-NLS
        } finally {
            EamDbUtil.closeStatement(preparedStatement);
            EamDbUtil.closeResultSet(resultSet);
            EamDbUtil.closeConnection(conn);
        }

        return 0 < badInstances;
    }

    /**
     * Process the Artifact instance in the EamDb
     *
     * @param type                  EamArtifact.Type to search for
     * @param instanceTableCallback callback to process the instance
     *
     * @throws EamDbException
     */
    @Override
    public void processInstanceTable(CorrelationAttributeInstance.Type type, InstanceTableCallback instanceTableCallback) throws EamDbException {
        if (type == null) {
            throw new EamDbException("Correlation type is null");
        }

        if (instanceTableCallback == null) {
            throw new EamDbException("Callback interface is null");
        }

        Connection conn = connect();
        PreparedStatement preparedStatement = null;
        ResultSet resultSet = null;
        String tableName = EamDbUtil.correlationTypeToInstanceTableName(type);
        StringBuilder sql = new StringBuilder();
        sql.append("select * from ");
        sql.append(tableName);

        try {
            preparedStatement = conn.prepareStatement(sql.toString());
            resultSet = preparedStatement.executeQuery();
            instanceTableCallback.process(resultSet);
        } catch (SQLException ex) {
            throw new EamDbException("Error getting all artifact instances from instances table", ex);
        } finally {
            EamDbUtil.closeStatement(preparedStatement);
            EamDbUtil.closeResultSet(resultSet);
            EamDbUtil.closeConnection(conn);
        }
    }

    /**
     * Process the Artifact instance in the EamDb give a where clause
     *
     * @param type                  EamArtifact.Type to search for
     * @param instanceTableCallback callback to process the instance
     * @param whereClause           query string to execute
     *
     * @throws EamDbException
     */
    @Override
    public void processInstanceTableWhere(CorrelationAttributeInstance.Type type, String whereClause, InstanceTableCallback instanceTableCallback) throws EamDbException {
        if (type == null) {
            throw new EamDbException("Correlation type is null");
        }

        if (instanceTableCallback == null) {
            throw new EamDbException("Callback interface is null");
        }

        if (whereClause == null) {
            throw new EamDbException("Where clause is null");
        }

        Connection conn = connect();
        PreparedStatement preparedStatement = null;
        ResultSet resultSet = null;
        String tableName = EamDbUtil.correlationTypeToInstanceTableName(type);
        StringBuilder sql = new StringBuilder(300);
        sql.append("select * from ")
                .append(tableName)
                .append(" WHERE ")
                .append(whereClause);

        try {
            preparedStatement = conn.prepareStatement(sql.toString());
            resultSet = preparedStatement.executeQuery();
            instanceTableCallback.process(resultSet);
        } catch (SQLException ex) {
            throw new EamDbException("Error getting all artifact instances from instances table", ex);
        } finally {
            EamDbUtil.closeStatement(preparedStatement);
            EamDbUtil.closeResultSet(resultSet);
            EamDbUtil.closeConnection(conn);
        }
    }

    @Override
    public EamOrganization newOrganization(EamOrganization eamOrg) throws EamDbException {
        if (eamOrg == null) {
            throw new EamDbException("EamOrganization is null");
        } else if (eamOrg.getOrgID() != -1) {
            throw new EamDbException("EamOrganization already has an ID");
        }

        Connection conn = connect();
        ResultSet generatedKeys = null;
        PreparedStatement preparedStatement = null;
        String sql = "INSERT INTO organizations(org_name, poc_name, poc_email, poc_phone) VALUES (?, ?, ?, ?) "
                + getConflictClause();

        try {
            preparedStatement = conn.prepareStatement(sql, Statement.RETURN_GENERATED_KEYS);
            preparedStatement.setString(1, eamOrg.getName());
            preparedStatement.setString(2, eamOrg.getPocName());
            preparedStatement.setString(3, eamOrg.getPocEmail());
            preparedStatement.setString(4, eamOrg.getPocPhone());

            preparedStatement.executeUpdate();
            generatedKeys = preparedStatement.getGeneratedKeys();
            if (generatedKeys.next()) {
                eamOrg.setOrgID((int) generatedKeys.getLong(1));
                return eamOrg;
            } else {
                throw new SQLException("Creating user failed, no ID obtained.");
            }
        } catch (SQLException ex) {
            throw new EamDbException("Error inserting new organization.", ex); // NON-NLS
        } finally {
            EamDbUtil.closeStatement(preparedStatement);
            EamDbUtil.closeResultSet(generatedKeys);
            EamDbUtil.closeConnection(conn);
        }
    }

    /**
     * Get all organizations
     *
     * @return A list of all organizations
     *
     * @throws EamDbException
     */
    @Override
    public List<EamOrganization> getOrganizations() throws EamDbException {
        Connection conn = connect();

        List<EamOrganization> orgs = new ArrayList<>();
        PreparedStatement preparedStatement = null;
        ResultSet resultSet = null;
        String sql = "SELECT * FROM organizations";

        try {
            preparedStatement = conn.prepareStatement(sql);
            resultSet = preparedStatement.executeQuery();
            while (resultSet.next()) {
                orgs.add(getEamOrganizationFromResultSet(resultSet));
            }
            return orgs;

        } catch (SQLException ex) {
            throw new EamDbException("Error getting all organizations.", ex); // NON-NLS
        } finally {
            EamDbUtil.closeStatement(preparedStatement);
            EamDbUtil.closeResultSet(resultSet);
            EamDbUtil.closeConnection(conn);
        }
    }

    /**
     * Get an organization having the given ID
     *
     * @param orgID The id to look up
     *
     * @return The organization with the given ID
     *
     * @throws EamDbException
     */
    @Override
    public EamOrganization getOrganizationByID(int orgID) throws EamDbException {
        Connection conn = connect();

        PreparedStatement preparedStatement = null;
        ResultSet resultSet = null;
        String sql = "SELECT * FROM organizations WHERE id=?";

        try {
            preparedStatement = conn.prepareStatement(sql);
            preparedStatement.setInt(1, orgID);
            resultSet = preparedStatement.executeQuery();
            resultSet.next();
            return getEamOrganizationFromResultSet(resultSet);

        } catch (SQLException ex) {
            throw new EamDbException("Error getting organization by id.", ex); // NON-NLS
        } finally {
            EamDbUtil.closeStatement(preparedStatement);
            EamDbUtil.closeResultSet(resultSet);
            EamDbUtil.closeConnection(conn);
        }
    }

    /**
     * Get the organization associated with the given reference set.
     *
     * @param referenceSetID ID of the reference set
     *
     * @return The organization object
     *
     * @throws EamDbException
     */
    @Override
    public EamOrganization getReferenceSetOrganization(int referenceSetID) throws EamDbException {

        EamGlobalSet globalSet = getReferenceSetByID(referenceSetID);
        if (globalSet == null) {
            throw new EamDbException("Reference set with ID " + referenceSetID + " not found");
        }
        return (getOrganizationByID(globalSet.getOrgID()));
    }

    /**
     * Tests that an organization passed in as an argument is valid
     *
     * @param org
     *
     * @throws EamDbException if invalid
     */
    private void testArgument(EamOrganization org) throws EamDbException {
        if (org == null) {
            throw new EamDbException("EamOrganization is null");
        } else if (org.getOrgID() == -1) {
            throw new EamDbException("Organization  has -1 row ID");
        }
    }

    /**
     * Update an existing organization.
     *
     * @param updatedOrganization the values the Organization with the same ID
     *                            will be updated to in the database.
     *
     * @throws EamDbException
     */
    @Override
    public void updateOrganization(EamOrganization updatedOrganization) throws EamDbException {
        testArgument(updatedOrganization);

        Connection conn = connect();
        PreparedStatement preparedStatement = null;
        String sql = "UPDATE organizations SET org_name = ?, poc_name = ?, poc_email = ?, poc_phone = ? WHERE id = ?";
        try {
            preparedStatement = conn.prepareStatement(sql);
            preparedStatement.setString(1, updatedOrganization.getName());
            preparedStatement.setString(2, updatedOrganization.getPocName());
            preparedStatement.setString(3, updatedOrganization.getPocEmail());
            preparedStatement.setString(4, updatedOrganization.getPocPhone());
            preparedStatement.setInt(5, updatedOrganization.getOrgID());
            preparedStatement.executeUpdate();
        } catch (SQLException ex) {
            throw new EamDbException("Error updating organization.", ex); // NON-NLS
        } finally {
            EamDbUtil.closeStatement(preparedStatement);
            EamDbUtil.closeConnection(conn);
        }
    }

    @Override
    public void deleteOrganization(EamOrganization organizationToDelete) throws EamDbException {
        testArgument(organizationToDelete);

        Connection conn = connect();
        PreparedStatement checkIfUsedStatement = null;
        ResultSet resultSet = null;
        String checkIfUsedSql = "SELECT (select count(*) FROM cases WHERE org_id=?) + (select count(*) FROM reference_sets WHERE org_id=?)";
        PreparedStatement deleteOrgStatement = null;
        String deleteOrgSql = "DELETE FROM organizations WHERE id=?";
        try {
            checkIfUsedStatement = conn.prepareStatement(checkIfUsedSql);
            checkIfUsedStatement.setInt(1, organizationToDelete.getOrgID());
            checkIfUsedStatement.setInt(2, organizationToDelete.getOrgID());
            resultSet = checkIfUsedStatement.executeQuery();
            resultSet.next();
            if (resultSet.getLong(1) > 0) {
                throw new EamDbException("Can not delete organization which is currently in use by a case or reference set in the central repository.");
            }
            deleteOrgStatement = conn.prepareStatement(deleteOrgSql);
            deleteOrgStatement.setInt(1, organizationToDelete.getOrgID());
            deleteOrgStatement.executeUpdate();
        } catch (SQLException ex) {
            throw new EamDbException("Error executing query when attempting to delete organization by id.", ex); // NON-NLS
        } finally {
            EamDbUtil.closeStatement(checkIfUsedStatement);
            EamDbUtil.closeStatement(deleteOrgStatement);
            EamDbUtil.closeResultSet(resultSet);
            EamDbUtil.closeConnection(conn);
        }
    }

    /**
     * Add a new Global Set
     *
     * @param eamGlobalSet The global set to add
     *
     * @return The ID of the new global set
     *
     * @throws EamDbException
     */
    @Override
    public int newReferenceSet(EamGlobalSet eamGlobalSet) throws EamDbException {
        if (eamGlobalSet == null) {
            throw new EamDbException("EamGlobalSet is null");
        }

        if (eamGlobalSet.getFileKnownStatus() == null) {
            throw new EamDbException("File known status on the EamGlobalSet is null");
        }

        if (eamGlobalSet.getType() == null) {
            throw new EamDbException("Type on the EamGlobalSet is null");
        }

        Connection conn = connect();

        PreparedStatement preparedStatement1 = null;
        PreparedStatement preparedStatement2 = null;
        ResultSet resultSet = null;
        String sql1 = "INSERT INTO reference_sets(org_id, set_name, version, known_status, read_only, type, import_date) VALUES (?, ?, ?, ?, ?, ?, ?) "
                + getConflictClause();
        String sql2 = "SELECT id FROM reference_sets WHERE org_id=? AND set_name=? AND version=? AND import_date=? LIMIT 1";

        try {
            preparedStatement1 = conn.prepareStatement(sql1);
            preparedStatement1.setInt(1, eamGlobalSet.getOrgID());
            preparedStatement1.setString(2, eamGlobalSet.getSetName());
            preparedStatement1.setString(3, eamGlobalSet.getVersion());
            preparedStatement1.setInt(4, eamGlobalSet.getFileKnownStatus().getFileKnownValue());
            preparedStatement1.setBoolean(5, eamGlobalSet.isReadOnly());
            preparedStatement1.setInt(6, eamGlobalSet.getType().getId());
            preparedStatement1.setString(7, eamGlobalSet.getImportDate().toString());

            preparedStatement1.executeUpdate();

            preparedStatement2 = conn.prepareStatement(sql2);
            preparedStatement2.setInt(1, eamGlobalSet.getOrgID());
            preparedStatement2.setString(2, eamGlobalSet.getSetName());
            preparedStatement2.setString(3, eamGlobalSet.getVersion());
            preparedStatement2.setString(4, eamGlobalSet.getImportDate().toString());

            resultSet = preparedStatement2.executeQuery();
            resultSet.next();
            return resultSet.getInt("id");

        } catch (SQLException ex) {
            throw new EamDbException("Error inserting new global set.", ex); // NON-NLS
        } finally {
            EamDbUtil.closeStatement(preparedStatement1);
            EamDbUtil.closeStatement(preparedStatement2);
            EamDbUtil.closeResultSet(resultSet);
            EamDbUtil.closeConnection(conn);
        }
    }

    /**
     * Get a reference set by ID
     *
     * @param referenceSetID The ID to look up
     *
     * @return The global set associated with the ID
     *
     * @throws EamDbException
     */
    @Override
    public EamGlobalSet getReferenceSetByID(int referenceSetID) throws EamDbException {
        Connection conn = connect();

        PreparedStatement preparedStatement1 = null;
        ResultSet resultSet = null;
        String sql1 = "SELECT * FROM reference_sets WHERE id=?";

        try {
            preparedStatement1 = conn.prepareStatement(sql1);
            preparedStatement1.setInt(1, referenceSetID);
            resultSet = preparedStatement1.executeQuery();
            if (resultSet.next()) {
                return getEamGlobalSetFromResultSet(resultSet);
            } else {
                return null;
            }

        } catch (SQLException ex) {
            throw new EamDbException("Error getting reference set by id.", ex); // NON-NLS
        } finally {
            EamDbUtil.closeStatement(preparedStatement1);
            EamDbUtil.closeResultSet(resultSet);
            EamDbUtil.closeConnection(conn);
        }
    }

    /**
     * Get all reference sets
     *
     * @param correlationType Type of sets to return
     *
     * @return List of all reference sets in the central repository
     *
     * @throws EamDbException
     */
    @Override
    public List<EamGlobalSet> getAllReferenceSets(CorrelationAttributeInstance.Type correlationType) throws EamDbException {

        if (correlationType == null) {
            throw new EamDbException("Correlation type is null");
        }

        List<EamGlobalSet> results = new ArrayList<>();
        Connection conn = connect();

        PreparedStatement preparedStatement1 = null;
        ResultSet resultSet = null;
        String sql1 = "SELECT * FROM reference_sets WHERE type=" + correlationType.getId();

        try {
            preparedStatement1 = conn.prepareStatement(sql1);
            resultSet = preparedStatement1.executeQuery();
            while (resultSet.next()) {
                results.add(getEamGlobalSetFromResultSet(resultSet));
            }

        } catch (SQLException ex) {
            throw new EamDbException("Error getting reference sets.", ex); // NON-NLS
        } finally {
            EamDbUtil.closeStatement(preparedStatement1);
            EamDbUtil.closeResultSet(resultSet);
            EamDbUtil.closeConnection(conn);
        }
        return results;
    }

    /**
     * Add a new reference instance
     *
     * @param eamGlobalFileInstance The reference instance to add
     * @param correlationType       Correlation Type that this Reference
     *                              Instance is
     *
     * @throws EamDbException
     */
    @Override
    public void addReferenceInstance(EamGlobalFileInstance eamGlobalFileInstance, CorrelationAttributeInstance.Type correlationType) throws EamDbException {
        if (eamGlobalFileInstance.getKnownStatus() == null) {
            throw new EamDbException("Known status of EamGlobalFileInstance is null");
        }
        if (correlationType == null) {
            throw new EamDbException("Correlation type is null");
        }

        Connection conn = connect();

        PreparedStatement preparedStatement = null;

        String sql = "INSERT INTO %s(reference_set_id, value, known_status, comment) VALUES (?, ?, ?, ?) "
                + getConflictClause();

        try {
            preparedStatement = conn.prepareStatement(String.format(sql, EamDbUtil.correlationTypeToReferenceTableName(correlationType)));
            preparedStatement.setInt(1, eamGlobalFileInstance.getGlobalSetID());
            preparedStatement.setString(2, eamGlobalFileInstance.getMD5Hash());
            preparedStatement.setByte(3, eamGlobalFileInstance.getKnownStatus().getFileKnownValue());
            preparedStatement.setString(4, eamGlobalFileInstance.getComment());
            preparedStatement.executeUpdate();
        } catch (SQLException ex) {
            throw new EamDbException("Error inserting new reference instance into reference_ table.", ex); // NON-NLS
        } finally {
            EamDbUtil.closeStatement(preparedStatement);
            EamDbUtil.closeConnection(conn);
        }
    }

    /**
     * Check whether a reference set with the given name/version is in the
     * central repo. Used to check for name collisions when creating reference
     * sets.
     *
     * @param referenceSetName
     * @param version
     *
     * @return true if a matching set is found
     *
     * @throws EamDbException
     */
    @Override
    public boolean referenceSetExists(String referenceSetName, String version) throws EamDbException {
        Connection conn = connect();

        PreparedStatement preparedStatement1 = null;
        ResultSet resultSet = null;
        String sql1 = "SELECT * FROM reference_sets WHERE set_name=? AND version=?";

        try {
            preparedStatement1 = conn.prepareStatement(sql1);
            preparedStatement1.setString(1, referenceSetName);
            preparedStatement1.setString(2, version);
            resultSet = preparedStatement1.executeQuery();
            return (resultSet.next());

        } catch (SQLException ex) {
            throw new EamDbException("Error testing whether reference set exists (name: " + referenceSetName
                    + " version: " + version, ex); // NON-NLS
        } finally {
            EamDbUtil.closeStatement(preparedStatement1);
            EamDbUtil.closeResultSet(resultSet);
            EamDbUtil.closeConnection(conn);
        }
    }

    /**
     * Insert the bulk collection of Reference Type Instances
     *
     * @throws EamDbException
     */
    @Override
    public void bulkInsertReferenceTypeEntries(Set<EamGlobalFileInstance> globalInstances, CorrelationAttributeInstance.Type contentType) throws EamDbException {
        if (contentType == null) {
            throw new EamDbException("Correlation type is null");
        }
        if (globalInstances == null) {
            throw new EamDbException("Null set of EamGlobalFileInstance");
        }

        Connection conn = connect();

        PreparedStatement bulkPs = null;
        try {
            conn.setAutoCommit(false);

            // FUTURE: have a separate global_files table for each Type.
            String sql = "INSERT INTO %s(reference_set_id, value, known_status, comment) VALUES (?, ?, ?, ?) "
                    + getConflictClause();

            bulkPs = conn.prepareStatement(String.format(sql, EamDbUtil.correlationTypeToReferenceTableName(contentType)));

            for (EamGlobalFileInstance globalInstance : globalInstances) {
                if (globalInstance.getKnownStatus() == null) {
                    throw new EamDbException("EamGlobalFileInstance with value " + globalInstance.getMD5Hash() + " has null known status");
                }

                bulkPs.setInt(1, globalInstance.getGlobalSetID());
                bulkPs.setString(2, globalInstance.getMD5Hash());
                bulkPs.setByte(3, globalInstance.getKnownStatus().getFileKnownValue());
                bulkPs.setString(4, globalInstance.getComment());
                bulkPs.addBatch();
            }

            bulkPs.executeBatch();
            conn.commit();
        } catch (SQLException | EamDbException ex) {
            try {
                conn.rollback();
            } catch (SQLException ex2) {
                // We're alredy in an error state
            }
            throw new EamDbException("Error inserting bulk artifacts.", ex); // NON-NLS           
        } finally {
            EamDbUtil.closeStatement(bulkPs);
            EamDbUtil.closeConnection(conn);
        }
    }

    /**
     * Get all reference entries having a given correlation type and value
     *
     * @param aType  Type to use for matching
     * @param aValue Value to use for matching
     *
     * @return List of all global file instances with a type and value
     *
     * @throws EamDbException
     */
    @Override
    public List<EamGlobalFileInstance> getReferenceInstancesByTypeValue(CorrelationAttributeInstance.Type aType, String aValue) throws EamDbException, CorrelationAttributeNormalizationException {
        String normalizeValued = CorrelationAttributeNormalizer.normalize(aType, aValue);

        Connection conn = connect();

        List<EamGlobalFileInstance> globalFileInstances = new ArrayList<>();
        PreparedStatement preparedStatement1 = null;
        ResultSet resultSet = null;
        String sql1 = "SELECT * FROM %s WHERE value=?";

        try {
            preparedStatement1 = conn.prepareStatement(String.format(sql1, EamDbUtil.correlationTypeToReferenceTableName(aType)));
            preparedStatement1.setString(1, normalizeValued);
            resultSet = preparedStatement1.executeQuery();
            while (resultSet.next()) {
                globalFileInstances.add(getEamGlobalFileInstanceFromResultSet(resultSet));
            }

        } catch (SQLException ex) {
            throw new EamDbException("Error getting reference instances by type and value.", ex); // NON-NLS
        } finally {
            EamDbUtil.closeStatement(preparedStatement1);
            EamDbUtil.closeResultSet(resultSet);
            EamDbUtil.closeConnection(conn);
        }

        return globalFileInstances;
    }

    /**
     * Add a new EamArtifact.Type to the db.
     *
     * @param newType New type to add.
     *
     * @return ID of this new Correlation Type
     *
     * @throws EamDbException
     */
    @Override
    public int newCorrelationType(CorrelationAttributeInstance.Type newType) throws EamDbException {
        if (newType == null) {
            throw new EamDbException("Correlation type is null");
        }
        int typeId;
        if (-1 == newType.getId()) {
            typeId = newCorrelationTypeNotKnownId(newType);
        } else {
            typeId = newCorrelationTypeKnownId(newType);
        }

        return typeId;
    }

    /**
     * Helper function which adds a new EamArtifact.Type to the db without an
     * id.
     *
     * @param newType New type to add.
     *
     * @return ID of this new Correlation Type
     *
     * @throws EamDbException
     */
    public int newCorrelationTypeNotKnownId(CorrelationAttributeInstance.Type newType) throws EamDbException {
        Connection conn = connect();

        PreparedStatement preparedStatement = null;
        PreparedStatement preparedStatementQuery = null;
        ResultSet resultSet = null;
        int typeId = 0;
        String insertSql;
        String querySql;
        // if we have a known ID, use it, if not (is -1) let the db assign it.
        insertSql = "INSERT INTO correlation_types(display_name, db_table_name, supported, enabled) VALUES (?, ?, ?, ?) " + getConflictClause();

        querySql = "SELECT * FROM correlation_types WHERE display_name=? AND db_table_name=?";

        try {
            preparedStatement = conn.prepareStatement(insertSql);

            preparedStatement.setString(1, newType.getDisplayName());
            preparedStatement.setString(2, newType.getDbTableName());
            preparedStatement.setInt(3, newType.isSupported() ? 1 : 0);
            preparedStatement.setInt(4, newType.isEnabled() ? 1 : 0);

            preparedStatement.executeUpdate();

            preparedStatementQuery = conn.prepareStatement(querySql);
            preparedStatementQuery.setString(1, newType.getDisplayName());
            preparedStatementQuery.setString(2, newType.getDbTableName());

            resultSet = preparedStatementQuery.executeQuery();
            if (resultSet.next()) {
                CorrelationAttributeInstance.Type correlationType = getCorrelationTypeFromResultSet(resultSet);
                typeId = correlationType.getId();
            }
        } catch (SQLException ex) {
            throw new EamDbException("Error inserting new correlation type.", ex); // NON-NLS
        } finally {
            EamDbUtil.closeStatement(preparedStatement);
            EamDbUtil.closeStatement(preparedStatementQuery);
            EamDbUtil.closeResultSet(resultSet);
            EamDbUtil.closeConnection(conn);
        }
        return typeId;
    }

    /**
     * Helper function which adds a new EamArtifact.Type to the db.
     *
     * @param newType New type to add.
     *
     * @return ID of this new Correlation Type
     *
     * @throws EamDbException
     */
    private int newCorrelationTypeKnownId(CorrelationAttributeInstance.Type newType) throws EamDbException {
        Connection conn = connect();

        PreparedStatement preparedStatement = null;
        PreparedStatement preparedStatementQuery = null;
        ResultSet resultSet = null;
        int typeId = 0;
        String insertSql;
        String querySql;
        // if we have a known ID, use it, if not (is -1) let the db assign it.
        insertSql = "INSERT INTO correlation_types(id, display_name, db_table_name, supported, enabled) VALUES (?, ?, ?, ?, ?) " + getConflictClause();

        querySql = "SELECT * FROM correlation_types WHERE display_name=? AND db_table_name=?";

        try {
            preparedStatement = conn.prepareStatement(insertSql);

            preparedStatement.setInt(1, newType.getId());
            preparedStatement.setString(2, newType.getDisplayName());
            preparedStatement.setString(3, newType.getDbTableName());
            preparedStatement.setInt(4, newType.isSupported() ? 1 : 0);
            preparedStatement.setInt(5, newType.isEnabled() ? 1 : 0);

            preparedStatement.executeUpdate();

            preparedStatementQuery = conn.prepareStatement(querySql);
            preparedStatementQuery.setString(1, newType.getDisplayName());
            preparedStatementQuery.setString(2, newType.getDbTableName());

            resultSet = preparedStatementQuery.executeQuery();
            if (resultSet.next()) {
                CorrelationAttributeInstance.Type correlationType = getCorrelationTypeFromResultSet(resultSet);
                typeId = correlationType.getId();
            }
        } catch (SQLException ex) {
            throw new EamDbException("Error inserting new correlation type.", ex); // NON-NLS
        } finally {
            EamDbUtil.closeStatement(preparedStatement);
            EamDbUtil.closeStatement(preparedStatementQuery);
            EamDbUtil.closeResultSet(resultSet);
            EamDbUtil.closeConnection(conn);
        }
        return typeId;
    }

    @Override
    public List<CorrelationAttributeInstance.Type> getDefinedCorrelationTypes() throws EamDbException {
        Connection conn = connect();

        List<CorrelationAttributeInstance.Type> aTypes = new ArrayList<>();
        PreparedStatement preparedStatement = null;
        ResultSet resultSet = null;
        String sql = "SELECT * FROM correlation_types";

        try {
            preparedStatement = conn.prepareStatement(sql);
            resultSet = preparedStatement.executeQuery();
            while (resultSet.next()) {
                aTypes.add(getCorrelationTypeFromResultSet(resultSet));
            }
            return aTypes;

        } catch (SQLException ex) {
            throw new EamDbException("Error getting all correlation types.", ex); // NON-NLS
        } finally {
            EamDbUtil.closeStatement(preparedStatement);
            EamDbUtil.closeResultSet(resultSet);
            EamDbUtil.closeConnection(conn);
        }
    }

    /**
     * Get the list of enabled EamArtifact.Type's that will be used to correlate
     * artifacts.
     *
     * @return List of enabled EamArtifact.Type's. If none are defined in the
     *         database, the default list will be returned.
     *
     * @throws EamDbException
     */
    @Override
    public List<CorrelationAttributeInstance.Type> getEnabledCorrelationTypes() throws EamDbException {
        Connection conn = connect();

        List<CorrelationAttributeInstance.Type> aTypes = new ArrayList<>();
        PreparedStatement preparedStatement = null;
        ResultSet resultSet = null;
        String sql = "SELECT * FROM correlation_types WHERE enabled=1";

        try {
            preparedStatement = conn.prepareStatement(sql);
            resultSet = preparedStatement.executeQuery();
            while (resultSet.next()) {
                aTypes.add(getCorrelationTypeFromResultSet(resultSet));
            }
            return aTypes;

        } catch (SQLException ex) {
            throw new EamDbException("Error getting enabled correlation types.", ex); // NON-NLS
        } finally {
            EamDbUtil.closeStatement(preparedStatement);
            EamDbUtil.closeResultSet(resultSet);
            EamDbUtil.closeConnection(conn);
        }
    }

    /**
     * Get the list of supported EamArtifact.Type's that can be used to
     * correlate artifacts.
     *
     * @return List of supported EamArtifact.Type's. If none are defined in the
     *         database, the default list will be returned.
     *
     * @throws EamDbException
     */
    @Override
    public List<CorrelationAttributeInstance.Type> getSupportedCorrelationTypes() throws EamDbException {
        Connection conn = connect();

        List<CorrelationAttributeInstance.Type> aTypes = new ArrayList<>();
        PreparedStatement preparedStatement = null;
        ResultSet resultSet = null;
        String sql = "SELECT * FROM correlation_types WHERE supported=1";

        try {
            preparedStatement = conn.prepareStatement(sql);
            resultSet = preparedStatement.executeQuery();
            while (resultSet.next()) {
                aTypes.add(getCorrelationTypeFromResultSet(resultSet));
            }
            return aTypes;

        } catch (SQLException ex) {
            throw new EamDbException("Error getting supported correlation types.", ex); // NON-NLS
        } finally {
            EamDbUtil.closeStatement(preparedStatement);
            EamDbUtil.closeResultSet(resultSet);
            EamDbUtil.closeConnection(conn);
        }
    }

    /**
     * Update a EamArtifact.Type.
     *
     * @param aType EamArtifact.Type to update.
     *
     * @throws EamDbException
     */
    @Override
    public void updateCorrelationType(CorrelationAttributeInstance.Type aType) throws EamDbException {
        Connection conn = connect();

        PreparedStatement preparedStatement = null;
        String sql = "UPDATE correlation_types SET display_name=?, db_table_name=?, supported=?, enabled=? WHERE id=?";

        try {
            preparedStatement = conn.prepareStatement(sql);
            preparedStatement.setString(1, aType.getDisplayName());
            preparedStatement.setString(2, aType.getDbTableName());
            preparedStatement.setInt(3, aType.isSupported() ? 1 : 0);
            preparedStatement.setInt(4, aType.isEnabled() ? 1 : 0);
            preparedStatement.setInt(5, aType.getId());
            preparedStatement.executeUpdate();
            typeCache.put(aType.getId(), aType);
        } catch (SQLException ex) {
            throw new EamDbException("Error updating correlation type.", ex); // NON-NLS
        } finally {
            EamDbUtil.closeStatement(preparedStatement);
            EamDbUtil.closeConnection(conn);
        }

    }

    /**
     * Get the EamArtifact.Type that has the given Type.Id.
     *
     * @param typeId Type.Id of Correlation Type to get
     *
     * @return EamArtifact.Type or null if it doesn't exist.
     *
     * @throws EamDbException
     */
    @Override
    public CorrelationAttributeInstance.Type getCorrelationTypeById(int typeId) throws EamDbException {
        try {
            return typeCache.get(typeId, () -> getCorrelationTypeByIdFromCr(typeId));
        } catch (CacheLoader.InvalidCacheLoadException ignored) {
            //lambda valueloader returned a null value and cache can not store null values this is normal if the correlation type does not exist in the central repo yet
            return null;
        } catch (ExecutionException ex) {
            throw new EamDbException("Error getting correlation type", ex);
        }
    }

    /**
     * Get the EamArtifact.Type that has the given Type.Id from the central repo
     *
     * @param typeId Type.Id of Correlation Type to get
     *
     * @return EamArtifact.Type or null if it doesn't exist.
     *
     * @throws EamDbException
     */
    private CorrelationAttributeInstance.Type getCorrelationTypeByIdFromCr(int typeId) throws EamDbException {
        Connection conn = connect();

        CorrelationAttributeInstance.Type aType;
        PreparedStatement preparedStatement = null;
        ResultSet resultSet = null;
        String sql = "SELECT * FROM correlation_types WHERE id=?";

        try {
            preparedStatement = conn.prepareStatement(sql);
            preparedStatement.setInt(1, typeId);
            resultSet = preparedStatement.executeQuery();
            if (resultSet.next()) {
                aType = getCorrelationTypeFromResultSet(resultSet);
                return aType;
            } else {
                throw new EamDbException("Failed to find entry for correlation type ID = " + typeId);
            }

        } catch (SQLException ex) {
            throw new EamDbException("Error getting correlation type by id.", ex); // NON-NLS
        } finally {
            EamDbUtil.closeStatement(preparedStatement);
            EamDbUtil.closeResultSet(resultSet);
            EamDbUtil.closeConnection(conn);
        }
    }

    /**
     * Convert a ResultSet to a EamCase object
     *
     * @param resultSet A resultSet with a set of values to create a EamCase
     *                  object.
     *
     * @return fully populated EamCase object, or null
     *
     * @throws SQLException when an expected column name is not in the resultSet
     */
    private CorrelationCase getEamCaseFromResultSet(ResultSet resultSet) throws SQLException {
        if (null == resultSet) {
            return null;
        }

        EamOrganization eamOrg = null;

        resultSet.getInt("org_id");
        if (!resultSet.wasNull()) {

            eamOrg = new EamOrganization(resultSet.getInt("org_id"),
                    resultSet.getString("org_name"),
                    resultSet.getString("poc_name"),
                    resultSet.getString("poc_email"),
                    resultSet.getString("poc_phone"));
        }

        CorrelationCase eamCase = new CorrelationCase(resultSet.getInt("case_id"), resultSet.getString("case_uid"), eamOrg, resultSet.getString("case_name"),
                resultSet.getString("creation_date"), resultSet.getString("case_number"), resultSet.getString("examiner_name"),
                resultSet.getString("examiner_email"), resultSet.getString("examiner_phone"), resultSet.getString("notes"));

        return eamCase;
    }

    private CorrelationDataSource getEamDataSourceFromResultSet(ResultSet resultSet) throws SQLException {
        if (null == resultSet) {
            return null;
        }

        CorrelationDataSource eamDataSource = new CorrelationDataSource(
                resultSet.getInt("case_id"),
                resultSet.getInt("id"),
                resultSet.getString("device_id"),
                resultSet.getString("name"),
                resultSet.getLong("datasource_obj_id")
        );

        return eamDataSource;
    }

    private CorrelationAttributeInstance.Type getCorrelationTypeFromResultSet(ResultSet resultSet) throws EamDbException, SQLException {
        if (null == resultSet) {
            return null;
        }

        CorrelationAttributeInstance.Type eamArtifactType = new CorrelationAttributeInstance.Type(
                resultSet.getInt("id"),
                resultSet.getString("display_name"),
                resultSet.getString("db_table_name"),
                resultSet.getBoolean("supported"),
                resultSet.getBoolean("enabled")
        );

        return eamArtifactType;
    }

    /**
     * Convert a ResultSet to a EamArtifactInstance object
     *
     * @param resultSet A resultSet with a set of values to create a
     *                  EamArtifactInstance object.
     *
     * @return fully populated EamArtifactInstance, or null
     *
     * @throws SQLException when an expected column name is not in the resultSet
     */
    private CorrelationAttributeInstance getEamArtifactInstanceFromResultSet(ResultSet resultSet, CorrelationAttributeInstance.Type aType) throws SQLException, EamDbException, CorrelationAttributeNormalizationException {
        if (null == resultSet) {
            return null;
        }
        return new CorrelationAttributeInstance(
                aType,
                resultSet.getString("value"),
                resultSet.getInt("id"),
                new CorrelationCase(resultSet.getInt("case_id"), resultSet.getString("case_uid"), resultSet.getString("case_name")),
                new CorrelationDataSource(resultSet.getInt("case_id"), resultSet.getInt("data_source_id"), resultSet.getString("device_id"), resultSet.getString("name"), resultSet.getLong("datasource_obj_id")),
                resultSet.getString("file_path"),
                resultSet.getString("comment"),
                TskData.FileKnown.valueOf(resultSet.getByte("known_status")),
                resultSet.getLong("file_obj_id"));
    }

    private EamOrganization getEamOrganizationFromResultSet(ResultSet resultSet) throws SQLException {
        if (null == resultSet) {
            return null;
        }

        return new EamOrganization(
                resultSet.getInt("id"),
                resultSet.getString("org_name"),
                resultSet.getString("poc_name"),
                resultSet.getString("poc_email"),
                resultSet.getString("poc_phone")
        );
    }

    private EamGlobalSet getEamGlobalSetFromResultSet(ResultSet resultSet) throws SQLException, EamDbException {
        if (null == resultSet) {
            return null;
        }

        return new EamGlobalSet(
                resultSet.getInt("id"),
                resultSet.getInt("org_id"),
                resultSet.getString("set_name"),
                resultSet.getString("version"),
                TskData.FileKnown.valueOf(resultSet.getByte("known_status")),
                resultSet.getBoolean("read_only"),
                EamDb.getInstance().getCorrelationTypeById(resultSet.getInt("type")),
                LocalDate.parse(resultSet.getString("import_date"))
        );
    }

    private EamGlobalFileInstance getEamGlobalFileInstanceFromResultSet(ResultSet resultSet) throws SQLException, EamDbException, CorrelationAttributeNormalizationException {
        if (null == resultSet) {
            return null;
        }

        return new EamGlobalFileInstance(
                resultSet.getInt("id"),
                resultSet.getInt("reference_set_id"),
                resultSet.getString("value"),
                TskData.FileKnown.valueOf(resultSet.getByte("known_status")),
                resultSet.getString("comment")
        );
    }

    /**
     * Determine if a specific column already exists in a specific table
     *
     * @param tableName  the table to check for the specified column
     * @param columnName the name of the column to check for
     *
     * @return true if the column exists, false if the column does not exist
     *
     * @throws EamDbException
     */
    abstract boolean doesColumnExist(Connection conn, String tableName, String columnName) throws SQLException;

    /**
     * Upgrade the schema of the database (if needed)
     *
     * @throws EamDbException
     */
    @Override
    public void upgradeSchema() throws EamDbException, SQLException {

        ResultSet resultSet = null;
        Statement statement = null;
        PreparedStatement preparedStatement = null;
        Connection conn = null;
        try {

            conn = connect();
            conn.setAutoCommit(false);
            statement = conn.createStatement();

            int minorVersion = 0;
            resultSet = statement.executeQuery("SELECT value FROM db_info WHERE name='SCHEMA_MINOR_VERSION'");
            if (resultSet.next()) {
                String minorVersionStr = resultSet.getString("value");
                try {
                    minorVersion = Integer.parseInt(minorVersionStr);
                } catch (NumberFormatException ex) {
                    throw new EamDbException("Bad value for schema minor version (" + minorVersionStr + ") - database is corrupt", ex);
                }
            }

            int majorVersion = 0;
            resultSet = statement.executeQuery("SELECT value FROM db_info WHERE name='SCHEMA_VERSION'");
            if (resultSet.next()) {
                String majorVersionStr = resultSet.getString("value");
                try {
                    majorVersion = Integer.parseInt(majorVersionStr);
                } catch (NumberFormatException ex) {
                    throw new EamDbException("Bad value for schema version (" + majorVersionStr + ") - database is corrupt", ex);
                }
            }

            CaseDbSchemaVersionNumber dbSchemaVersion = new CaseDbSchemaVersionNumber(majorVersion, minorVersion);
            if (dbSchemaVersion.equals(CURRENT_DB_SCHEMA_VERSION)) {
                logger.log(Level.INFO, "Central Repository is up to date");
                return;
            }
            if (dbSchemaVersion.compareTo(CURRENT_DB_SCHEMA_VERSION) > 0) {
                logger.log(Level.INFO, "Central Repository is of newer version than software creates");
                return;
            }

            // Update from 1.0 to 1.1
            if (dbSchemaVersion.compareTo(new CaseDbSchemaVersionNumber(1, 1)) < 0) {
                statement.execute("ALTER TABLE reference_sets ADD COLUMN known_status INTEGER;"); //NON-NLS
                statement.execute("ALTER TABLE reference_sets ADD COLUMN read_only BOOLEAN;"); //NON-NLS
                statement.execute("ALTER TABLE reference_sets ADD COLUMN type INTEGER;"); //NON-NLS

                // There's an outide chance that the user has already made an organization with the default name,
                // and the default org being missing will not impact any database operations, so continue on
                // regardless of whether this succeeds.
                EamDbUtil.insertDefaultOrganization(conn);
            }
            //Update to 1.2
            if (dbSchemaVersion.compareTo(new CaseDbSchemaVersionNumber(1, 2)) < 0) {
                EamDbPlatformEnum selectedPlatform = EamDbPlatformEnum.getSelectedPlatform();
                final String addIntegerColumnTemplate = "ALTER TABLE %s ADD COLUMN %s INTEGER;";  //NON-NLS
                final String addSsidTableTemplate;
                final String addCaseIdIndexTemplate;
                final String addDataSourceIdIndexTemplate;
                final String addValueIndexTemplate;
                final String addKnownStatusIndexTemplate;
                final String addObjectIdIndexTemplate;

                final String addAttributeSql;
                //get the data base specific code for creating a new _instance table
                switch (selectedPlatform) {
                    case POSTGRESQL:
                        addAttributeSql = "INSERT INTO correlation_types(id, display_name, db_table_name, supported, enabled) VALUES (?, ?, ?, ?, ?) " + getConflictClause();  //NON-NLS

                        addSsidTableTemplate = PostgresEamDbSettings.getCreateArtifactInstancesTableTemplate();
                        addCaseIdIndexTemplate = PostgresEamDbSettings.getAddCaseIdIndexTemplate();
                        addDataSourceIdIndexTemplate = PostgresEamDbSettings.getAddDataSourceIdIndexTemplate();
                        addValueIndexTemplate = PostgresEamDbSettings.getAddValueIndexTemplate();
                        addKnownStatusIndexTemplate = PostgresEamDbSettings.getAddKnownStatusIndexTemplate();
                        addObjectIdIndexTemplate = PostgresEamDbSettings.getAddObjectIdIndexTemplate();
                        break;
                    case SQLITE:
                        addAttributeSql = "INSERT OR IGNORE INTO correlation_types(id, display_name, db_table_name, supported, enabled) VALUES (?, ?, ?, ?, ?)";  //NON-NLS

                        addSsidTableTemplate = SqliteEamDbSettings.getCreateArtifactInstancesTableTemplate();
                        addCaseIdIndexTemplate = SqliteEamDbSettings.getAddCaseIdIndexTemplate();
                        addDataSourceIdIndexTemplate = SqliteEamDbSettings.getAddDataSourceIdIndexTemplate();
                        addValueIndexTemplate = SqliteEamDbSettings.getAddValueIndexTemplate();
                        addKnownStatusIndexTemplate = SqliteEamDbSettings.getAddKnownStatusIndexTemplate();
                        addObjectIdIndexTemplate = SqliteEamDbSettings.getAddObjectIdIndexTemplate();
                        break;
                    default:
                        throw new EamDbException("Currently selected database platform \"" + selectedPlatform.name() + "\" can not be upgraded.");
                }
                final String dataSourcesTableName = "data_sources";
                final String dataSourceObjectIdColumnName = "datasource_obj_id";
                if (!doesColumnExist(conn, dataSourcesTableName, dataSourceObjectIdColumnName)) {
                    statement.execute(String.format(addIntegerColumnTemplate, dataSourcesTableName, dataSourceObjectIdColumnName)); //NON-NLS
                }
                final String dataSourceObjectIdIndexTemplate = "CREATE INDEX IF NOT EXISTS datasource_object_id ON data_sources (%s)";
                statement.execute(String.format(dataSourceObjectIdIndexTemplate, dataSourceObjectIdColumnName));
<<<<<<< HEAD
                List<String> instaceTablesToAdd = new ArrayList<>();
                //update central repository to be able to store new correlation attributes 
                final String wirelessNetworksDbTableName = "wireless_networks";
                instaceTablesToAdd.add(wirelessNetworksDbTableName + "_instances");
                final String macAddressDbTableName = "mac_address";
                instaceTablesToAdd.add(macAddressDbTableName + "_instances");
                final String imeiNumberDbTableName = "imei_number";
                instaceTablesToAdd.add(imeiNumberDbTableName + "_instances");
                final String iccidNumberDbTableName = "iccid_number";
                instaceTablesToAdd.add(iccidNumberDbTableName + "_instances");
                final String imsiNumberDbTableName = "imsi_number";
                instaceTablesToAdd.add(imsiNumberDbTableName + "_instances");
=======

                //update central repository to be able to store new correlation attributes 
                final String wirelessNetworsDbTableName = "wireless_networks";
                final String wirelessNetworksTableInstanceName = wirelessNetworsDbTableName + "_instances";
>>>>>>> f238e198

                //add the wireless_networks attribute to the correlation_types table
                preparedStatement = conn.prepareStatement(addAttributeSql);
                preparedStatement.setInt(1, CorrelationAttributeInstance.SSID_TYPE_ID);
                preparedStatement.setString(2, Bundle.CorrelationType_SSID_displayName());
                preparedStatement.setString(3, wirelessNetworksDbTableName);
                preparedStatement.setInt(4, 1);
                preparedStatement.setInt(5, 1);
                preparedStatement.execute();

                //add the mac_address attribute to the correlation_types table
                preparedStatement = conn.prepareStatement(addAttributeSql);
                preparedStatement.setInt(1, CorrelationAttributeInstance.MAC_TYPE_ID);
                preparedStatement.setString(2, Bundle.CorrelationType_MAC_displayName());
                preparedStatement.setString(3, macAddressDbTableName);
                preparedStatement.setInt(4, 1);
                preparedStatement.setInt(5, 1);
                preparedStatement.execute();

                //add the imei_number attribute to the correlation_types table
                preparedStatement = conn.prepareStatement(addAttributeSql);
                preparedStatement.setInt(1, CorrelationAttributeInstance.IMEI_TYPE_ID);
                preparedStatement.setString(2, Bundle.CorrelationType_IMEI_displayName());
                preparedStatement.setString(3, imeiNumberDbTableName);
                preparedStatement.setInt(4, 1);
                preparedStatement.setInt(5, 1);
                preparedStatement.execute();

                //add the imsi_number attribute to the correlation_types table
                preparedStatement = conn.prepareStatement(addAttributeSql);
                preparedStatement.setInt(1, CorrelationAttributeInstance.IMSI_TYPE_ID);
                preparedStatement.setString(2, Bundle.CorrelationType_IMSI_displayName());
                preparedStatement.setString(3, imsiNumberDbTableName);
                preparedStatement.setInt(4, 1);
                preparedStatement.setInt(5, 1);
                preparedStatement.execute();

                //add the iccid_number attribute to the correlation_types table
                preparedStatement = conn.prepareStatement(addAttributeSql);
                preparedStatement.setInt(1, CorrelationAttributeInstance.ICCID_TYPE_ID);
                preparedStatement.setString(2, Bundle.CorrelationType_ICCID_displayName());
                preparedStatement.setString(3, iccidNumberDbTableName);
                preparedStatement.setInt(4, 1);
                preparedStatement.setInt(5, 1);
                preparedStatement.execute();

                //create a new _instances tables and add indexes for their columns
                for (String tableName : instaceTablesToAdd) {
                    statement.execute(String.format(addSsidTableTemplate, tableName, tableName));
                    statement.execute(String.format(addCaseIdIndexTemplate, tableName, tableName));
                    statement.execute(String.format(addDataSourceIdIndexTemplate, tableName, tableName));
                    statement.execute(String.format(addValueIndexTemplate, tableName, tableName));
                    statement.execute(String.format(addKnownStatusIndexTemplate, tableName, tableName));
                }

                //add file_obj_id column to _instances table which do not already have it
                String instance_type_dbname;
                final String objectIdColumnName = "file_obj_id";
                for (CorrelationAttributeInstance.Type type : CorrelationAttributeInstance.getDefaultCorrelationTypes()) {
                    instance_type_dbname = EamDbUtil.correlationTypeToInstanceTableName(type);
                    if (!doesColumnExist(conn, instance_type_dbname, objectIdColumnName)) {
                        statement.execute(String.format(addIntegerColumnTemplate, instance_type_dbname, objectIdColumnName)); //NON-NLS
                    }
                    statement.execute(String.format(addObjectIdIndexTemplate, instance_type_dbname, instance_type_dbname));
                }
            }
            if (!updateSchemaVersion(conn)) {
                throw new EamDbException("Error updating schema version");
            }

            conn.commit();
            logger.log(Level.INFO, "Central Repository upgraded to version " + CURRENT_DB_SCHEMA_VERSION);
        } catch (SQLException | EamDbException ex) {
            try {
                if (conn != null) {
                    conn.rollback();
                }
            } catch (SQLException ex2) {
                logger.log(Level.SEVERE, "Database rollback failed", ex2);
            }
            throw ex;
        } finally {
            EamDbUtil.closeResultSet(resultSet);
            EamDbUtil.closeStatement(preparedStatement);
            EamDbUtil.closeStatement(statement);
            EamDbUtil.closeConnection(conn);
        }
    }

}<|MERGE_RESOLUTION|>--- conflicted
+++ resolved
@@ -647,11 +647,7 @@
      *
      * @param correlationCase    the current CorrelationCase used for ensuring
      *                           uniqueness of DataSource
-<<<<<<< HEAD
-     * @param dataSourceObjectId the data source device ID number
-=======
      * @param dataSourceObjectId the object id of the data source
->>>>>>> f238e198
      *
      * @return The data source
      *
@@ -3269,7 +3265,6 @@
                 }
                 final String dataSourceObjectIdIndexTemplate = "CREATE INDEX IF NOT EXISTS datasource_object_id ON data_sources (%s)";
                 statement.execute(String.format(dataSourceObjectIdIndexTemplate, dataSourceObjectIdColumnName));
-<<<<<<< HEAD
                 List<String> instaceTablesToAdd = new ArrayList<>();
                 //update central repository to be able to store new correlation attributes 
                 final String wirelessNetworksDbTableName = "wireless_networks";
@@ -3282,12 +3277,6 @@
                 instaceTablesToAdd.add(iccidNumberDbTableName + "_instances");
                 final String imsiNumberDbTableName = "imsi_number";
                 instaceTablesToAdd.add(imsiNumberDbTableName + "_instances");
-=======
-
-                //update central repository to be able to store new correlation attributes 
-                final String wirelessNetworsDbTableName = "wireless_networks";
-                final String wirelessNetworksTableInstanceName = wirelessNetworsDbTableName + "_instances";
->>>>>>> f238e198
 
                 //add the wireless_networks attribute to the correlation_types table
                 preparedStatement = conn.prepareStatement(addAttributeSql);
