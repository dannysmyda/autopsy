--- conflicted
+++ resolved
@@ -829,14 +829,8 @@
         String sql
                 = "INSERT INTO "
                 + tableName
-<<<<<<< HEAD
-                + "(case_id, data_source_id, value, file_path, known_status, comment, object_id) "
+                + "(case_id, data_source_id, value, file_path, known_status, comment, file_obj_id) "
                 + "VALUES (?, ?, ?, ?, ?, ?, ?) "
-=======
-                + "(case_id, data_source_id, value, file_path, known_status, comment, file_obj_id) "
-                + "VALUES ((SELECT id FROM cases WHERE case_uid=? LIMIT 1), "
-                + "(SELECT id FROM data_sources WHERE device_id=? AND case_id=? LIMIT 1), ?, ?, ?, ?, ?) "
->>>>>>> 7eafe00d
                 + getConflictClause();
 
         try {
@@ -849,26 +843,12 @@
                 preparedStatement.setString(4, eamArtifact.getFilePath().toLowerCase());
                 preparedStatement.setByte(5, eamArtifact.getKnownStatus().getFileKnownValue());
 
-<<<<<<< HEAD
-=======
-                preparedStatement.setString(1, eamArtifact.getCorrelationCase().getCaseUUID());
-                preparedStatement.setString(2, eamArtifact.getCorrelationDataSource().getDeviceID());
-                preparedStatement.setInt(3, eamArtifact.getCorrelationDataSource().getCaseID());
-                preparedStatement.setString(4, eamArtifact.getCorrelationValue());
-                preparedStatement.setString(5, eamArtifact.getFilePath().toLowerCase());
-                preparedStatement.setByte(6, eamArtifact.getKnownStatus().getFileKnownValue());
-
->>>>>>> 7eafe00d
                 if ("".equals(eamArtifact.getComment())) {
                     preparedStatement.setNull(6, Types.INTEGER);
                 } else {
                     preparedStatement.setString(6, eamArtifact.getComment());
                 }
-<<<<<<< HEAD
                 preparedStatement.setLong(7, eamArtifact.getFileObjectId());
-=======
-                preparedStatement.setLong(8, eamArtifact.getFileObjectId());
->>>>>>> 7eafe00d
 
                 preparedStatement.executeUpdate();
             }
@@ -941,13 +921,8 @@
                 + tableName
                 + ".value,"
                 + tableName
-<<<<<<< HEAD
-                + ".object_id,"
+                + ".file_obj_id,"
                 + " cases.case_name, cases.case_uid, data_sources.id AS data_source_id, data_sources.name, device_id, file_path, known_status, comment, data_sources.case_id, data_sources.datasource_obj_id FROM "
-=======
-                + ".file_obj_id,"
-                + " cases.case_name, cases.case_uid, data_sources.id AS data_source_id, data_sources.name, device_id, file_path, known_status, comment, data_sources.case_id FROM "
->>>>>>> 7eafe00d
                 + tableName
                 + " LEFT JOIN cases ON "
                 + tableName
@@ -1011,13 +986,8 @@
                 + tableName
                 + ".value,"
                 + tableName
-<<<<<<< HEAD
-                + ".object_id,"
+                + ".file_obj_id,"
                 + " cases.case_name, cases.case_uid, data_sources.id AS data_source_id, data_sources.name, device_id, file_path, known_status, comment, data_sources.case_id, data_sources.datasource_obj_id FROM "
-=======
-                + ".file_obj_id,"
-                + " cases.case_name, cases.case_uid, data_sources.id AS data_source_id, data_sources.name, device_id, file_path, known_status, comment, data_sources.case_id FROM "
->>>>>>> 7eafe00d
                 + tableName
                 + " LEFT JOIN cases ON "
                 + tableName
@@ -1276,15 +1246,9 @@
                     String sql
                             = "INSERT INTO "
                             + tableName
-<<<<<<< HEAD
-                            + " (case_id, data_source_id, value, file_path, known_status, comment, object_id) "
+                            + " (case_id, data_source_id, value, file_path, known_status, comment, file_obj_id) "
                             + "VALUES ((SELECT id FROM cases WHERE case_uid=? LIMIT 1), "
                             + "(SELECT id FROM data_sources WHERE datasource_obj_id=? AND case_id=? LIMIT 1), ?, ?, ?, ?, ?) "
-=======
-                            + " (case_id, data_source_id, value, file_path, known_status, comment, file_obj_id) "
-                            + "VALUES ((SELECT id FROM cases WHERE case_uid=? LIMIT 1), "
-                            + "(SELECT id FROM data_sources WHERE device_id=? AND case_id=? LIMIT 1), ?, ?, ?, ?, ?) "
->>>>>>> 7eafe00d
                             + getConflictClause();
 
                     bulkPs = conn.prepareStatement(sql);
@@ -1526,11 +1490,7 @@
                     = "SELECT id, value, file_path, known_status, comment FROM "
                     + tableName
                     + " WHERE case_id=?"
-<<<<<<< HEAD
-                    + " AND object_id=?";
-=======
                     + " AND file_obj_id=?";
->>>>>>> 7eafe00d
 
             preparedStatement = conn.prepareStatement(sql);
             preparedStatement.setInt(1, correlationCase.getID());
@@ -1755,13 +1715,8 @@
                 + tableName
                 + ".value, "
                 + tableName
-<<<<<<< HEAD
-                + ".object_id,"
+                + ".file_obj_id,"
                 + "cases.case_name, cases.case_uid, data_sources.id AS data_source_id, data_sources.name, device_id, file_path, known_status, comment, data_sources.case_id, data_sources.datasource_obj_id FROM "
-=======
-                + ".file_obj_id,"
-                + "cases.case_name, cases.case_uid, data_sources.id AS data_source_id, data_sources.name, device_id, file_path, known_status, comment, data_sources.case_id FROM "
->>>>>>> 7eafe00d
                 + tableName
                 + " LEFT JOIN cases ON "
                 + tableName
@@ -1818,11 +1773,7 @@
 
         String tableName = EamDbUtil.correlationTypeToInstanceTableName(aType);
         String sql
-<<<<<<< HEAD
-                = "SELECT cases.case_name, cases.case_uid, data_sources.name, device_id, file_path, known_status, comment, data_sources.case_id, id, value, object_id, data_sources.datasource_obj_id FROM "
-=======
-                = "SELECT cases.case_name, cases.case_uid, data_sources.name, device_id, file_path, known_status, comment, data_sources.case_id, id, value, file_obj_id FROM "
->>>>>>> 7eafe00d
+                = "SELECT cases.case_name, cases.case_uid, data_sources.name, device_id, file_path, known_status, comment, data_sources.case_id, id, value, file_obj_id, data_sources.datasource_obj_id FROM "
                 + tableName
                 + " LEFT JOIN cases ON "
                 + tableName
@@ -3150,11 +3101,7 @@
                 resultSet.getString("file_path"),
                 resultSet.getString("comment"),
                 TskData.FileKnown.valueOf(resultSet.getByte("known_status")),
-<<<<<<< HEAD
-                resultSet.getLong("object_id"));
-=======
                 resultSet.getLong("file_obj_id"));
->>>>>>> 7eafe00d
     }
 
     private EamOrganization getEamOrganizationFromResultSet(ResultSet resultSet) throws SQLException {
@@ -3279,11 +3226,7 @@
             if (dbSchemaVersion.compareTo(new CaseDbSchemaVersionNumber(1, 2)) < 0) {
 
                 EamDbPlatformEnum selectedPlatform = EamDbPlatformEnum.getSelectedPlatform();
-<<<<<<< HEAD
                 final String addIntegerColumnTemplate = "ALTER TABLE %s ADD COLUMN %s INTEGER;";  //NON-NLS
-=======
-                final String addObjectIdColumnTemplate = "ALTER TABLE %s ADD COLUMN file_obj_id INTEGER;";  //NON-NLS
->>>>>>> 7eafe00d
                 final String addSsidTableTemplate;
                 final String addCaseIdIndexTemplate;
                 final String addDataSourceIdIndexTemplate;
@@ -3314,7 +3257,6 @@
                     default:
                         throw new EamDbException("Currently selected database platform \"" + selectedPlatform.name() + "\" can not be upgraded.");
                 }
-<<<<<<< HEAD
                 final String dataSourcesTableName = "data_sources";
                 final String dataSourceObjectIdColumnName = "datasource_obj_id";
                 if (!doesColumnExist(conn, dataSourcesTableName, dataSourceObjectIdColumnName)) {
@@ -3322,8 +3264,6 @@
                 }
                 final String dataSourceObjectIdIndexTemplate = "CREATE INDEX IF NOT EXISTS datasource_object_id ON data_sources (%s)";
                 statement.execute(String.format(dataSourceObjectIdIndexTemplate, dataSourceObjectIdColumnName));
-=======
->>>>>>> 7eafe00d
 
                 //update central repository to be able to store new correlation attributes 
                 final String wirelessNetworsDbTableName = "wireless_networks";
@@ -3343,23 +3283,13 @@
                 statement.execute(String.format(addDataSourceIdIndexTemplate, wirelessNetworksTableInstanceName, wirelessNetworksTableInstanceName));
                 statement.execute(String.format(addValueIndexTemplate, wirelessNetworksTableInstanceName, wirelessNetworksTableInstanceName));
                 statement.execute(String.format(addKnownStatusIndexTemplate, wirelessNetworksTableInstanceName, wirelessNetworksTableInstanceName));
-<<<<<<< HEAD
-                statement.execute(String.format(addObjectIdIndexTemplate, wirelessNetworksTableInstanceName, wirelessNetworksTableInstanceName));
-                //add object_id column to _instances table which do not already have it
+                //add file_obj_id column to _instances table which do not already have it
                 String instance_type_dbname;
-                final String objectIdColumnName = "object_id";
+                final String objectIdColumnName = "file_obj_id";
                 for (CorrelationAttributeInstance.Type type : CorrelationAttributeInstance.getDefaultCorrelationTypes()) {
                     instance_type_dbname = EamDbUtil.correlationTypeToInstanceTableName(type);
                     if (!doesColumnExist(conn, instance_type_dbname, objectIdColumnName)) {
                         statement.execute(String.format(addIntegerColumnTemplate, instance_type_dbname, objectIdColumnName)); //NON-NLS
-=======
-                //add file_obj_id column to _instances table which do not already have it
-                String instance_type_dbname;
-                for (CorrelationAttributeInstance.Type type : CorrelationAttributeInstance.getDefaultCorrelationTypes()) {
-                    instance_type_dbname = EamDbUtil.correlationTypeToInstanceTableName(type);
-                    if (!doesColumnExist(conn, instance_type_dbname, "file_obj_id")) {
-                        statement.execute(String.format(addObjectIdColumnTemplate, instance_type_dbname)); //NON-NLS
->>>>>>> 7eafe00d
                     }
                     statement.execute(String.format(addObjectIdIndexTemplate, instance_type_dbname, instance_type_dbname));
                 }
