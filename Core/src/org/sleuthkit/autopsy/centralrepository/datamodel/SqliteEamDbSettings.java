--- conflicted
+++ resolved
@@ -336,15 +336,6 @@
         createCorrelationTypesTable.append(")");
 
         String createArtifactInstancesTableTemplate = getCreateArtifactInstancesTableTemplate();
-<<<<<<< HEAD
-
-        String instancesIdx1 = getAddCaseIdIndexTemplate();
-        String instancesIdx2 = getAddDataSourceIdIndexTemplate();
-
-        String instancesIdx3 = getAddValueIndexTemplate();
-        String instancesIdx4 = getAddKnownStatusIndexTemplate();
-=======
->>>>>>> 599b1f50
 
         String instancesCaseIdIdx = getAddCaseIdIndexTemplate();
         String instancesDatasourceIdIdx = getAddDataSourceIdIndexTemplate();
@@ -401,18 +392,11 @@
                 instance_type_dbname = EamDbUtil.correlationTypeToInstanceTableName(type);
 
                 stmt.execute(String.format(createArtifactInstancesTableTemplate, instance_type_dbname, instance_type_dbname));
-<<<<<<< HEAD
-                stmt.execute(String.format(instancesIdx1, instance_type_dbname, instance_type_dbname));
-                stmt.execute(String.format(instancesIdx2, instance_type_dbname, instance_type_dbname));
-                stmt.execute(String.format(instancesIdx3, instance_type_dbname, instance_type_dbname));
-                stmt.execute(String.format(instancesIdx4, instance_type_dbname, instance_type_dbname));
-=======
                 stmt.execute(String.format(instancesCaseIdIdx, instance_type_dbname, instance_type_dbname));
                 stmt.execute(String.format(instancesDatasourceIdIdx, instance_type_dbname, instance_type_dbname));
                 stmt.execute(String.format(instancesValueIdx, instance_type_dbname, instance_type_dbname));
                 stmt.execute(String.format(instancesKnownStatusIdx, instance_type_dbname, instance_type_dbname));
                 stmt.execute(String.format(instancesObjectIdIdx, instance_type_dbname, instance_type_dbname));
->>>>>>> 599b1f50
 
                 // FUTURE: allow more than the FILES type
                 if (type.getId() == CorrelationAttributeInstance.FILES_TYPE_ID) {
