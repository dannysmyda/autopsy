--- conflicted
+++ resolved
@@ -76,16 +76,9 @@
             // have switch based on artifact type
             for (CorrelationAttributeInstance.Type aType : EamDb.getInstance().getDefinedCorrelationTypes()) {
                 if ((checkEnabled && aType.isEnabled()) || !checkEnabled) {
-<<<<<<< HEAD
                     Optional<CorrelationAttribute> correlationAttributeOptional = EamArtifactUtil.getCorrelationAttributeFromBlackboardArtifact(aType, bbArtifact);
                     if (correlationAttributeOptional.isPresent()) {
                         eamArtifacts.add(correlationAttributeOptional.get());
-=======
-                    // Now always adds the instance details associated with this occurance.
-                    CorrelationAttributeInstance correlationAttribute = EamArtifactUtil.makeInstanceFromBlackboardArtifact(aType, bbArtifact);
-                    if (correlationAttribute != null) {
-                        eamArtifacts.add(correlationAttribute);
->>>>>>> 8dcb97dc
                     }
                 }
             }
@@ -108,20 +101,12 @@
      * @param correlationType The Central Repository artifact type to create
      * @param bbArtifact The blackboard artifact to pull data from
      *
-<<<<<<< HEAD
      * @return the new EamArtifact. Throws an exception if one was not created because
-     *         bbArtifact did not contain the needed data
+     * bbArtifact did not contain the needed data
      */
     private static Optional<CorrelationAttribute> getCorrelationAttributeFromBlackboardArtifact(CorrelationAttribute.Type correlationType,
             BlackboardArtifact bbArtifact) throws EamDbException, CorrelationAttributeNormalizationException {
         
-=======
-     * @return the new EamArtifact, or null if one was not created because
-     * bbArtifact did not contain the needed data
-     */
-    private static CorrelationAttributeInstance makeInstanceFromBlackboardArtifact(CorrelationAttributeInstance.Type correlationType,
-            BlackboardArtifact bbArtifact) throws EamDbException {
->>>>>>> 8dcb97dc
         String value = null;
         
         int artifactTypeID = bbArtifact.getArtifactTypeID();
@@ -137,11 +122,7 @@
                     return EamArtifactUtil.makeInstanceFromBlackboardArtifact(correlationType, associatedArtifact);
                 }
 
-<<<<<<< HEAD
-            } else if (correlationTypeId == CorrelationAttribute.EMAIL_TYPE_ID
-=======
             } else if (correlationType.getId() == CorrelationAttributeInstance.EMAIL_TYPE_ID
->>>>>>> 8dcb97dc
                     && BlackboardArtifact.ARTIFACT_TYPE.TSK_KEYWORD_HIT.getTypeID() == artifactTypeID) {
 
                 BlackboardAttribute setNameAttr = bbArtifact.getAttribute(new BlackboardAttribute.Type(BlackboardAttribute.ATTRIBUTE_TYPE.TSK_SET_NAME));
@@ -149,11 +130,7 @@
                         && EamArtifactUtil.getEmailAddressAttrString().equals(setNameAttr.getValueString())) {
                     value = bbArtifact.getAttribute(new BlackboardAttribute.Type(BlackboardAttribute.ATTRIBUTE_TYPE.TSK_KEYWORD)).getValueString();
                 }
-<<<<<<< HEAD
-            } else if (correlationTypeId == CorrelationAttribute.DOMAIN_TYPE_ID
-=======
             } else if (correlationType.getId() == CorrelationAttributeInstance.DOMAIN_TYPE_ID
->>>>>>> 8dcb97dc
                     && (BlackboardArtifact.ARTIFACT_TYPE.TSK_WEB_BOOKMARK.getTypeID() == artifactTypeID
                     || BlackboardArtifact.ARTIFACT_TYPE.TSK_WEB_COOKIE.getTypeID() == artifactTypeID
                     || BlackboardArtifact.ARTIFACT_TYPE.TSK_WEB_DOWNLOAD.getTypeID() == artifactTypeID
@@ -161,11 +138,7 @@
 
                 // Lower-case this to validate domains
                 value = bbArtifact.getAttribute(new BlackboardAttribute.Type(BlackboardAttribute.ATTRIBUTE_TYPE.TSK_DOMAIN)).getValueString();
-<<<<<<< HEAD
-            } else if (correlationTypeId == CorrelationAttribute.PHONE_TYPE_ID
-=======
             } else if (correlationType.getId() == CorrelationAttributeInstance.PHONE_TYPE_ID
->>>>>>> 8dcb97dc
                     && (BlackboardArtifact.ARTIFACT_TYPE.TSK_CONTACT.getTypeID() == artifactTypeID
                     || BlackboardArtifact.ARTIFACT_TYPE.TSK_CALLLOG.getTypeID() == artifactTypeID
                     || BlackboardArtifact.ARTIFACT_TYPE.TSK_MESSAGE.getTypeID() == artifactTypeID)) {
@@ -178,9 +151,6 @@
                     value = bbArtifact.getAttribute(new BlackboardAttribute.Type(BlackboardAttribute.ATTRIBUTE_TYPE.TSK_PHONE_NUMBER_TO)).getValueString();
                 }
 
-<<<<<<< HEAD
-            } else if (correlationTypeId == CorrelationAttribute.USBID_TYPE_ID
-=======
                 // Remove all non-numeric symbols to semi-normalize phone numbers, preserving leading "+" character
                 if (value != null) {
                     String newValue = value.replaceAll("\\D", "");
@@ -198,7 +168,6 @@
                 }
 
             } else if (correlationType.getId() == CorrelationAttributeInstance.USBID_TYPE_ID
->>>>>>> 8dcb97dc
                     && BlackboardArtifact.ARTIFACT_TYPE.TSK_DEVICE_ATTACHED.getTypeID() == artifactTypeID) {
 
                 value = bbArtifact.getAttribute(new BlackboardAttribute.Type(BlackboardAttribute.ATTRIBUTE_TYPE.TSK_DEVICE_ID)).getValueString();
@@ -212,14 +181,11 @@
             return Optional.empty();
         }
 
-<<<<<<< HEAD
         if(null != value){
             CorrelationAttribute correlationAttribute = new CorrelationAttribute(correlationType, value);
             return Optional.of(correlationAttribute);
-=======
         if (null != value) {
             return makeCorrelationAttributeInstanceUsingTypeValue(bbArtifact, correlationType, value);
->>>>>>> 8dcb97dc
         } else {
             return Optional.empty();
         }
@@ -274,11 +240,7 @@
      *
      * @return The new CorrelationAttribute, or null if retrieval failed.
      */
-<<<<<<< HEAD
-    public static CorrelationAttribute getCorrelationAttributeFromContent(Content content) throws EamDbException, CorrelationAttributeNormalizationException {
-=======
     public static CorrelationAttributeInstance getInstanceFromContent(Content content) {
->>>>>>> 8dcb97dc
 
         if (!(content instanceof AbstractFile)) {
             throw new EamDbException("Content is not an AbstractFile.");
@@ -368,19 +330,9 @@
                     correlationCase,
                     CorrelationDataSource.fromTSKDataSource(correlationCase, af.getDataSource()),
                     af.getParentPath() + af.getName());
-<<<<<<< HEAD
-            eamArtifact.addInstance(cei);
-            return eamArtifact;
+
         } catch (TskCoreException | EamDbException | NoCurrentCaseException | CorrelationAttributeNormalizationException ex) {
             logger.log(Level.SEVERE, "Error making correlation attribute.", ex);	//NON-NLS
-=======
-
-        } catch (TskCoreException | EamDbException ex) {
-            logger.log(Level.SEVERE, "Error making correlation attribute.", ex);
-            return null;
-        } catch (NoCurrentCaseException ex) {
-            logger.log(Level.SEVERE, "Case is closed.", ex);
->>>>>>> 8dcb97dc
             return null;
         }
     }
