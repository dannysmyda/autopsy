/*
 * Central Repository
 *
 * Copyright 2017-2020 Basis Technology Corp.
 * Contact: carrier <at> sleuthkit <dot> org
 *
 * Licensed under the Apache License, Version 2.0 (the "License");
 * you may not use this file except in compliance with the License.
 * You may obtain a copy of the License at
 *
 *     http://www.apache.org/licenses/LICENSE-2.0
 *
 * Unless required by applicable law or agreed to in writing, software
 * distributed under the License is distributed on an "AS IS" BASIS,
 * WITHOUT WARRANTIES OR CONDITIONS OF ANY KIND, either express or implied.
 * See the License for the specific language governing permissions and
 * limitations under the License.
 */
package org.sleuthkit.autopsy.centralrepository.eventlisteners;

import com.google.common.util.concurrent.ThreadFactoryBuilder;
import java.beans.PropertyChangeEvent;
import java.beans.PropertyChangeListener;
import static java.lang.Boolean.FALSE;
import java.util.ArrayList;
import java.util.Arrays;
import java.util.Collection;
import java.util.EnumSet;
import java.util.LinkedHashSet;
import java.util.List;
import java.util.Set;
import java.util.concurrent.ExecutorService;
import java.util.concurrent.Executors;
import java.util.logging.Level;
import java.util.stream.Collectors;
import org.apache.commons.lang3.StringUtils;
import org.openide.util.NbBundle;
import org.sleuthkit.autopsy.casemodule.Case;
import org.sleuthkit.autopsy.casemodule.NoCurrentCaseException;
import org.sleuthkit.autopsy.centralrepository.datamodel.CentralRepoAccount;
import org.sleuthkit.autopsy.centralrepository.datamodel.CorrelationAttributeInstance;
import org.sleuthkit.autopsy.centralrepository.datamodel.CorrelationAttributeNormalizationException;
import org.sleuthkit.autopsy.centralrepository.datamodel.CorrelationAttributeUtil;
import org.sleuthkit.autopsy.centralrepository.datamodel.CentralRepoException;
import org.sleuthkit.autopsy.coreutils.Logger;
import org.sleuthkit.autopsy.ingest.IngestManager;
import org.sleuthkit.autopsy.ingest.ModuleDataEvent;
import org.sleuthkit.autopsy.centralrepository.datamodel.CorrelationCase;
import org.sleuthkit.autopsy.centralrepository.datamodel.CorrelationDataSource;
import org.sleuthkit.datamodel.AbstractFile;
import org.sleuthkit.datamodel.Blackboard;
import org.sleuthkit.datamodel.BlackboardArtifact;
import static org.sleuthkit.datamodel.BlackboardArtifact.ARTIFACT_TYPE.TSK_INTERESTING_ARTIFACT_HIT;
import org.sleuthkit.datamodel.BlackboardAttribute;
import org.sleuthkit.autopsy.coreutils.ThreadUtils;
import static org.sleuthkit.autopsy.ingest.IngestManager.IngestModuleEvent.DATA_ADDED;
import static org.sleuthkit.datamodel.BlackboardAttribute.ATTRIBUTE_TYPE.TSK_ASSOCIATED_ARTIFACT;
import static org.sleuthkit.datamodel.BlackboardAttribute.ATTRIBUTE_TYPE.TSK_COMMENT;
import static org.sleuthkit.datamodel.BlackboardAttribute.ATTRIBUTE_TYPE.TSK_SET_NAME;
import org.sleuthkit.autopsy.ingest.events.DataSourceAnalysisEvent;
import org.sleuthkit.datamodel.Content;
import org.sleuthkit.datamodel.Image;
import org.sleuthkit.datamodel.SleuthkitCase;
import org.sleuthkit.datamodel.TskCoreException;
import org.sleuthkit.autopsy.centralrepository.datamodel.CentralRepository;
import org.sleuthkit.autopsy.centralrepository.datamodel.Persona;
import org.sleuthkit.autopsy.centralrepository.datamodel.PersonaAccount;
import org.sleuthkit.datamodel.Account;
import static org.sleuthkit.datamodel.BlackboardArtifact.ARTIFACT_TYPE.TSK_CONTACT;
import org.sleuthkit.datamodel.CommunicationsUtils;

/**
 * Listen for ingest events and update entries in the Central Repository
 * database accordingly
 */
@NbBundle.Messages({"IngestEventsListener.ingestmodule.name=Correlation Engine"})
public class IngestEventsListener {

    private static final Logger LOGGER = Logger.getLogger(CorrelationAttributeInstance.class.getName());
    private static final Set<IngestManager.IngestJobEvent> INGEST_JOB_EVENTS_OF_INTEREST = EnumSet.of(IngestManager.IngestJobEvent.DATA_SOURCE_ANALYSIS_COMPLETED);
    private static final Set<IngestManager.IngestModuleEvent> INGEST_MODULE_EVENTS_OF_INTEREST = EnumSet.of(DATA_ADDED);
    private static final String MODULE_NAME = Bundle.IngestEventsListener_ingestmodule_name();
    private static int correlationModuleInstanceCount;
    private static boolean flagNotableItems;
    private static boolean flagSeenDevices;
    private static boolean createCrProperties;
    private static final String INGEST_EVENT_THREAD_NAME = "Ingest-Event-Listener-%d";
    private final ExecutorService jobProcessingExecutor;
    private final PropertyChangeListener pcl1 = new IngestModuleEventListener();
    private final PropertyChangeListener pcl2 = new IngestJobEventListener();
    final Collection<String> recentlyAddedCeArtifacts = new LinkedHashSet<>();

    IngestEventsListener() {
        jobProcessingExecutor = Executors.newSingleThreadExecutor(new ThreadFactoryBuilder().setNameFormat(INGEST_EVENT_THREAD_NAME).build());
    }

    void shutdown() {
        ThreadUtils.shutDownTaskExecutor(jobProcessingExecutor);
    }

    /*
     * Add all of our Ingest Event Listeners to the IngestManager Instance.
     */
    public void installListeners() {
        IngestManager.getInstance().addIngestModuleEventListener(INGEST_MODULE_EVENTS_OF_INTEREST, pcl1);
        IngestManager.getInstance().addIngestJobEventListener(INGEST_JOB_EVENTS_OF_INTEREST, pcl2);
    }

    /*
     * Remove all of our Ingest Event Listeners from the IngestManager Instance.
     */
    public void uninstallListeners() {
        IngestManager.getInstance().removeIngestModuleEventListener(pcl1);
        IngestManager.getInstance().removeIngestJobEventListener(pcl2);
    }

    /**
     * Increase the number of IngestEventsListeners adding contents to the
     * Correlation Engine.
     */
    public synchronized static void incrementCorrelationEngineModuleCount() {
        correlationModuleInstanceCount++;  //Should be called once in the Correlation Engine module's startup method.
    }

    /**
     * Decrease the number of IngestEventsListeners adding contents to the
     * Correlation Engine.
     */
    public synchronized static void decrementCorrelationEngineModuleCount() {
        if (getCeModuleInstanceCount() > 0) {  //prevent it ingestJobCounter from going negative
            correlationModuleInstanceCount--;  //Should be called once in the Correlation Engine module's shutdown method.
        }
    }

    /**
     * Reset the counter which keeps track of if the Correlation Engine Module
     * is being run during injest to 0.
     */
    synchronized static void resetCeModuleInstanceCount() {
        correlationModuleInstanceCount = 0;  //called when a case is opened in case for some reason counter was not reset
    }

    /**
     * Whether or not the Correlation Engine Module is enabled for any of the
     * currently running ingest jobs.
     *
     * @return boolean True for Correlation Engine enabled, False for disabled
     */
    public synchronized static int getCeModuleInstanceCount() {
        return correlationModuleInstanceCount;
    }

    /**
     * Are notable items being flagged?
     *
     * @return True if flagging notable items; otherwise false.
     */
    public synchronized static boolean isFlagNotableItems() {
        return flagNotableItems;
    }

    /**
     * Are previously seen devices being flagged?
     *
     * @return True if flagging seen devices; otherwise false.
     */
    public synchronized static boolean isFlagSeenDevices() {
        return flagSeenDevices;
    }

    /**
     * Are correlation properties being created
     *
     * @return True if creating correlation properties; otherwise false.
     */
    public synchronized static boolean shouldCreateCrProperties() {
        return createCrProperties;
    }

    /**
     * Configure the listener to flag notable items or not.
     *
     * @param value True to flag notable items; otherwise false.
     */
    public synchronized static void setFlagNotableItems(boolean value) {
        flagNotableItems = value;
    }

    /**
     * Configure the listener to flag previously seen devices or not.
     *
     * @param value True to flag seen devices; otherwise false.
     */
    public synchronized static void setFlagSeenDevices(boolean value) {
        flagSeenDevices = value;
    }

    /**
     * Configure the listener to create correlation properties
     *
     * @param value True to create properties; otherwise false.
     */
    public synchronized static void setCreateCrProperties(boolean value) {
        createCrProperties = value;
    }

    /**
     * Make an Interesting Item artifact based on a new artifact being previously seen.
     * @param originalArtifact Original artifact that we want to flag
     * @param caseDisplayNames List of case names artifact was previously seen in
     */
    @NbBundle.Messages({"IngestEventsListener.prevTaggedSet.text=Previously Tagged As Notable (Central Repository)",
        "IngestEventsListener.prevCaseComment.text=Previous Case: "})
    static private void makeAndPostPreviousNotableArtifact(BlackboardArtifact originalArtifact, List<String> caseDisplayNames) {

        Collection<BlackboardAttribute> attributesForNewArtifact = Arrays.asList(new BlackboardAttribute(
                        TSK_SET_NAME, MODULE_NAME,
                        Bundle.IngestEventsListener_prevTaggedSet_text()),
                new BlackboardAttribute(
                        TSK_COMMENT, MODULE_NAME,
                        Bundle.IngestEventsListener_prevCaseComment_text() + caseDisplayNames.stream().distinct().collect(Collectors.joining(","))),
                new BlackboardAttribute(
                        TSK_ASSOCIATED_ARTIFACT, MODULE_NAME,
                        originalArtifact.getArtifactID()));
        makeAndPostInterestingArtifact(originalArtifact, attributesForNewArtifact);
    }

    /**
     * Create an Interesting Artifact hit for a device which was previously seen
     * in the central repository.
     *
     * @param originalArtifact the artifact to create the interesting item for
     * @param caseDisplayNames the case names the artifact was previously seen in
     */
    @NbBundle.Messages({"IngestEventsListener.prevExists.text=Previously Seen Devices (Central Repository)",
        "# {0} - typeName",
        "# {1} - count",
        "IngestEventsListener.prevCount.text=Number of previous {0}: {1}"})
    static private void makeAndPostPreviousSeenArtifact(BlackboardArtifact originalArtifact, List<String> caseDisplayNames) {
        Collection<BlackboardAttribute> attributesForNewArtifact = Arrays.asList(new BlackboardAttribute(
                        TSK_SET_NAME, MODULE_NAME,
                        Bundle.IngestEventsListener_prevExists_text()),
                new BlackboardAttribute(
                        TSK_COMMENT, MODULE_NAME,
                        Bundle.IngestEventsListener_prevCaseComment_text() + caseDisplayNames.stream().distinct().collect(Collectors.joining(","))),
                new BlackboardAttribute(
                        TSK_ASSOCIATED_ARTIFACT, MODULE_NAME,
                        originalArtifact.getArtifactID()));
        makeAndPostInterestingArtifact(originalArtifact, attributesForNewArtifact);
    }

    /**
     * Make an interesting item artifact to flag the passed in artifact. 
     * @param originalArtifact Artifact in current case we want to flag
     * @param attributesForNewArtifact Attributes to assign to the new Interesting items artifact
     */
    private static void makeAndPostInterestingArtifact(BlackboardArtifact originalArtifact, Collection<BlackboardAttribute> attributesForNewArtifact) {
        try {
            SleuthkitCase tskCase = originalArtifact.getSleuthkitCase();
            AbstractFile abstractFile = tskCase.getAbstractFileById(originalArtifact.getObjectID());
            Blackboard blackboard = tskCase.getBlackboard();
            // Create artifact if it doesn't already exist.
            if (!blackboard.artifactExists(abstractFile, TSK_INTERESTING_ARTIFACT_HIT, attributesForNewArtifact)) {
                BlackboardArtifact newInterestingArtifact = abstractFile.newArtifact(TSK_INTERESTING_ARTIFACT_HIT);
                newInterestingArtifact.addAttributes(attributesForNewArtifact);

                try {
                    // index the artifact for keyword search
                    blackboard.postArtifact(newInterestingArtifact, MODULE_NAME);
                } catch (Blackboard.BlackboardException ex) {
                    LOGGER.log(Level.SEVERE, "Unable to index blackboard artifact " + newInterestingArtifact.getArtifactID(), ex); //NON-NLS
                }
            }
        } catch (TskCoreException ex) {
            LOGGER.log(Level.SEVERE, "Failed to create BlackboardArtifact.", ex); // NON-NLS
        } catch (IllegalStateException ex) {
            LOGGER.log(Level.SEVERE, "Failed to create BlackboardAttribute.", ex); // NON-NLS
        }
    }

    private class IngestModuleEventListener implements PropertyChangeListener {

        @Override
        public void propertyChange(PropertyChangeEvent evt) {
            //if ingest is running we want there to check if there is a Correlation Engine module running 
            //sometimes artifacts are generated by DSPs or other sources while ingest is not running
            //in these cases we still want to create correlation attributesForNewArtifact for those artifacts when appropriate
            if (!IngestManager.getInstance().isIngestRunning() || getCeModuleInstanceCount() > 0) {
                CentralRepository dbManager;
                try {
                    dbManager = CentralRepository.getInstance();
                } catch (CentralRepoException ex) {
                    LOGGER.log(Level.SEVERE, "Failed to connect to Central Repository database.", ex);
                    return;
                }
                switch (IngestManager.IngestModuleEvent.valueOf(evt.getPropertyName())) {
                    case DATA_ADDED: {
                        //if ingest isn't running create the interesting items otherwise use the ingest module setting to determine if we create interesting items
                        boolean flagNotable = !IngestManager.getInstance().isIngestRunning() || isFlagNotableItems();
                        boolean flagPrevious = !IngestManager.getInstance().isIngestRunning() || isFlagSeenDevices();
                        boolean createAttributes = !IngestManager.getInstance().isIngestRunning() || shouldCreateCrProperties();
                        jobProcessingExecutor.submit(new DataAddedTask(dbManager, evt, flagNotable, flagPrevious, createAttributes));
                        break;
                    }
                    default:
                        break;
                }
            }
        }
    }

    private class IngestJobEventListener implements PropertyChangeListener {

        @Override
        public void propertyChange(PropertyChangeEvent evt) {
            CentralRepository dbManager;
            try {
                dbManager = CentralRepository.getInstance();
            } catch (CentralRepoException ex) {
                LOGGER.log(Level.SEVERE, "Failed to connect to Central Repository database.", ex);
                return;
            }
            
            switch (IngestManager.IngestJobEvent.valueOf(evt.getPropertyName())) {
                case DATA_SOURCE_ANALYSIS_COMPLETED: {
                    jobProcessingExecutor.submit(new AnalysisCompleteTask(dbManager, evt));
                    break;
                }
                default:
                    break;
            }
        }

    }

    private final class AnalysisCompleteTask implements Runnable {
        
        private final CentralRepository dbManager;
        private final PropertyChangeEvent event;
        
        private AnalysisCompleteTask(CentralRepository db, PropertyChangeEvent evt) {
            dbManager = db;
            event = evt;
        }
<<<<<<< HEAD

        /**
         * Automatically creates personas from all the TSK_CONTACT artifacts
         * found in a data source.
         *
         * @param dataSource Data source that was just analyzed.
         * @throws TskCoreException If there is any error getting contact
         * artifacts from case database.
         * @throws CentralRepoException If there is an error in creating
         * personas in the Central Repo.
         */
        private void autoGenerateContactPersonas(Content dataSource) throws TskCoreException, CentralRepoException {
                
            Blackboard blackboard;
            try {
                blackboard = Case.getCurrentCaseThrows().getSleuthkitCase().getBlackboard();
            } catch (NoCurrentCaseException ex) {
                LOGGER.log(Level.SEVERE, "Exception while getting open case.", ex);
                return;
            }
            
             // get all TSK_CONTACT artifacts in this data source.
            List<BlackboardArtifact> contactArtifacts = blackboard.getArtifacts(TSK_CONTACT.getTypeID(), dataSource.getId());
            for (BlackboardArtifact artifact : contactArtifacts) {

                BlackboardAttribute nameAttr = artifact.getAttribute(new BlackboardAttribute.Type(BlackboardAttribute.ATTRIBUTE_TYPE.TSK_NAME));
                String personaName = (nameAttr != null) ? nameAttr.getValueString() : null;

                // Get phone number and email attributes.
                BlackboardAttribute phoneAttr = artifact.getAttribute(new BlackboardAttribute.Type(BlackboardAttribute.ATTRIBUTE_TYPE.TSK_PHONE_NUMBER));
                BlackboardAttribute homePhoneAttr = artifact.getAttribute(new BlackboardAttribute.Type(BlackboardAttribute.ATTRIBUTE_TYPE.TSK_PHONE_NUMBER_HOME));
                BlackboardAttribute mobilePhoneAttr = artifact.getAttribute(new BlackboardAttribute.Type(BlackboardAttribute.ATTRIBUTE_TYPE.TSK_PHONE_NUMBER_MOBILE));
                BlackboardAttribute emailAttr = artifact.getAttribute(new BlackboardAttribute.Type(BlackboardAttribute.ATTRIBUTE_TYPE.TSK_EMAIL));

                Persona persona = personaFromContactAttribute(null, Account.Type.PHONE, phoneAttr, personaName);
                persona = personaFromContactAttribute(persona, Account.Type.PHONE, homePhoneAttr, personaName);
                persona = personaFromContactAttribute(persona, Account.Type.PHONE, mobilePhoneAttr, personaName);
                personaFromContactAttribute(persona, Account.Type.EMAIL, emailAttr, personaName);
            }
        }
        
        
            
        /**
         * Gets central repo account for the given attribute for a TSK_CONTACT
         * artifact. Associates the given persona with that account. Creates a
         * Persona, if one isn't provided.
         *
         * @param persona Persona to associate with the account. May be null, in
         * which case a persona is created first.
         * @param accountType Account type of account to be associated.
         * @param attribute Attribute form which get the account id.
         * @param personaName Persona name, if a persona needs to be created.
         * @return Persona created or associated with the account.
         *
         * @throws TskCoreException If there is an error in normalizing the
         * account id.
         * @throws CentralRepoException If there is an erorr is getting the
         * account or associating the persona with it.
         */
        private Persona personaFromContactAttribute(Persona persona, Account.Type accountType, BlackboardAttribute attribute, String personaName) throws CentralRepoException, TskCoreException {

            Persona personaToReturn = persona;
            if (attribute != null) {

                String accountId = attribute.getValueString();
                if (CommunicationsUtils.isValidAccountId(accountType, accountId)) {
                    if (accountType == Account.Type.PHONE) {
                        accountId = CommunicationsUtils.normalizePhoneNum(accountId);
                    } else if (accountType == Account.Type.EMAIL) {
                        accountId = CommunicationsUtils.normalizeEmailAddress(accountId);
                    }

                    CentralRepoAccount.CentralRepoAccountType crAccountType = CentralRepository.getInstance().getAccountTypeByName(accountType.getTypeName());
                    CentralRepoAccount crAccount = CentralRepository.getInstance().getOrCreateAccount(crAccountType, accountId);

                    PersonaAccount personaAccount;
                    // If persona doesnt exist, create one
                    if (persona == null) {
                        personaToReturn = Persona.createPersonaForAccount(personaName, "Auto generated contact persona", Persona.PersonaStatus.UNKNOWN, crAccount, "Found in contact book entry", Persona.Confidence.HIGH);
                    } else {
                        persona.addAccount(crAccount, "Found in contact book entry", Persona.Confidence.HIGH);
                    }
                }
            }
            return personaToReturn;
        }
            
=======
           
>>>>>>> b6f33e72
        @Override
        public void run() {
            // clear the tracker to reduce memory usage
            if (getCeModuleInstanceCount() == 0) {
                recentlyAddedCeArtifacts.clear();
            }
            //else another instance of the Correlation Engine Module is still being run.

            /*
             * Ensure the data source in the Central Repository has hash values
             * that match those in the case database.
             */
            if (!CentralRepository.isEnabled()) {
                return;
            }
            Content dataSource;
            String dataSourceName = "";
            long dataSourceObjectId = -1;
            try {
                dataSource = ((DataSourceAnalysisEvent) event).getDataSource();
                /*
                 * We only care about Images for the purpose of
                 * updating hash values.
                 */
                if (!(dataSource instanceof Image)) {
                    return;
                }
                
                dataSourceName = dataSource.getName();
                dataSourceObjectId = dataSource.getId();

                Case openCase = Case.getCurrentCaseThrows();

                CorrelationCase correlationCase = dbManager.getCase(openCase);
                if (null == correlationCase) {
                    correlationCase = dbManager.newCase(openCase);
                }

                CorrelationDataSource correlationDataSource = dbManager.getDataSource(correlationCase, dataSource.getId());
                if (correlationDataSource == null) {
                    // Add the data source.
                    CorrelationDataSource.fromTSKDataSource(correlationCase, dataSource);
                } else {
                    // Sync the data source hash values if necessary.
                    if (dataSource instanceof Image) {
                        Image image = (Image) dataSource;

                        String imageMd5Hash = image.getMd5();
                        if (imageMd5Hash == null) {
                            imageMd5Hash = "";
                        }
                        String crMd5Hash = correlationDataSource.getMd5();
                        if (StringUtils.equals(imageMd5Hash, crMd5Hash) == false) {
                            correlationDataSource.setMd5(imageMd5Hash);
                        }
                        
                        String imageSha1Hash = image.getSha1();
                        if (imageSha1Hash == null) {
                            imageSha1Hash = "";
                        }
                        String crSha1Hash = correlationDataSource.getSha1();
                        if (StringUtils.equals(imageSha1Hash, crSha1Hash) == false) {
                            correlationDataSource.setSha1(imageSha1Hash);
                        }
                        
                        String imageSha256Hash = image.getSha256();
                        if (imageSha256Hash == null) {
                            imageSha256Hash = "";
                        }
                        String crSha256Hash = correlationDataSource.getSha256();
                        if (StringUtils.equals(imageSha256Hash, crSha256Hash) == false) {
                            correlationDataSource.setSha256(imageSha256Hash);
                        }
                    }
                }
            } catch (CentralRepoException ex) {
                LOGGER.log(Level.SEVERE, String.format(
                        "Unable to fetch data from the Central Repository for data source '%s' (obj_id=%d)",
                        dataSourceName, dataSourceObjectId), ex);
            } catch (NoCurrentCaseException ex) {
                LOGGER.log(Level.SEVERE, "No current case opened.", ex);
            } catch (TskCoreException ex) {
                LOGGER.log(Level.SEVERE, String.format(
                        "Unable to fetch data from the case database for data source '%s' (obj_id=%d)",
                        dataSourceName, dataSourceObjectId), ex);
            }
        } // DATA_SOURCE_ANALYSIS_COMPLETED
    }

    private final class DataAddedTask implements Runnable {

        private final CentralRepository dbManager;
        private final PropertyChangeEvent event;
        private final boolean flagNotableItemsEnabled;
        private final boolean flagPreviousItemsEnabled;
        private final boolean createCorrelationAttributes;

        private DataAddedTask(CentralRepository db, PropertyChangeEvent evt, boolean flagNotableItemsEnabled, boolean flagPreviousItemsEnabled, boolean createCorrelationAttributes) {
            this.dbManager = db;
            this.event = evt;
            this.flagNotableItemsEnabled = flagNotableItemsEnabled;
            this.flagPreviousItemsEnabled = flagPreviousItemsEnabled;
            this.createCorrelationAttributes = createCorrelationAttributes;
        }

        @Override
        public void run() {
            if (!CentralRepository.isEnabled()) {
                return;
            }
            final ModuleDataEvent mde = (ModuleDataEvent) event.getOldValue();
            Collection<BlackboardArtifact> bbArtifacts = mde.getArtifacts();
            if (null == bbArtifacts) { //the ModuleDataEvents don't always have a collection of artifacts set
                return;
            }
            List<CorrelationAttributeInstance> eamArtifacts = new ArrayList<>();

            for (BlackboardArtifact bbArtifact : bbArtifacts) {
                // makeCorrAttrToSave will filter out artifacts which should not be sources of CR data.
                List<CorrelationAttributeInstance> convertedArtifacts = CorrelationAttributeUtil.makeCorrAttrsToSave(bbArtifact);
                for (CorrelationAttributeInstance eamArtifact : convertedArtifacts) {
                    try {
                        // Only do something with this artifact if it's unique within the job
                        if (recentlyAddedCeArtifacts.add(eamArtifact.toString())) {
                            // Was it previously marked as bad?
                            // query db for artifact instances having this TYPE/VALUE and knownStatus = "Bad".
                            // if getKnownStatus() is "Unknown" and this artifact instance was marked bad in a previous case, 
                            // create TSK_INTERESTING_ARTIFACT_HIT artifact on BB.
                            if (flagNotableItemsEnabled) {
                                List<String> caseDisplayNames;
                                try {
                                    caseDisplayNames = dbManager.getListCasesHavingArtifactInstancesKnownBad(eamArtifact.getCorrelationType(), eamArtifact.getCorrelationValue());
                                    if (!caseDisplayNames.isEmpty()) {
                                        makeAndPostPreviousNotableArtifact(bbArtifact,
                                                caseDisplayNames);
                                    }
                                } catch (CorrelationAttributeNormalizationException ex) {
                                    LOGGER.log(Level.INFO, String.format("Unable to flag notable item: %s.", eamArtifact.toString()), ex);
                                }
                            }
                            if (flagPreviousItemsEnabled
                                && (eamArtifact.getCorrelationType().getId() == CorrelationAttributeInstance.USBID_TYPE_ID
                                    || eamArtifact.getCorrelationType().getId() == CorrelationAttributeInstance.ICCID_TYPE_ID
                                    || eamArtifact.getCorrelationType().getId() == CorrelationAttributeInstance.IMEI_TYPE_ID
                                    || eamArtifact.getCorrelationType().getId() == CorrelationAttributeInstance.IMSI_TYPE_ID
                                    || eamArtifact.getCorrelationType().getId() == CorrelationAttributeInstance.MAC_TYPE_ID)) {
                                try {
                                    //only alert to previous instances when they were in another case
                                    List<CorrelationAttributeInstance> previousOccurences = dbManager.getArtifactInstancesByTypeValue(eamArtifact.getCorrelationType(), eamArtifact.getCorrelationValue());
                                    List<String> caseDisplayNames;
                                    for (CorrelationAttributeInstance instance : previousOccurences) {
                                        if (!instance.getCorrelationCase().getCaseUUID().equals(eamArtifact.getCorrelationCase().getCaseUUID())) {
                                            caseDisplayNames = dbManager.getListCasesHavingArtifactInstances(eamArtifact.getCorrelationType(), eamArtifact.getCorrelationValue());
                                            makeAndPostPreviousSeenArtifact(bbArtifact, caseDisplayNames);
                                            break;
                                        }
                                    }
                                } catch (CorrelationAttributeNormalizationException ex) {
                                    LOGGER.log(Level.INFO, String.format("Unable to flag notable item: %s.", eamArtifact.toString()), ex);
                                }
                            }
                            if (createCorrelationAttributes) {
                                eamArtifacts.add(eamArtifact);
                            }
                        }
                    } catch (CentralRepoException ex) {
                        LOGGER.log(Level.SEVERE, "Error counting notable artifacts.", ex);
                    }
                }
            }
            if (FALSE == eamArtifacts.isEmpty()) {
                for (CorrelationAttributeInstance eamArtifact : eamArtifacts) {
                    try {
                        dbManager.addArtifactInstance(eamArtifact);
                    } catch (CentralRepoException ex) {
                        LOGGER.log(Level.SEVERE, "Error adding artifact to database.", ex); //NON-NLS
                    }
                }
            } // DATA_ADDED
        }
    }
}<|MERGE_RESOLUTION|>--- conflicted
+++ resolved
@@ -342,98 +342,7 @@
             dbManager = db;
             event = evt;
         }
-<<<<<<< HEAD
-
-        /**
-         * Automatically creates personas from all the TSK_CONTACT artifacts
-         * found in a data source.
-         *
-         * @param dataSource Data source that was just analyzed.
-         * @throws TskCoreException If there is any error getting contact
-         * artifacts from case database.
-         * @throws CentralRepoException If there is an error in creating
-         * personas in the Central Repo.
-         */
-        private void autoGenerateContactPersonas(Content dataSource) throws TskCoreException, CentralRepoException {
-                
-            Blackboard blackboard;
-            try {
-                blackboard = Case.getCurrentCaseThrows().getSleuthkitCase().getBlackboard();
-            } catch (NoCurrentCaseException ex) {
-                LOGGER.log(Level.SEVERE, "Exception while getting open case.", ex);
-                return;
-            }
-            
-             // get all TSK_CONTACT artifacts in this data source.
-            List<BlackboardArtifact> contactArtifacts = blackboard.getArtifacts(TSK_CONTACT.getTypeID(), dataSource.getId());
-            for (BlackboardArtifact artifact : contactArtifacts) {
-
-                BlackboardAttribute nameAttr = artifact.getAttribute(new BlackboardAttribute.Type(BlackboardAttribute.ATTRIBUTE_TYPE.TSK_NAME));
-                String personaName = (nameAttr != null) ? nameAttr.getValueString() : null;
-
-                // Get phone number and email attributes.
-                BlackboardAttribute phoneAttr = artifact.getAttribute(new BlackboardAttribute.Type(BlackboardAttribute.ATTRIBUTE_TYPE.TSK_PHONE_NUMBER));
-                BlackboardAttribute homePhoneAttr = artifact.getAttribute(new BlackboardAttribute.Type(BlackboardAttribute.ATTRIBUTE_TYPE.TSK_PHONE_NUMBER_HOME));
-                BlackboardAttribute mobilePhoneAttr = artifact.getAttribute(new BlackboardAttribute.Type(BlackboardAttribute.ATTRIBUTE_TYPE.TSK_PHONE_NUMBER_MOBILE));
-                BlackboardAttribute emailAttr = artifact.getAttribute(new BlackboardAttribute.Type(BlackboardAttribute.ATTRIBUTE_TYPE.TSK_EMAIL));
-
-                Persona persona = personaFromContactAttribute(null, Account.Type.PHONE, phoneAttr, personaName);
-                persona = personaFromContactAttribute(persona, Account.Type.PHONE, homePhoneAttr, personaName);
-                persona = personaFromContactAttribute(persona, Account.Type.PHONE, mobilePhoneAttr, personaName);
-                personaFromContactAttribute(persona, Account.Type.EMAIL, emailAttr, personaName);
-            }
-        }
-        
-        
-            
-        /**
-         * Gets central repo account for the given attribute for a TSK_CONTACT
-         * artifact. Associates the given persona with that account. Creates a
-         * Persona, if one isn't provided.
-         *
-         * @param persona Persona to associate with the account. May be null, in
-         * which case a persona is created first.
-         * @param accountType Account type of account to be associated.
-         * @param attribute Attribute form which get the account id.
-         * @param personaName Persona name, if a persona needs to be created.
-         * @return Persona created or associated with the account.
-         *
-         * @throws TskCoreException If there is an error in normalizing the
-         * account id.
-         * @throws CentralRepoException If there is an erorr is getting the
-         * account or associating the persona with it.
-         */
-        private Persona personaFromContactAttribute(Persona persona, Account.Type accountType, BlackboardAttribute attribute, String personaName) throws CentralRepoException, TskCoreException {
-
-            Persona personaToReturn = persona;
-            if (attribute != null) {
-
-                String accountId = attribute.getValueString();
-                if (CommunicationsUtils.isValidAccountId(accountType, accountId)) {
-                    if (accountType == Account.Type.PHONE) {
-                        accountId = CommunicationsUtils.normalizePhoneNum(accountId);
-                    } else if (accountType == Account.Type.EMAIL) {
-                        accountId = CommunicationsUtils.normalizeEmailAddress(accountId);
-                    }
-
-                    CentralRepoAccount.CentralRepoAccountType crAccountType = CentralRepository.getInstance().getAccountTypeByName(accountType.getTypeName());
-                    CentralRepoAccount crAccount = CentralRepository.getInstance().getOrCreateAccount(crAccountType, accountId);
-
-                    PersonaAccount personaAccount;
-                    // If persona doesnt exist, create one
-                    if (persona == null) {
-                        personaToReturn = Persona.createPersonaForAccount(personaName, "Auto generated contact persona", Persona.PersonaStatus.UNKNOWN, crAccount, "Found in contact book entry", Persona.Confidence.HIGH);
-                    } else {
-                        persona.addAccount(crAccount, "Found in contact book entry", Persona.Confidence.HIGH);
-                    }
-                }
-            }
-            return personaToReturn;
-        }
-            
-=======
-           
->>>>>>> b6f33e72
+
         @Override
         public void run() {
             // clear the tracker to reduce memory usage
