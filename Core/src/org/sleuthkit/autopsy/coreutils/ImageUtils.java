 /*
 *
 * Autopsy Forensic Browser
 * 
 * Copyright 2012-15 Basis Technology Corp.
 * 
 * Copyright 2012 42six Solutions.
 * Contact: aebadirad <at> 42six <dot> com
 * Project Contact/Architect: carrier <at> sleuthkit <dot> org
 * 
 * Licensed under the Apache License, Version 2.0 (the "License");
 * you may not use this file except in compliance with the License.
 * You may obtain a copy of the License at
 * 
 *     http://www.apache.org/licenses/LICENSE-2.0
 * 
 * Unless required by applicable law or agreed to in writing, software
 * distributed under the License is distributed on an "AS IS" BASIS,
 * WITHOUT WARRANTIES OR CONDITIONS OF ANY KIND, either express or implied.
 * See the License for the specific language governing permissions and
 * limitations under the License.
 */
package org.sleuthkit.autopsy.coreutils;

import com.google.common.io.Files;
import java.awt.Image;
import java.awt.image.BufferedImage;
import java.io.BufferedInputStream;
import java.io.File;
import java.io.IOException;
import java.io.InputStream;
import java.nio.file.Paths;
<<<<<<< HEAD
import java.util.ArrayList;
=======
>>>>>>> 19d525e8
import java.util.Arrays;
import java.util.Collections;
import java.util.List;
import java.util.Objects;
import static java.util.Objects.isNull;
import java.util.SortedSet;
import java.util.TreeSet;
import java.util.concurrent.Executor;
import java.util.concurrent.Executors;
import java.util.logging.Level;
import javax.annotation.Nonnull;
import javax.annotation.Nullable;
import javax.imageio.ImageIO;
<<<<<<< HEAD
import org.netbeans.api.progress.ProgressHandle;
import org.netbeans.api.progress.ProgressHandleFactory;
import org.opencv.core.Core;
import org.sleuthkit.autopsy.casemodule.Case;
import org.sleuthkit.autopsy.corelibs.ScalrWrapper;
import org.sleuthkit.autopsy.datamodel.ContentUtils;
=======
import org.apache.commons.lang3.StringUtils;
import org.apache.commons.lang3.concurrent.BasicThreadFactory;
import org.sleuthkit.autopsy.casemodule.Case;
import org.sleuthkit.autopsy.corelibs.ScalrWrapper;
import org.sleuthkit.autopsy.modules.filetypeid.FileTypeDetector;
import org.sleuthkit.autopsy.modules.filetypeid.FileTypeDetector.FileTypeDetectorInitException;
>>>>>>> 19d525e8
import org.sleuthkit.datamodel.AbstractFile;
import org.sleuthkit.datamodel.Content;
import org.sleuthkit.datamodel.ReadContentInputStream;
import org.sleuthkit.datamodel.TskCoreException;

/**
<<<<<<< HEAD
 * Utilities for creating and manipulating thumbnail and icon images.
 *
=======
 * Utilities for working with Images and creating thumbnails. Reuses thumbnails
 * by storing them in the case's cache directory.
>>>>>>> 19d525e8
 */
public class ImageUtils {

    private static final Logger LOGGER = Logger.getLogger(ImageUtils.class.getName());

<<<<<<< HEAD
=======
    /** save thumbnails to disk as this format */
    private static final String FORMAT = "png"; //NON-NLS

>>>>>>> 19d525e8
    public static final int ICON_SIZE_SMALL = 50;
    public static final int ICON_SIZE_MEDIUM = 100;
    public static final int ICON_SIZE_LARGE = 200;

<<<<<<< HEAD
    private static final Logger logger = LOGGER;
    private static final BufferedImage DEFAULT_ICON;
    private static final List<String> SUPP_IMAGE_EXTENSIONS = new ArrayList<>(Arrays.asList(ImageIO.getReaderFileSuffixes())); //final
    private static final List<String> SUPP_IMAGE_MIME_TYPES = new ArrayList<>(Arrays.asList(ImageIO.getReaderMIMETypes())); // final
    private static final List<String> SUPP_VIDEO_EXTENSIONS
            = Arrays.asList("mov", "m4v", "flv", "mp4", "3gp", "avi", "mpg",
                    "mpeg", "asf", "divx", "rm", "moov", "wmv", "vob", "dat",
                    "m1v", "m2v", "m4v", "mkv", "mpe", "yop", "vqa", "xmv",
                    "mve", "wtv", "webm", "vivo", "vc1", "seq", "thp", "san",
                    "mjpg", "smk", "vmd", "sol", "cpk", "sdp", "sbg", "rtsp",
                    "rpl", "rl2", "r3d", "mlp", "mjpeg", "hevc", "h265", "265",
                    "h264", "h263", "h261", "drc", "avs", "pva", "pmp", "ogg",
                    "nut", "nuv", "nsv", "mxf", "mtv", "mvi", "mxg", "lxf",
                    "lvf", "ivf", "mve", "cin", "hnm", "gxf", "fli", "flc",
                    "flx", "ffm", "wve", "uv2", "dxa", "dv", "cdxl", "cdg",
                    "bfi", "jv", "bik", "vid", "vb", "son", "avs", "paf", "mm",
                    "flm", "tmv", "4xm");  //NON-NLS
    private static final List<String> SUPP_VIDEO_MIME_TYPES
            = Arrays.asList("video/x-m4v", "video/quicktime", "video/avi", "video/msvideo", "video/x-msvideo",
                    "video/mp4", "video/x-ms-wmv", "video/mpeg", "video/asf"); //NON-NLS
    private static final boolean openCVLoaded;

    static {
        BufferedImage tempImage;
        try {
            tempImage = ImageIO.read(ImageUtils.class.getResourceAsStream("/org/sleuthkit/autopsy/images/file-icon.png"));//NON-NLS
        } catch (IOException ex) {
            LOGGER.log(Level.SEVERE, "Failed to load default icon.", ex);
            tempImage = null;
        }
        DEFAULT_ICON = tempImage;

        SUPP_IMAGE_MIME_TYPES.add("image/x-ms-bmp");

        //load opencv libraries
        boolean openCVLoadedTemp;
        try {
            System.loadLibrary(Core.NATIVE_LIBRARY_NAME);
            if (System.getProperty("os.arch").equals("amd64") || System.getProperty("os.arch").equals("x86_64")) {
                System.loadLibrary("opencv_ffmpeg248_64");
            } else {
                System.loadLibrary("opencv_ffmpeg248");
            }

            openCVLoadedTemp = true;
        } catch (UnsatisfiedLinkError e) {
            openCVLoadedTemp = false;
            LOGGER.log(Level.SEVERE, "OpenCV Native code library failed to load", e);
            //TODO: show warning bubble

        }

        openCVLoaded = openCVLoadedTemp;
    }

    /**
     * Get the default Icon, which is the icon for a file.
     *
     * @return
=======
    private static final Image DEFAULT_THUMBNAIL;

    /** initialized lazily */
    private static FileTypeDetector fileTypeDetector;

    private static final List<String> SUPPORTED_EXTENSIONS;
    private static final TreeSet<String> SUPPORTED_MIME_TYPES;

    /** thread that saves generated thumbnails to disk in the background */
    private static final Executor imageSaver
            = Executors.newSingleThreadExecutor(new BasicThreadFactory.Builder()
                    .namingPattern("icon saver-%d").build());

    static {
        ImageIO.scanForPlugins();
        BufferedImage defaultIcon = null;
        try {
            defaultIcon = ImageIO.read(ImageUtils.class.getResourceAsStream("/org/sleuthkit/autopsy/images/file-icon.png"));//NON-NLS
        } catch (IOException ex) {
            LOGGER.log(Level.WARNING, "Failed to read default thumbnail.");
        }
        DEFAULT_THUMBNAIL = defaultIcon;

        SUPPORTED_EXTENSIONS = Arrays.asList(ImageIO.getReaderFileSuffixes());
        SUPPORTED_MIME_TYPES = new TreeSet<>(Arrays.asList(ImageIO.getReaderMIMETypes()));

        /* special cases and variants that we support, but don't get registered
         * with ImageIO automatically */
        SUPPORTED_MIME_TYPES.addAll(Arrays.asList(
                "image/x-rgb",
                "image/x-ms-bmp",
                "application/x-123"));

        //this is rarely usefull
        SUPPORTED_MIME_TYPES.removeIf("application/octet-stream"::equals);
    }

    private ImageUtils() {
    }

    public static List<String> getSupportedExtensions() {
        return Collections.unmodifiableList(SUPPORTED_EXTENSIONS);
    }

    public static SortedSet<String> getSupportedMimeTypes() {
        return Collections.unmodifiableSortedSet(SUPPORTED_MIME_TYPES);
    }

    /**
     * Get the default thumbnail, which is the icon for a file. Used when we can
     * not
     * generate content based thumbnail.
     *
     * @return
     *
     * @deprecated use {@link  #getDefaultThumbnail() } instead.
>>>>>>> 19d525e8
     */
    @Deprecated
    public static Image getDefaultIcon() {
        return getDefaultThumbnail();
    }

    /**
<<<<<<< HEAD
     * Can a thumbnail be generated for the content?
     *
     * @param content
     *
     * @return
     */
    public static boolean thumbnailSupported(Content content) {
        if (content instanceof AbstractFile == false) {
            return false;
        }
        AbstractFile f = (AbstractFile) content;
        if (f.getSize() == 0) {
=======
     * Get the default thumbnail, which is the icon for a file. Used when we can
     * not generate content based thumbnail.
     *
     * @return the default thumbnail
     */
    public static Image getDefaultThumbnail() {
        return DEFAULT_THUMBNAIL;
    }

    /**
     * Can a thumbnail be generated for the file?
     *
     * @param file
     *
     * @return
     *
     */
    public static boolean thumbnailSupported(AbstractFile file) {
        if (file.getSize() == 0) {
>>>>>>> 19d525e8
            return false;
        }

        try {
<<<<<<< HEAD
            //TODO: Use FileTypeDetector here?
            ArrayList<BlackboardAttribute> attributes = f.getGenInfoAttributes(ATTRIBUTE_TYPE.TSK_FILE_TYPE_SIG);
            for (BlackboardAttribute attribute : attributes) {
                if (SUPP_IMAGE_MIME_TYPES.contains(attribute.getValueString()) || SUPP_VIDEO_MIME_TYPES.contains(attribute.getValueString())) {
=======
            String mimeType = getFileTypeDetector().getFileType(file);
            if (Objects.nonNull(mimeType)) {
                return SUPPORTED_MIME_TYPES.contains(mimeType)
                        || (mimeType.equalsIgnoreCase("audio/x-aiff") && "iff".equalsIgnoreCase(file.getNameExtension()));
            }
        } catch (FileTypeDetector.FileTypeDetectorInitException | TskCoreException ex) {
            LOGGER.log(Level.WARNING, "Failed to look up mimetype for " + file.getName() + " using FileTypeDetector.  Fallingback on AbstractFile.isMimeType", ex);
            if (!SUPPORTED_MIME_TYPES.isEmpty()) {
                AbstractFile.MimeMatchEnum mimeMatch = file.isMimeType(SUPPORTED_MIME_TYPES);
                if (mimeMatch == AbstractFile.MimeMatchEnum.TRUE) {
>>>>>>> 19d525e8
                    return true;
                } else if (mimeMatch == AbstractFile.MimeMatchEnum.FALSE) {
                    return false;
                }
            }
<<<<<<< HEAD

            // if the file type is known and we don't support it, bail
            if (attributes.size() > 0) {
                return false;
            }
        } catch (TskCoreException ex) {
            logger.log(Level.WARNING, "Error while getting file signature from blackboard.", ex); //NON-NLS
        }

        // if we have an extension, check it
        final String extension = f.getNameExtension();
        if (extension.isEmpty() == false) {
            // Note: thumbnail generator only supports JPG, GIF, and PNG for now
            if (SUPP_IMAGE_EXTENSIONS.contains(extension) || SUPP_VIDEO_EXTENSIONS.contains(extension)) {
                return true;
            }
        }

        // if no extension or one that is not for an image, then read the content
        return isJpegFileHeader(f) || isPngFileHeader(f);
=======
        }

        // if we have an extension, check it
        final String extension = file.getNameExtension();
        if (StringUtils.isNotBlank(extension) && SUPPORTED_EXTENSIONS.contains(extension)) {
            return true;
        }

        // if no extension or one that is not for an image, then read the content
        return isJpegFileHeader(file) || isPngFileHeader(file);
    }

    /**
     * Can a thumbnail be generated for the content?
     *
     * @param content
     *
     * @return
     *
     * @deprecated use {@link #thumbnailSupported(org.sleuthkit.datamodel.AbstractFile) instead.
     */
    @Deprecated
    public static boolean thumbnailSupported(Content content) {
        return (content instanceof AbstractFile)
                ? thumbnailSupported((AbstractFile) content)
                : false;
    }

    /**
     * returns a lazily instatiated FileTypeDetector
     *
     * @return a FileTypeDetector
     *
     * @throws FileTypeDetectorInitException if a initializing the
     *                                       FileTypeDetector failed.
     */
    synchronized private static FileTypeDetector getFileTypeDetector() throws FileTypeDetector.FileTypeDetectorInitException {
        if (fileTypeDetector == null) {
            fileTypeDetector = new FileTypeDetector();
        }
        return fileTypeDetector;
>>>>>>> 19d525e8
    }

    /**
     * Get a thumbnail of a specified size. Generates the image if it is
     * not already cached.
     *
     * @param content
     * @param iconSize
     *
<<<<<<< HEAD
     * @return
=======
     * @return a thumbnail for the given image or a default one if there was a
     *         problem making a thumbnail.
     *
     * @deprecated use {@link #getThumbnail(org.sleuthkit.datamodel.Content, int)
     * } instead.
>>>>>>> 19d525e8
     */
    @Nonnull
    @Deprecated
    public static Image getIcon(Content content, int iconSize) {
<<<<<<< HEAD
        //TODO: why do we allow Content here if we only handle AbstractFiles?

        Image icon = null;
        // If a thumbnail file is already saved locally
        // @@@ Bug here in that we do not refer to size in the cache. 

        File iconFile = getCachedThumbnailLocation(content.getId());
        // If a thumbnail file is already saved locally
        if (iconFile.exists()) {
            try {
                BufferedImage bicon = ImageIO.read(iconFile);
                if (bicon == null) {
                    icon = DEFAULT_ICON;
                } else if (bicon.getWidth() != iconSize) {
                    icon = generateAndSaveIcon(content, iconSize, iconFile);
                } else {
                    icon = bicon;
                }
            } catch (Exception ex) {
                logger.log(Level.WARNING, "Error while reading image.", ex); //NON-NLS
                icon = DEFAULT_ICON;
            }
        } else {
            final String extension = ((AbstractFile) content).getNameExtension();

            if (SUPP_VIDEO_EXTENSIONS.contains(extension) || SUPP_IMAGE_EXTENSIONS.contains(extension)) {
                icon = generateAndSaveIcon(content, iconSize, iconFile);
            }
        }
        if (icon == null) {
            return DEFAULT_ICON;
=======
        return getThumbnail(content, iconSize);
    }

    /**
     * Get a thumbnail of a specified size. Generates the image if it is
     * not already cached.
     *
     * @param content
     * @param iconSize
     *
     * @return a thumbnail for the given image or a default one if there was a
     *         problem making a thumbnail.
     */
    public static Image getThumbnail(Content content, int iconSize) {
        // If a thumbnail file is already saved locally
        File cacheFile = getCachedThumbnailLocation(content.getId());
        if (cacheFile.exists()) {
            try {
                BufferedImage thumbnail = ImageIO.read(cacheFile);
                if (isNull(thumbnail) || thumbnail.getWidth() != iconSize) {
                    return generateAndSaveThumbnail(content, iconSize, cacheFile);
                } else {
                    return thumbnail;
                }
            } catch (IOException ex) {
                LOGGER.log(Level.WARNING, "Error while reading image.", ex); //NON-NLS
                return generateAndSaveThumbnail(content, iconSize, cacheFile);
            }
        } else {
            return generateAndSaveThumbnail(content, iconSize, cacheFile);
>>>>>>> 19d525e8
        }
    }

    /**
     * Get a thumbnail of a specified size. Generates the image if it is
     * not already cached.
     *
     * @param content
     * @param iconSize
     *
<<<<<<< HEAD
     * @return File object for cached image. Is guaranteed to exist.
=======
     * @return File object for cached image. Is guaranteed to exist, as long as
     *         there was not an error generating or saving the thumbnail.
     *
     * @deprecated use {@link #getCachedThumbnailFile(org.sleuthkit.datamodel.Content, int)
     * } instead.
>>>>>>> 19d525e8
     */
    @Nullable
    @Deprecated
    public static File getIconFile(Content content, int iconSize) {
        return getCachedThumbnailFile(content, iconSize);

    }

    /**
<<<<<<< HEAD
=======
     * Get a thumbnail of a specified size. Generates the image if it is
     * not already cached.
     *
     * @param content
     * @param iconSize
     *
     * @return File object for cached image. Is guaranteed to exist, as long as
     *         there was not an error generating or saving the thumbnail.
     */
    @Nullable
    public static File getCachedThumbnailFile(Content content, int iconSize) {
        getThumbnail(content, iconSize);
        return getCachedThumbnailLocation(content.getId());
    }

    /**
>>>>>>> 19d525e8
     * Get a file object for where the cached icon should exist. The returned
     * file may not exist.
     *
     * @param id
     *
     * @return
     *
<<<<<<< HEAD
     */
=======
     * @deprecated this should never have been public.
     */
    @Deprecated
>>>>>>> 19d525e8
    public static File getFile(long id) {
        return getCachedThumbnailLocation(id);
    }

<<<<<<< HEAD
    /**
     * Get a file object for where the cached icon should exist. The returned
     * file may not exist.
     *
     * @param fileID
     *
     * @return
     *
     */
    private static File getCachedThumbnailLocation(long fileID) {
        return Paths.get(Case.getCurrentCase().getCacheDirectory(), "thumbnails", fileID + ".png").toFile();
=======
    private static File getCachedThumbnailLocation(long id) {
        return Paths.get(Case.getCurrentCase().getCacheDirectory(), "thumbnails", id + ".png").toFile();
>>>>>>> 19d525e8
    }

    /**
     * Check if the given file is a jpeg based on header.
     *
     * @param file
     *
     * @return true if jpeg file, false otherwise
     */
    public static boolean isJpegFileHeader(AbstractFile file) {
        if (file.getSize() < 100) {
            return false;
        }

        try {
            byte[] fileHeaderBuffer = readHeader(file, 2);
            /* Check for the JPEG header. Since Java bytes are signed, we cast
             * them to an int first. */
            return (((fileHeaderBuffer[0] & 0xff) == 0xff) && ((fileHeaderBuffer[1] & 0xff) == 0xd8));
        } catch (TskCoreException ex) {
            //ignore if can't read the first few bytes, not a JPEG
            return false;
        }
    }

<<<<<<< HEAD
=======
    /**
     * Check if the given file is a png based on header.
     *
     * @param file
     *
     * @return true if png file, false otherwise
     */
>>>>>>> 19d525e8
    public static boolean isPngFileHeader(AbstractFile file) {
        if (file.getSize() < 10) {
            return false;
        }

        try {
            byte[] fileHeaderBuffer = readHeader(file, 8);
            /* Check for the png header. Since Java bytes are signed, we cast
             * them to an int first. */
            return (((fileHeaderBuffer[1] & 0xff) == 0x50) && ((fileHeaderBuffer[2] & 0xff) == 0x4E)
                    && ((fileHeaderBuffer[3] & 0xff) == 0x47) && ((fileHeaderBuffer[4] & 0xff) == 0x0D)
                    && ((fileHeaderBuffer[5] & 0xff) == 0x0A) && ((fileHeaderBuffer[6] & 0xff) == 0x1A)
                    && ((fileHeaderBuffer[7] & 0xff) == 0x0A));

        } catch (TskCoreException ex) {
            //ignore if can't read the first few bytes, not an png
            return false;
        }
    }

    private static byte[] readHeader(AbstractFile file, int buffLength) throws TskCoreException {
        byte[] fileHeaderBuffer = new byte[buffLength];
        int bytesRead = file.read(fileHeaderBuffer, 0, buffLength);

        if (bytesRead != buffLength) {
            //ignore if can't read the first few bytes, not an image
            throw new TskCoreException("Could not read " + buffLength + " bytes from " + file.getName());
        }
<<<<<<< HEAD
        /*
         * Check for the header. Since Java bytes are signed, we cast them
         * to an int first.
         */
        return (((fileHeaderBuffer[1] & 0xff) == 0x50) && ((fileHeaderBuffer[2] & 0xff) == 0x4E)
                && ((fileHeaderBuffer[3] & 0xff) == 0x47) && ((fileHeaderBuffer[4] & 0xff) == 0x0D)
                && ((fileHeaderBuffer[5] & 0xff) == 0x0A) && ((fileHeaderBuffer[6] & 0xff) == 0x1A)
                && ((fileHeaderBuffer[7] & 0xff) == 0x0A));
    }

    /**
     * Generate an icon and save it to specified location.
     *
     * @param content  File to generate icon for
     * @param iconSize
     * @param saveFile Location to save thumbnail to
     *
     * @return Generated icon or null on error
     */
    private static Image generateAndSaveIcon(Content content, int iconSize, File saveFile) {
        AbstractFile f = (AbstractFile) content;
        final String extension = f.getNameExtension();
        BufferedImage icon = null;
        try {
            if (SUPP_VIDEO_EXTENSIONS.contains(extension)) {
                if (openCVLoaded) {
                    icon = VideoUtils.generateVideoThumbnail((AbstractFile) content, iconSize);
                } else {
                    return DEFAULT_ICON;
                }
            } else if (SUPP_IMAGE_EXTENSIONS.contains(extension)) {
                icon = generateImageThumbnail(content, iconSize);
            }

            if (icon == null) {
                return DEFAULT_ICON;

            } else {
                if (saveFile.exists()) {
                    saveFile.delete();
                }
                Files.createParentDirs(saveFile);
                ImageIO.write(icon, "png", saveFile); //NON-NLS
            }
        } catch (NullPointerException | IOException ex) {
            logger.log(Level.WARNING, "Could not write cache thumbnail: " + content, ex); //NON-NLS
        }
        return icon;
    }

    /*
=======
        return fileHeaderBuffer;
    }

    /**
     * Generate a thumbnail and save it to specified location.
     *
     * @param content   File to generate icon for
     * @param size      the size of thumbnail to generate in pixels
     * @param cacheFile Location to save thumbnail to
     *
     * @return Generated icon or a default icon if a thumbnail could not be
     *         made.
     */
    private static Image generateAndSaveThumbnail(Content content, int size, File cacheFile) {
        BufferedImage thumbnail = generateThumbnail(content, size);
        if (Objects.nonNull(thumbnail)) {
            imageSaver.execute(() -> {
                try {
                    Files.createParentDirs(cacheFile);
                    if (cacheFile.exists()) {
                        cacheFile.delete();
                    }
                    ImageIO.write(thumbnail, FORMAT, cacheFile);
                } catch (IllegalArgumentException | IOException ex1) {
                    LOGGER.log(Level.WARNING, "Could not write cache thumbnail: " + content, ex1); //NON-NLS
                }
            });
            return thumbnail;
        } else {
            return getDefaultThumbnail();
        }
    }

    /**
>>>>>>> 19d525e8
     * Generate and return a scaled image
     *
     * @param content
     * @param iconSize
     *
     * @return a Thumbnail of the given content at the given size, or null if
     *         there was a problem.
     */
<<<<<<< HEAD
    private static BufferedImage generateImageThumbnail(Content content, int iconSize) {
=======
    @Nullable
    private static BufferedImage generateThumbnail(Content content, int iconSize) {

        try (InputStream inputStream = new BufferedInputStream(new ReadContentInputStream(content));) {
            BufferedImage bi = ImageIO.read(inputStream);
>>>>>>> 19d525e8

            if (bi == null) {
                LOGGER.log(Level.WARNING, "No image reader for file: {0}", content.getName()); //NON-NLS
                return null;
            }
<<<<<<< HEAD
            return ScalrWrapper.resizeFast(bi, iconSize);

        } catch (IllegalArgumentException e) {
            // if resizing does not work due to extremely small height/width ratio,
            // crop the image instead.
            BufferedImage biCropped = ScalrWrapper.cropImage(bi, Math.min(iconSize, bi.getWidth()), Math.min(iconSize, bi.getHeight()));
            return biCropped;
        } catch (OutOfMemoryError e) {
            logger.log(Level.WARNING, "Could not scale image (too large): " + content.getName(), e); //NON-NLS
=======
            try {
                return ScalrWrapper.resizeFast(bi, iconSize);
            } catch (IllegalArgumentException e) {
                // if resizing does not work due to extreme aspect ratio,
                // crop the image instead.
                return ScalrWrapper.cropImage(bi, Math.min(iconSize, bi.getWidth()), Math.min(iconSize, bi.getHeight()));
            }
        } catch (OutOfMemoryError e) {
            LOGGER.log(Level.WARNING, "Could not scale image (too large): " + content.getName(), e); //NON-NLS
>>>>>>> 19d525e8
            return null;
        } catch (Exception e) {
            LOGGER.log(Level.WARNING, "Could not scale image: " + content.getName(), e); //NON-NLS
            return null;
<<<<<<< HEAD
        } finally {
            if (inputStream != null) {
                try {
                    inputStream.close();
                } catch (IOException ex) {
                    logger.log(Level.WARNING, "Could not close input stream after resizing thumbnail: " + content.getName(), ex); //NON-NLS
                }
            }
        }
    }

    /**
     * copy the first 500kb to a temporary file
     *
     * @param file
     * @param tempFile
     *
     * @throws IOException
     */
    public static void copyFileUsingStream(Content file, java.io.File tempFile) throws IOException {
        com.google.common.io.Files.createParentDirs(tempFile);

        ProgressHandle progress = ProgressHandleFactory.createHandle("extracting temporary file " + file.getName());
        progress.start(100);
        try {
            ContentUtils.writeToFile(file, tempFile, progress, null, true);
        } catch (IOException ex) {
            logger.log(Level.WARNING, "Error buffering file", ex); //NON-NLS
=======
>>>>>>> 19d525e8
        }
        progress.finish();
    }

    private ImageUtils() {
    }
}<|MERGE_RESOLUTION|>--- conflicted
+++ resolved
@@ -30,10 +30,7 @@
 import java.io.IOException;
 import java.io.InputStream;
 import java.nio.file.Paths;
-<<<<<<< HEAD
 import java.util.ArrayList;
-=======
->>>>>>> 19d525e8
 import java.util.Arrays;
 import java.util.Collections;
 import java.util.List;
@@ -47,52 +44,40 @@
 import javax.annotation.Nonnull;
 import javax.annotation.Nullable;
 import javax.imageio.ImageIO;
-<<<<<<< HEAD
+import org.apache.commons.lang3.StringUtils;
+import org.apache.commons.lang3.concurrent.BasicThreadFactory;
 import org.netbeans.api.progress.ProgressHandle;
 import org.netbeans.api.progress.ProgressHandleFactory;
 import org.opencv.core.Core;
 import org.sleuthkit.autopsy.casemodule.Case;
 import org.sleuthkit.autopsy.corelibs.ScalrWrapper;
 import org.sleuthkit.autopsy.datamodel.ContentUtils;
-=======
-import org.apache.commons.lang3.StringUtils;
-import org.apache.commons.lang3.concurrent.BasicThreadFactory;
-import org.sleuthkit.autopsy.casemodule.Case;
-import org.sleuthkit.autopsy.corelibs.ScalrWrapper;
 import org.sleuthkit.autopsy.modules.filetypeid.FileTypeDetector;
 import org.sleuthkit.autopsy.modules.filetypeid.FileTypeDetector.FileTypeDetectorInitException;
->>>>>>> 19d525e8
 import org.sleuthkit.datamodel.AbstractFile;
 import org.sleuthkit.datamodel.Content;
 import org.sleuthkit.datamodel.ReadContentInputStream;
 import org.sleuthkit.datamodel.TskCoreException;
 
 /**
-<<<<<<< HEAD
- * Utilities for creating and manipulating thumbnail and icon images.
  *
-=======
  * Utilities for working with Images and creating thumbnails. Reuses thumbnails
  * by storing them in the case's cache directory.
->>>>>>> 19d525e8
  */
 public class ImageUtils {
 
     private static final Logger LOGGER = Logger.getLogger(ImageUtils.class.getName());
 
-<<<<<<< HEAD
-=======
     /** save thumbnails to disk as this format */
     private static final String FORMAT = "png"; //NON-NLS
 
->>>>>>> 19d525e8
     public static final int ICON_SIZE_SMALL = 50;
     public static final int ICON_SIZE_MEDIUM = 100;
     public static final int ICON_SIZE_LARGE = 200;
 
-<<<<<<< HEAD
     private static final Logger logger = LOGGER;
     private static final BufferedImage DEFAULT_ICON;
+    private static final Image DEFAULT_THUMBNAIL;
     private static final List<String> SUPP_IMAGE_EXTENSIONS = new ArrayList<>(Arrays.asList(ImageIO.getReaderFileSuffixes())); //final
     private static final List<String> SUPP_IMAGE_MIME_TYPES = new ArrayList<>(Arrays.asList(ImageIO.getReaderMIMETypes())); // final
     private static final List<String> SUPP_VIDEO_EXTENSIONS
@@ -150,10 +135,10 @@
      * Get the default Icon, which is the icon for a file.
      *
      * @return
-=======
-    private static final Image DEFAULT_THUMBNAIL;
-
-    /** initialized lazily */
+     *
+     *
+     *
+     *         /** initialized lazily */
     private static FileTypeDetector fileTypeDetector;
 
     private static final List<String> SUPPORTED_EXTENSIONS;
@@ -207,7 +192,6 @@
      * @return
      *
      * @deprecated use {@link  #getDefaultThumbnail() } instead.
->>>>>>> 19d525e8
      */
     @Deprecated
     public static Image getDefaultIcon() {
@@ -215,20 +199,6 @@
     }
 
     /**
-<<<<<<< HEAD
-     * Can a thumbnail be generated for the content?
-     *
-     * @param content
-     *
-     * @return
-     */
-    public static boolean thumbnailSupported(Content content) {
-        if (content instanceof AbstractFile == false) {
-            return false;
-        }
-        AbstractFile f = (AbstractFile) content;
-        if (f.getSize() == 0) {
-=======
      * Get the default thumbnail, which is the icon for a file. Used when we can
      * not generate content based thumbnail.
      *
@@ -239,26 +209,25 @@
     }
 
     /**
-     * Can a thumbnail be generated for the file?
-     *
-     * @param file
+     * Can a thumbnail be generated for the content?
+     *
+     * @param content
      *
      * @return
      *
      */
-    public static boolean thumbnailSupported(AbstractFile file) {
-        if (file.getSize() == 0) {
->>>>>>> 19d525e8
+    public static boolean thumbnailSupported(Content content) {
+
+        if (content.getSize() == 0) {
             return false;
         }
-
-        try {
-<<<<<<< HEAD
-            //TODO: Use FileTypeDetector here?
-            ArrayList<BlackboardAttribute> attributes = f.getGenInfoAttributes(ATTRIBUTE_TYPE.TSK_FILE_TYPE_SIG);
-            for (BlackboardAttribute attribute : attributes) {
-                if (SUPP_IMAGE_MIME_TYPES.contains(attribute.getValueString()) || SUPP_VIDEO_MIME_TYPES.contains(attribute.getValueString())) {
-=======
+        if (!(content instanceof AbstractFile)) {
+            return false;
+        }
+        AbstractFile file = (AbstractFile) content;
+
+        try {
+
             String mimeType = getFileTypeDetector().getFileType(file);
             if (Objects.nonNull(mimeType)) {
                 return SUPPORTED_MIME_TYPES.contains(mimeType)
@@ -269,34 +238,12 @@
             if (!SUPPORTED_MIME_TYPES.isEmpty()) {
                 AbstractFile.MimeMatchEnum mimeMatch = file.isMimeType(SUPPORTED_MIME_TYPES);
                 if (mimeMatch == AbstractFile.MimeMatchEnum.TRUE) {
->>>>>>> 19d525e8
+
                     return true;
                 } else if (mimeMatch == AbstractFile.MimeMatchEnum.FALSE) {
                     return false;
                 }
             }
-<<<<<<< HEAD
-
-            // if the file type is known and we don't support it, bail
-            if (attributes.size() > 0) {
-                return false;
-            }
-        } catch (TskCoreException ex) {
-            logger.log(Level.WARNING, "Error while getting file signature from blackboard.", ex); //NON-NLS
-        }
-
-        // if we have an extension, check it
-        final String extension = f.getNameExtension();
-        if (extension.isEmpty() == false) {
-            // Note: thumbnail generator only supports JPG, GIF, and PNG for now
-            if (SUPP_IMAGE_EXTENSIONS.contains(extension) || SUPP_VIDEO_EXTENSIONS.contains(extension)) {
-                return true;
-            }
-        }
-
-        // if no extension or one that is not for an image, then read the content
-        return isJpegFileHeader(f) || isPngFileHeader(f);
-=======
         }
 
         // if we have an extension, check it
@@ -310,22 +257,6 @@
     }
 
     /**
-     * Can a thumbnail be generated for the content?
-     *
-     * @param content
-     *
-     * @return
-     *
-     * @deprecated use {@link #thumbnailSupported(org.sleuthkit.datamodel.AbstractFile) instead.
-     */
-    @Deprecated
-    public static boolean thumbnailSupported(Content content) {
-        return (content instanceof AbstractFile)
-                ? thumbnailSupported((AbstractFile) content)
-                : false;
-    }
-
-    /**
      * returns a lazily instatiated FileTypeDetector
      *
      * @return a FileTypeDetector
@@ -338,7 +269,6 @@
             fileTypeDetector = new FileTypeDetector();
         }
         return fileTypeDetector;
->>>>>>> 19d525e8
     }
 
     /**
@@ -348,52 +278,17 @@
      * @param content
      * @param iconSize
      *
-<<<<<<< HEAD
-     * @return
-=======
+     *
      * @return a thumbnail for the given image or a default one if there was a
      *         problem making a thumbnail.
      *
      * @deprecated use {@link #getThumbnail(org.sleuthkit.datamodel.Content, int)
      * } instead.
->>>>>>> 19d525e8
+     *
      */
     @Nonnull
     @Deprecated
     public static Image getIcon(Content content, int iconSize) {
-<<<<<<< HEAD
-        //TODO: why do we allow Content here if we only handle AbstractFiles?
-
-        Image icon = null;
-        // If a thumbnail file is already saved locally
-        // @@@ Bug here in that we do not refer to size in the cache. 
-
-        File iconFile = getCachedThumbnailLocation(content.getId());
-        // If a thumbnail file is already saved locally
-        if (iconFile.exists()) {
-            try {
-                BufferedImage bicon = ImageIO.read(iconFile);
-                if (bicon == null) {
-                    icon = DEFAULT_ICON;
-                } else if (bicon.getWidth() != iconSize) {
-                    icon = generateAndSaveIcon(content, iconSize, iconFile);
-                } else {
-                    icon = bicon;
-                }
-            } catch (Exception ex) {
-                logger.log(Level.WARNING, "Error while reading image.", ex); //NON-NLS
-                icon = DEFAULT_ICON;
-            }
-        } else {
-            final String extension = ((AbstractFile) content).getNameExtension();
-
-            if (SUPP_VIDEO_EXTENSIONS.contains(extension) || SUPP_IMAGE_EXTENSIONS.contains(extension)) {
-                icon = generateAndSaveIcon(content, iconSize, iconFile);
-            }
-        }
-        if (icon == null) {
-            return DEFAULT_ICON;
-=======
         return getThumbnail(content, iconSize);
     }
 
@@ -424,7 +319,6 @@
             }
         } else {
             return generateAndSaveThumbnail(content, iconSize, cacheFile);
->>>>>>> 19d525e8
         }
     }
 
@@ -435,15 +329,12 @@
      * @param content
      * @param iconSize
      *
-<<<<<<< HEAD
-     * @return File object for cached image. Is guaranteed to exist.
-=======
      * @return File object for cached image. Is guaranteed to exist, as long as
      *         there was not an error generating or saving the thumbnail.
      *
      * @deprecated use {@link #getCachedThumbnailFile(org.sleuthkit.datamodel.Content, int)
      * } instead.
->>>>>>> 19d525e8
+     *
      */
     @Nullable
     @Deprecated
@@ -453,8 +344,7 @@
     }
 
     /**
-<<<<<<< HEAD
-=======
+     *
      * Get a thumbnail of a specified size. Generates the image if it is
      * not already cached.
      *
@@ -471,7 +361,6 @@
     }
 
     /**
->>>>>>> 19d525e8
      * Get a file object for where the cached icon should exist. The returned
      * file may not exist.
      *
@@ -479,18 +368,15 @@
      *
      * @return
      *
-<<<<<<< HEAD
-     */
-=======
+     *
      * @deprecated this should never have been public.
      */
     @Deprecated
->>>>>>> 19d525e8
+
     public static File getFile(long id) {
         return getCachedThumbnailLocation(id);
     }
 
-<<<<<<< HEAD
     /**
      * Get a file object for where the cached icon should exist. The returned
      * file may not exist.
@@ -502,10 +388,6 @@
      */
     private static File getCachedThumbnailLocation(long fileID) {
         return Paths.get(Case.getCurrentCase().getCacheDirectory(), "thumbnails", fileID + ".png").toFile();
-=======
-    private static File getCachedThumbnailLocation(long id) {
-        return Paths.get(Case.getCurrentCase().getCacheDirectory(), "thumbnails", id + ".png").toFile();
->>>>>>> 19d525e8
     }
 
     /**
@@ -531,8 +413,6 @@
         }
     }
 
-<<<<<<< HEAD
-=======
     /**
      * Check if the given file is a png based on header.
      *
@@ -540,7 +420,6 @@
      *
      * @return true if png file, false otherwise
      */
->>>>>>> 19d525e8
     public static boolean isPngFileHeader(AbstractFile file) {
         if (file.getSize() < 10) {
             return false;
@@ -569,94 +448,58 @@
             //ignore if can't read the first few bytes, not an image
             throw new TskCoreException("Could not read " + buffLength + " bytes from " + file.getName());
         }
-<<<<<<< HEAD
-        /*
-         * Check for the header. Since Java bytes are signed, we cast them
-         * to an int first.
-         */
-        return (((fileHeaderBuffer[1] & 0xff) == 0x50) && ((fileHeaderBuffer[2] & 0xff) == 0x4E)
-                && ((fileHeaderBuffer[3] & 0xff) == 0x47) && ((fileHeaderBuffer[4] & 0xff) == 0x0D)
-                && ((fileHeaderBuffer[5] & 0xff) == 0x0A) && ((fileHeaderBuffer[6] & 0xff) == 0x1A)
-                && ((fileHeaderBuffer[7] & 0xff) == 0x0A));
+        return fileHeaderBuffer;
     }
 
     /**
      * Generate an icon and save it to specified location.
      *
-     * @param content  File to generate icon for
+     * @param content   File to generate icon for
      * @param iconSize
-     * @param saveFile Location to save thumbnail to
+     * @param cacheFile Location to save thumbnail to
      *
      * @return Generated icon or null on error
      */
-    private static Image generateAndSaveIcon(Content content, int iconSize, File saveFile) {
+    private static Image generateAndSaveThumbnail(Content content, int iconSize, File cacheFile) {
         AbstractFile f = (AbstractFile) content;
         final String extension = f.getNameExtension();
-        BufferedImage icon = null;
+        BufferedImage thumbnail = null;
         try {
             if (SUPP_VIDEO_EXTENSIONS.contains(extension)) {
                 if (openCVLoaded) {
-                    icon = VideoUtils.generateVideoThumbnail((AbstractFile) content, iconSize);
+                    thumbnail = VideoUtils.generateVideoThumbnail((AbstractFile) content, iconSize);
                 } else {
                     return DEFAULT_ICON;
                 }
             } else if (SUPP_IMAGE_EXTENSIONS.contains(extension)) {
-                icon = generateImageThumbnail(content, iconSize);
-            }
-
-            if (icon == null) {
+                thumbnail = generateImageThumbnail(content, iconSize);
+            }
+
+            if (thumbnail == null) {
                 return DEFAULT_ICON;
 
             } else {
-                if (saveFile.exists()) {
-                    saveFile.delete();
-                }
-                Files.createParentDirs(saveFile);
-                ImageIO.write(icon, "png", saveFile); //NON-NLS
-            }
-        } catch (NullPointerException | IOException ex) {
+                BufferedImage toSave = thumbnail;
+                imageSaver.execute(() -> {
+                    try {
+                        Files.createParentDirs(cacheFile);
+                        if (cacheFile.exists()) {
+                            cacheFile.delete();
+                        }
+                        ImageIO.write(toSave, FORMAT, cacheFile);
+                    } catch (IllegalArgumentException | IOException ex1) {
+                        LOGGER.log(Level.WARNING, "Could not write cache thumbnail: " + content, ex1); //NON-NLS
+                    }
+                });
+            }
+        } catch (NullPointerException ex) {
             logger.log(Level.WARNING, "Could not write cache thumbnail: " + content, ex); //NON-NLS
         }
-        return icon;
-    }
-
-    /*
-=======
-        return fileHeaderBuffer;
-    }
-
-    /**
-     * Generate a thumbnail and save it to specified location.
-     *
-     * @param content   File to generate icon for
-     * @param size      the size of thumbnail to generate in pixels
-     * @param cacheFile Location to save thumbnail to
-     *
-     * @return Generated icon or a default icon if a thumbnail could not be
-     *         made.
-     */
-    private static Image generateAndSaveThumbnail(Content content, int size, File cacheFile) {
-        BufferedImage thumbnail = generateThumbnail(content, size);
-        if (Objects.nonNull(thumbnail)) {
-            imageSaver.execute(() -> {
-                try {
-                    Files.createParentDirs(cacheFile);
-                    if (cacheFile.exists()) {
-                        cacheFile.delete();
-                    }
-                    ImageIO.write(thumbnail, FORMAT, cacheFile);
-                } catch (IllegalArgumentException | IOException ex1) {
-                    LOGGER.log(Level.WARNING, "Could not write cache thumbnail: " + content, ex1); //NON-NLS
-                }
-            });
-            return thumbnail;
-        } else {
-            return getDefaultThumbnail();
-        }
-    }
-
-    /**
->>>>>>> 19d525e8
+        return thumbnail;
+    }
+
+    /**
+     *
      * Generate and return a scaled image
      *
      * @param content
@@ -665,31 +508,16 @@
      * @return a Thumbnail of the given content at the given size, or null if
      *         there was a problem.
      */
-<<<<<<< HEAD
+    @Nullable
     private static BufferedImage generateImageThumbnail(Content content, int iconSize) {
-=======
-    @Nullable
-    private static BufferedImage generateThumbnail(Content content, int iconSize) {
 
         try (InputStream inputStream = new BufferedInputStream(new ReadContentInputStream(content));) {
             BufferedImage bi = ImageIO.read(inputStream);
->>>>>>> 19d525e8
 
             if (bi == null) {
                 LOGGER.log(Level.WARNING, "No image reader for file: {0}", content.getName()); //NON-NLS
                 return null;
             }
-<<<<<<< HEAD
-            return ScalrWrapper.resizeFast(bi, iconSize);
-
-        } catch (IllegalArgumentException e) {
-            // if resizing does not work due to extremely small height/width ratio,
-            // crop the image instead.
-            BufferedImage biCropped = ScalrWrapper.cropImage(bi, Math.min(iconSize, bi.getWidth()), Math.min(iconSize, bi.getHeight()));
-            return biCropped;
-        } catch (OutOfMemoryError e) {
-            logger.log(Level.WARNING, "Could not scale image (too large): " + content.getName(), e); //NON-NLS
-=======
             try {
                 return ScalrWrapper.resizeFast(bi, iconSize);
             } catch (IllegalArgumentException e) {
@@ -699,20 +527,12 @@
             }
         } catch (OutOfMemoryError e) {
             LOGGER.log(Level.WARNING, "Could not scale image (too large): " + content.getName(), e); //NON-NLS
->>>>>>> 19d525e8
+
             return null;
         } catch (Exception e) {
             LOGGER.log(Level.WARNING, "Could not scale image: " + content.getName(), e); //NON-NLS
             return null;
-<<<<<<< HEAD
-        } finally {
-            if (inputStream != null) {
-                try {
-                    inputStream.close();
-                } catch (IOException ex) {
-                    logger.log(Level.WARNING, "Could not close input stream after resizing thumbnail: " + content.getName(), ex); //NON-NLS
-                }
-            }
+
         }
     }
 
@@ -733,12 +553,7 @@
             ContentUtils.writeToFile(file, tempFile, progress, null, true);
         } catch (IOException ex) {
             logger.log(Level.WARNING, "Error buffering file", ex); //NON-NLS
-=======
->>>>>>> 19d525e8
         }
         progress.finish();
     }
-
-    private ImageUtils() {
-    }
 }