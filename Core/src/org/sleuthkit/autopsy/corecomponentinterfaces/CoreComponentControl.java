--- conflicted
+++ resolved
@@ -87,18 +87,11 @@
     public static void closeCoreWindows() {
         TopComponent directoryTree = null;
         TopComponent favorites = null;
-<<<<<<< HEAD
-
         final WindowManager windowManager = WindowManager.getDefault();
         for (Mode mode : windowManager.getModes()) {
             for (TopComponent tc : windowManager.getOpenedTopComponents(mode)) {
                 String tcName = tc.getName();
-=======
-        String tcName;
-        for (Mode mode : WindowManager.getDefault().getModes()) {
-            for (TopComponent tc : mode.getTopComponents()) {
-                tcName = tc.getName();
->>>>>>> f3982aad
+
                 if (tcName == null) {
                     logger.log(Level.INFO, "tcName was null"); //NON-NLS
                 }
