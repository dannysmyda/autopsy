/*
 * Autopsy Forensic Browser
 *
 * Copyright 2011-2018 Basis Technology Corp.
 * Contact: carrier <at> sleuthkit <dot> org
 *
 * Licensed under the Apache License, Version 2.0 (the "License");
 * you may not use this file except in compliance with the License.
 * You may obtain a copy of the License at
 *
 *     http://www.apache.org/licenses/LICENSE-2.0
 *
 * Unless required by applicable law or agreed to in writing, software
 * distributed under the License is distributed on an "AS IS" BASIS,
 * WITHOUT WARRANTIES OR CONDITIONS OF ANY KIND, either express or implied.
 * See the License for the specific language governing permissions and
 * limitations under the License.
 */
package org.sleuthkit.autopsy.actions;

import java.awt.event.ActionEvent;
import java.util.ArrayList;
import java.util.List;
import java.util.Map;
import java.util.TreeMap;
import java.util.logging.Level;
import javax.swing.AbstractAction;
import javax.swing.JMenu;
import javax.swing.JMenuItem;
import org.openide.util.NbBundle;
import org.openide.util.actions.Presenter;
import org.sleuthkit.autopsy.casemodule.Case;
import org.sleuthkit.autopsy.casemodule.NoCurrentCaseException;
import org.sleuthkit.autopsy.casemodule.services.TagsManager;
import org.sleuthkit.autopsy.coreutils.Logger;
import org.sleuthkit.datamodel.TagName;
import org.sleuthkit.datamodel.TskCoreException;
import org.sleuthkit.datamodel.TskData;

/**
 * An abstract base class for Actions that allow users to tag SleuthKit data
 * model objects.
 */
abstract class AddTagAction extends AbstractAction implements Presenter.Popup {

    private static final long serialVersionUID = 1L;
    private static final String NO_COMMENT = "";

    AddTagAction(String menuText) {
        super(menuText);
    }

    @Override
    public JMenuItem getPopupPresenter() {
        return new TagMenu();
    }

    /**
     * Subclasses of AddTagAction, should not override actionPerformed, but
     * instead override addTag.
     *
     * @param event
     */
    @Override
    @SuppressWarnings("NoopMethodInAbstractClass")
    public void actionPerformed(ActionEvent event) {
    }

    /**
     * Template method to allow derived classes to provide a string for a menu
     * item label.
     */
    abstract protected String getActionDisplayName();

    /**
     * Template method to allow derived classes to add the indicated tag and
     * comment to one or more SleuthKit data model objects.
     */
    abstract protected void addTag(TagName tagName, String comment);

    /**
     * Instances of this class implement a context menu user interface for
     * creating or selecting a tag name for a tag and specifying an optional tag
     * comment.
     */
    // @@@ This user interface has some significant usability issues and needs
    // to be reworked.
    private final class TagMenu extends JMenu {

        private static final long serialVersionUID = 1L;

        TagMenu() {
            super(getActionDisplayName());

            // Get the current set of tag names.
            Map<String, TagName> tagNamesMap = null;
            List<String> standardTagNames = TagsManager.getStandardTagNames();
            try {
                TagsManager tagsManager = Case.getCurrentCaseThrows().getServices().getTagsManager();
                tagNamesMap = new TreeMap<>(tagsManager.getDisplayNamesToTagNamesMap());
            } catch (TskCoreException | NoCurrentCaseException ex) {
                Logger.getLogger(TagsManager.class.getName()).log(Level.SEVERE, "Failed to get tag names", ex); //NON-NLS
            }

<<<<<<< HEAD
            // Create a "Quick Tag" sub-menu.
            JMenu quickTagMenu = new JMenu(NbBundle.getMessage(this.getClass(), "AddTagAction.quickTag"));
            add(quickTagMenu);

            // Each tag name in the current set of tags gets its own menu item in
            // the "Quick Tags" sub-menu. Selecting one of these menu items adds
            // a tag with the associated tag name.
            List<JMenuItem> standardTagMenuitems = new ArrayList<>();
=======
            // Create a menu item for each of the existing and visible tags.
            // Selecting one of these menu items adds  a tag with the associated tag name.
>>>>>>> c02f5033
            if (null != tagNamesMap && !tagNamesMap.isEmpty()) {
                for (Map.Entry<String, TagName> entry : tagNamesMap.entrySet()) {
                    String tagDisplayName = entry.getKey();
                    String notableString = entry.getValue().getKnownStatus() == TskData.FileKnown.BAD ? TagsManager.getNotableTagLabel() : "";
                    JMenuItem tagNameItem = new JMenuItem(tagDisplayName + notableString);
                    // for the bookmark tag name only, added shortcut label
                    if (tagDisplayName.equals(NbBundle.getMessage(AddTagAction.class, "AddBookmarkTagAction.bookmark.text"))) {
                        tagNameItem.setAccelerator(AddBookmarkTagAction.BOOKMARK_SHORTCUT);
                    }

                    tagNameItem.addActionListener((ActionEvent e) -> {
                        getAndAddTag(entry.getKey(), entry.getValue(), NO_COMMENT);
                    });
<<<<<<< HEAD
                    
                     // Show custom tags before predefined tags in the menu
                    if (standardTagNames.contains(tagDisplayName)) {
                        standardTagMenuitems.add(tagNameItem);
                    } else {
                        quickTagMenu.add(tagNameItem);
                    }
=======
                   
                    add(tagNameItem);
>>>>>>> c02f5033
                }
            } 
            
            if (getItemCount() > 0) {
                addSeparator();
            }

<<<<<<< HEAD
            if (quickTagMenu.getItemCount() > 0) {
                quickTagMenu.addSeparator();
            }
            standardTagMenuitems.forEach((menuItem) -> {
                quickTagMenu.add(menuItem);
            });
            
            quickTagMenu.addSeparator();
             
            // The "Quick Tag" menu also gets an "Choose Tag..." menu item.
            // Selecting this item initiates a dialog that can be used to create
            // or select a tag name and adds a tag with the resulting name.
            JMenuItem newTagMenuItem = new JMenuItem(NbBundle.getMessage(this.getClass(), "AddTagAction.newTag"));
            newTagMenuItem.addActionListener((ActionEvent e) -> {
                TagName tagName = GetTagNameDialog.doDialog();
                if (null != tagName) {
                    addTag(tagName, NO_COMMENT);
                }
            });
            quickTagMenu.add(newTagMenuItem);

=======
>>>>>>> c02f5033
            // Create a "Choose Tag and Comment..." menu item. Selecting this item initiates
            // a dialog that can be used to create or select a tag name with an
            // optional comment and adds a tag with the resulting name.
            JMenuItem tagAndCommentItem = new JMenuItem(
                    NbBundle.getMessage(this.getClass(), "AddTagAction.tagAndComment"));
            tagAndCommentItem.addActionListener((ActionEvent e) -> {
                GetTagNameAndCommentDialog.TagNameAndComment tagNameAndComment = GetTagNameAndCommentDialog.doDialog();
                if (null != tagNameAndComment) {
                    addTag(tagNameAndComment.getTagName(), tagNameAndComment.getComment());
                }
            });
            add(tagAndCommentItem);
            
            // Create a  "New Tag..." menu item.
            // Selecting this item initiates a dialog that can be used to create
            // or select a tag name and adds a tag with the resulting name.
            JMenuItem newTagMenuItem = new JMenuItem(NbBundle.getMessage(this.getClass(), "AddTagAction.newTag"));
            newTagMenuItem.addActionListener((ActionEvent e) -> {
                TagName tagName = GetTagNameDialog.doDialog();
                if (null != tagName) {
                    addTag(tagName, NO_COMMENT);
                }
            });
            add(newTagMenuItem);
             
        }

        /**
         * Method to add to the action listener for each menu item. Allows a tag
         * display name to be added to the menu with an action listener without
         * having to instantiate a TagName object for it. When the method is
         * called, the TagName object is created here if it doesn't already
         * exist.
         *
         * @param tagDisplayName display name for the tag name
         * @param tagName        TagName object associated with the tag name,
         *                       may be null
         * @param comment        comment for the content or artifact tag
         */
        private void getAndAddTag(String tagDisplayName, TagName tagName, String comment) {
            Case openCase;
            try {
                openCase = Case.getCurrentCaseThrows();
            } catch (NoCurrentCaseException ex) {
                Logger.getLogger(AddTagAction.class.getName()).log(Level.SEVERE, "Exception while getting open case.", ex); // NON-NLS
                return;
            }

            if (tagName == null) {
                try {
                    tagName = openCase.getServices().getTagsManager().addTagName(tagDisplayName);
                } catch (TagsManager.TagNameAlreadyExistsException ex) {
                    try {
                        tagName = openCase.getServices().getTagsManager().getDisplayNamesToTagNamesMap().get(tagDisplayName);
                    } catch (TskCoreException ex1) {
                        Logger.getLogger(AddTagAction.class.getName()).log(Level.SEVERE, tagDisplayName + " already exists in database but an error occurred in retrieving it.", ex1); //NON-NLS
                    } 
                } catch (TskCoreException ex) {
                    Logger.getLogger(AddTagAction.class.getName()).log(Level.SEVERE, "Error adding " + tagDisplayName + " tag name", ex); //NON-NLS
                } 
            }
            addTag(tagName, comment);
        }
    }
}<|MERGE_RESOLUTION|>--- conflicted
+++ resolved
@@ -102,19 +102,9 @@
                 Logger.getLogger(TagsManager.class.getName()).log(Level.SEVERE, "Failed to get tag names", ex); //NON-NLS
             }
 
-<<<<<<< HEAD
-            // Create a "Quick Tag" sub-menu.
-            JMenu quickTagMenu = new JMenu(NbBundle.getMessage(this.getClass(), "AddTagAction.quickTag"));
-            add(quickTagMenu);
-
-            // Each tag name in the current set of tags gets its own menu item in
-            // the "Quick Tags" sub-menu. Selecting one of these menu items adds
-            // a tag with the associated tag name.
-            List<JMenuItem> standardTagMenuitems = new ArrayList<>();
-=======
             // Create a menu item for each of the existing and visible tags.
             // Selecting one of these menu items adds  a tag with the associated tag name.
->>>>>>> c02f5033
+            List<JMenuItem> standardTagMenuitems = new ArrayList<>();
             if (null != tagNamesMap && !tagNamesMap.isEmpty()) {
                 for (Map.Entry<String, TagName> entry : tagNamesMap.entrySet()) {
                     String tagDisplayName = entry.getKey();
@@ -128,49 +118,26 @@
                     tagNameItem.addActionListener((ActionEvent e) -> {
                         getAndAddTag(entry.getKey(), entry.getValue(), NO_COMMENT);
                     });
-<<<<<<< HEAD
                     
                      // Show custom tags before predefined tags in the menu
                     if (standardTagNames.contains(tagDisplayName)) {
                         standardTagMenuitems.add(tagNameItem);
                     } else {
-                        quickTagMenu.add(tagNameItem);
+                        add(tagNameItem);
                     }
-=======
-                   
-                    add(tagNameItem);
->>>>>>> c02f5033
                 }
             } 
             
             if (getItemCount() > 0) {
                 addSeparator();
             }
-
-<<<<<<< HEAD
-            if (quickTagMenu.getItemCount() > 0) {
-                quickTagMenu.addSeparator();
-            }
+            
             standardTagMenuitems.forEach((menuItem) -> {
-                quickTagMenu.add(menuItem);
+                add(menuItem);
             });
             
-            quickTagMenu.addSeparator();
+            addSeparator();
              
-            // The "Quick Tag" menu also gets an "Choose Tag..." menu item.
-            // Selecting this item initiates a dialog that can be used to create
-            // or select a tag name and adds a tag with the resulting name.
-            JMenuItem newTagMenuItem = new JMenuItem(NbBundle.getMessage(this.getClass(), "AddTagAction.newTag"));
-            newTagMenuItem.addActionListener((ActionEvent e) -> {
-                TagName tagName = GetTagNameDialog.doDialog();
-                if (null != tagName) {
-                    addTag(tagName, NO_COMMENT);
-                }
-            });
-            quickTagMenu.add(newTagMenuItem);
-
-=======
->>>>>>> c02f5033
             // Create a "Choose Tag and Comment..." menu item. Selecting this item initiates
             // a dialog that can be used to create or select a tag name with an
             // optional comment and adds a tag with the resulting name.
