--- conflicted
+++ resolved
@@ -40,10 +40,7 @@
 import org.sleuthkit.autopsy.centralrepository.datamodel.CorrelationAttributeInstance;
 import org.sleuthkit.autopsy.centralrepository.datamodel.EamArtifactUtil;
 import org.sleuthkit.autopsy.centralrepository.datamodel.EamDbUtil;
-<<<<<<< HEAD
 import org.sleuthkit.autopsy.corecomponents.DataResultViewerTable.Score;
-=======
->>>>>>> 7e8c1eec
 import org.sleuthkit.autopsy.coreutils.Logger;
 import static org.sleuthkit.autopsy.datamodel.AbstractAbstractFileNode.AbstractFilePropertyType.*;
 import static org.sleuthkit.autopsy.datamodel.Bundle.*;
@@ -320,7 +317,6 @@
     }
 
     /**
-<<<<<<< HEAD
      * Used by subclasses of AbstractAbstractFileNode to add the Score property
      * to their sheets.
      *
@@ -338,23 +334,23 @@
         Score score = Score.NO_SCORE;
         String description = NO_DESCR;
         if (content.getKnown() == TskData.FileKnown.BAD) {
-            score = Score.SCORE_2;
+            score = Score.NOTABLE_SCORE;
             description = Bundle.AbstractAbstractFileNode_createSheet_notableFile_description();
         }
         try {
             if (score == Score.NO_SCORE && !content.getArtifacts(BlackboardArtifact.ARTIFACT_TYPE.TSK_INTERESTING_FILE_HIT).isEmpty()) {
-                score = Score.SCORE_1;
+                score = Score.INTERESTING_SCORE;
                 description = Bundle.AbstractAbstractFileNode_createSheet_interestingResult_description();
             }
         } catch (TskCoreException ex) {
             logger.log(Level.WARNING, "Error getting artifacts for file: " + content.getName(), ex);
         }
-        if (tags.size() > 0 && (score == Score.NO_SCORE || score == Score.SCORE_1)) {
-            score = Score.SCORE_1;
+        if (tags.size() > 0 && (score == Score.NO_SCORE || score == Score.INTERESTING_SCORE)) {
+            score = Score.INTERESTING_SCORE;
             description = Bundle.AbstractAbstractFileNode_createSheet_taggedFile_description();
             for (ContentTag tag : tags) {
                 if (tag.getName().getKnownStatus() == TskData.FileKnown.BAD) {
-                    score = Score.SCORE_2;
+                    score = Score.NOTABLE_SCORE;
                     description = Bundle.AbstractAbstractFileNode_createSheet_notableTaggedFile_description();
                     break;
                 }
@@ -364,8 +360,6 @@
     }
 
     /**
-=======
->>>>>>> 7e8c1eec
      * Used by subclasses of AbstractAbstractFileNode to add the tags property
      * to their sheets.
      *
