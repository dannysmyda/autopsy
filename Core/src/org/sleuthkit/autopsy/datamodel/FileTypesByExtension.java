--- conflicted
+++ resolved
@@ -1,11 +1,7 @@
 /*
  * Autopsy Forensic Browser
  *
-<<<<<<< HEAD
  * Copyright 2011-2017 Basis Technology Corp.
-=======
- * Copyright 2011-17 Basis Technology Corp.
->>>>>>> 677cc50b
  * Contact: carrier <at> sleuthkit <dot> org
  *
  * Licensed under the Apache License, Version 2.0 (the "License");
@@ -140,13 +136,7 @@
          *               something to provide a sub-node.
          */
         FileTypesByExtNode(SleuthkitCase skCase, FileTypesByExtension.RootFilter filter) {
-<<<<<<< HEAD
-            super(Children.create(new FileTypesByExtNodeChildren(skCase, filter, null), true), Lookups.singleton(filter == null ? FNAME : filter.getDisplayName()));
-            this.filter = filter;
-            init();
-=======
             this(skCase, filter, null);
->>>>>>> 677cc50b
         }
 
         /**
@@ -157,12 +147,9 @@
          *               provides updates on events
          */
         private FileTypesByExtNode(SleuthkitCase skCase, FileTypesByExtension.RootFilter filter, FileTypesByExtObservable o) {
-<<<<<<< HEAD
-            super(Children.create(new FileTypesByExtNodeChildren(skCase, filter, o), true), Lookups.singleton(filter == null ? FNAME : filter.getDisplayName()));
-=======
+
             super(Children.create(new FileTypesByExtNodeChildren(skCase, filter, o), true),
-                    Lookups.singleton(filter == null ? FNAME : filter.getName()));
->>>>>>> 677cc50b
+                    Lookups.singleton(filter == null ? FNAME : filter.getDisplayName()));
             this.filter = filter;
 
             // root node of tree
@@ -295,18 +282,7 @@
             super(typesRoot, Children.create(new FileExtensionNodeChildren(filter, skCase, o), true),
                     Lookups.singleton(filter.getDisplayName()));
             this.filter = filter;
-<<<<<<< HEAD
-            this.skCase = skCase;
-            this.notifier = o;
-            init();
-            o.addObserver(new ByExtNodeObserver());
-        }
-
-        private void init() {
             super.setName(filter.getDisplayName());
-=======
-            setName(filter.getName());
->>>>>>> 677cc50b
             updateDisplayName();
             this.setIconBaseWithExtension("org/sleuthkit/autopsy/images/file-filter-icon.png"); //NON-NLS
 
