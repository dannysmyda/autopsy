--- conflicted
+++ resolved
@@ -332,13 +332,8 @@
             try {
                 BlackboardAttribute attribute = artifact.getAttribute(new BlackboardAttribute.Type(ATTRIBUTE_TYPE.TSK_ASSOCIATED_ARTIFACT));
                 if (attribute != null) {
-<<<<<<< HEAD
-                    BlackboardArtifact associatedArtifact = Case.getOpenCase().getSleuthkitCase().getBlackboardArtifact(attribute.getValueLong());
+                    BlackboardArtifact associatedArtifact = Case.getCurrentCaseThrows().getSleuthkitCase().getBlackboardArtifact(attribute.getValueLong());
                     sheetSet.put(new NodeProperty<>(NbBundle.getMessage(BlackboardArtifactNode.class, "BlackboardArtifactNode.createSheet.artifactType.name"),
-=======
-                    BlackboardArtifact associatedArtifact = Case.getCurrentCaseThrows().getSleuthkitCase().getBlackboardArtifact(attribute.getValueLong());
-                    ss.put(new NodeProperty<>(NbBundle.getMessage(BlackboardArtifactNode.class, "BlackboardArtifactNode.createSheet.artifactType.name"),
->>>>>>> 2c500be5
                             NbBundle.getMessage(BlackboardArtifactNode.class, "BlackboardArtifactNode.createSheet.artifactType.displayName"),
                             NO_DESCR,
                             associatedArtifact.getDisplayName() + " " + NbBundle.getMessage(BlackboardArtifactNode.class, "BlackboardArtifactNode.artifact.displayName")));
@@ -466,7 +461,7 @@
      * to their sheets.
      *
      * @param sheetSet the modifiable Sheet.Set returned by
-     *           Sheet.get(Sheet.PROPERTIES)
+     *                 Sheet.get(Sheet.PROPERTIES)
      */
     @NbBundle.Messages({
         "BlackboardArtifactNode.createSheet.tags.displayName=Tags"})
