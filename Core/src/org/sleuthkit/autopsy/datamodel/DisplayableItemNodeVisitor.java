--- conflicted
+++ resolved
@@ -120,11 +120,9 @@
 
     T visit(CommonFileChildNodeLoading cfcnl);
     
-<<<<<<< HEAD
     T visit(CentralRepositoryFileInstanceNode crfin);
-=======
+    
     T visit(InstanceCountNode icn);
->>>>>>> 59387f26
 
     /*
      * Tags
