/*
 * Autopsy Forensic Browser
 *
 * Copyright 2011-2018 Basis Technology Corp.
 * Contact: carrier <at> sleuthkit <dot> org
 *
 * Licensed under the Apache License, Version 2.0 (the "License");
 * you may not use this file except in compliance with the License.
 * You may obtain a copy of the License at
 *
 *     http://www.apache.org/licenses/LICENSE-2.0
 *
 * Unless required by applicable law or agreed to in writing, software
 * distributed under the License is distributed on an "AS IS" BASIS,
 * WITHOUT WARRANTIES OR CONDITIONS OF ANY KIND, either express or implied.
 * See the License for the specific language governing permissions and
 * limitations under the License.
 */
package org.sleuthkit.autopsy.report.taggedhashes;

import java.util.ArrayList;
import java.util.List;
import java.util.logging.Level;
import org.sleuthkit.autopsy.coreutils.Logger;
import javax.swing.JOptionPane;
import javax.swing.JPanel;
import org.openide.util.lookup.ServiceProvider;
import org.openide.windows.WindowManager;
import org.sleuthkit.autopsy.casemodule.Case;
import org.sleuthkit.autopsy.casemodule.services.TagsManager;
import org.sleuthkit.autopsy.modules.hashdatabase.HashDbManager.HashDb;
import org.sleuthkit.autopsy.report.GeneralReportModule;
import org.sleuthkit.autopsy.report.ReportProgressPanel;
import org.sleuthkit.datamodel.AbstractFile;
import org.sleuthkit.datamodel.Content;
import org.sleuthkit.datamodel.ContentTag;
import org.sleuthkit.datamodel.TagName;
import org.sleuthkit.datamodel.TskCoreException;

/**
 * Instances of this class plug in to the reporting infrastructure to provide a
 * convenient way to add content hashes to hash set databases.
 */
@ServiceProvider(service = GeneralReportModule.class)
public class AddTaggedHashesToHashDb implements GeneralReportModule {

    private AddTaggedHashesToHashDbConfigPanel configPanel;

    public AddTaggedHashesToHashDb() {
    }

    @Override
    public String getName() {
        return "Add Tagged Hashes";
    }

    @Override
    public String getDescription() {
        return "Adds hashes of tagged files to a hash set.";
    }

    @Override
    public String getRelativeFilePath() {
        return "";
    }

    @Override
    public void generateReport(String reportPath, ReportProgressPanel progressPanel) {
        progressPanel.setIndeterminate(true);
        progressPanel.start();
        progressPanel.updateStatusLabel("Adding hashes...");

        HashDb hashSet = configPanel.getSelectedHashDatabase();
        if (hashSet != null) {
            progressPanel.updateStatusLabel("Adding hashes to " + hashSet.getHashSetName() + " hash set...");

            TagsManager tagsManager = Case.getCurrentCase().getServices().getTagsManager();
            List<TagName> tagNames = configPanel.getSelectedTagNames();
            ArrayList<String> failedExports = new ArrayList<>();
            for (TagName tagName : tagNames) {
                if (progressPanel.getStatus() == ReportProgressPanel.ReportStatus.CANCELED) {
                    break;
                }

                progressPanel.updateStatusLabel("Adding " + tagName.getDisplayName() + " hashes to " + hashSet.getHashSetName() + " hash set...");
                try {
                    List<ContentTag> tags = tagsManager.getContentTagsByTagName(tagName);
                    for (ContentTag tag : tags) {
                        // TODO: Currently only AbstractFiles have md5 hashes. Here only files matter. 
                        Content content = tag.getContent();
                        if (content instanceof AbstractFile) {
                            if (null != ((AbstractFile) content).getMd5Hash()) {
                                try {
                                    hashSet.addHashes(tag.getContent(), Case.getCurrentCase().getDisplayName());
                                } catch (TskCoreException ex) {
                                    Logger.getLogger(AddTaggedHashesToHashDb.class.getName()).log(Level.SEVERE, "Error adding hash for obj_id = " + tag.getContent().getId() + " to hash set " + hashSet.getHashSetName(), ex);
                                    failedExports.add(tag.getContent().getName());
                                }
                            } else {
<<<<<<< HEAD
                                JOptionPane.showMessageDialog(WindowManager.getDefault().getMainWindow(), "Unable to add the " + (tags.size() > 1 ? "files" : "file") + " to the hash database. Hashes have not been calculated. Please configure and run an appropriate ingest module.", "Add to Hash Database Error", JOptionPane.ERROR_MESSAGE);
=======
                                JOptionPane.showMessageDialog(null, "Unable to add the " + (tags.size() > 1 ? "files" : "file") + " to the hash set. Hashes have not been calculated. Please configure and run an appropriate ingest module.", "Add to Hash Set Error", JOptionPane.ERROR_MESSAGE);
>>>>>>> 56437140
                                break;
                            }
                        }
                    }
                } catch (TskCoreException ex) {
<<<<<<< HEAD
                    Logger.getLogger(AddTaggedHashesToHashDb.class.getName()).log(Level.SEVERE, "Error adding to hash database", ex);
                    JOptionPane.showMessageDialog(WindowManager.getDefault().getMainWindow(), "Error getting selected tags for case.", "Hash Export Error", JOptionPane.ERROR_MESSAGE);
=======
                    Logger.getLogger(AddTaggedHashesToHashDb.class.getName()).log(Level.SEVERE, "Error adding to hash set", ex);
                    JOptionPane.showMessageDialog(null, "Error getting selected tags for case.", "Hash Export Error", JOptionPane.ERROR_MESSAGE);
>>>>>>> 56437140
                }
            }
            if (!failedExports.isEmpty()) {
                StringBuilder errorMessage = new StringBuilder("Failed to export hashes for the following files: ");
                for (int i = 0; i < failedExports.size(); ++i) {
                    errorMessage.append(failedExports.get(i));
                    if (failedExports.size() > 1 && i < failedExports.size() - 1) {
                        errorMessage.append(",");
                    }
                    if (i == failedExports.size() - 1) {
                        errorMessage.append(".");
                    }
                }
                JOptionPane.showMessageDialog(WindowManager.getDefault().getMainWindow(), errorMessage.toString(), "Hash Export Error", JOptionPane.ERROR_MESSAGE);
            }
        }
        progressPanel.setIndeterminate(false);
        progressPanel.complete(ReportProgressPanel.ReportStatus.COMPLETE);
    }

    @Override
    public JPanel getConfigurationPanel() {
        configPanel = new AddTaggedHashesToHashDbConfigPanel();
        return configPanel;
    }
}<|MERGE_RESOLUTION|>--- conflicted
+++ resolved
@@ -97,23 +97,14 @@
                                     failedExports.add(tag.getContent().getName());
                                 }
                             } else {
-<<<<<<< HEAD
-                                JOptionPane.showMessageDialog(WindowManager.getDefault().getMainWindow(), "Unable to add the " + (tags.size() > 1 ? "files" : "file") + " to the hash database. Hashes have not been calculated. Please configure and run an appropriate ingest module.", "Add to Hash Database Error", JOptionPane.ERROR_MESSAGE);
-=======
-                                JOptionPane.showMessageDialog(null, "Unable to add the " + (tags.size() > 1 ? "files" : "file") + " to the hash set. Hashes have not been calculated. Please configure and run an appropriate ingest module.", "Add to Hash Set Error", JOptionPane.ERROR_MESSAGE);
->>>>>>> 56437140
+                                JOptionPane.showMessageDialog(WindowManager.getDefault().getMainWindow(), "Unable to add the " + (tags.size() > 1 ? "files" : "file") + " to the hash set. Hashes have not been calculated. Please configure and run an appropriate ingest module.", "Add to Hash Set Error", JOptionPane.ERROR_MESSAGE);
                                 break;
                             }
                         }
                     }
                 } catch (TskCoreException ex) {
-<<<<<<< HEAD
-                    Logger.getLogger(AddTaggedHashesToHashDb.class.getName()).log(Level.SEVERE, "Error adding to hash database", ex);
+                    Logger.getLogger(AddTaggedHashesToHashDb.class.getName()).log(Level.SEVERE, "Error adding to hash set", ex);
                     JOptionPane.showMessageDialog(WindowManager.getDefault().getMainWindow(), "Error getting selected tags for case.", "Hash Export Error", JOptionPane.ERROR_MESSAGE);
-=======
-                    Logger.getLogger(AddTaggedHashesToHashDb.class.getName()).log(Level.SEVERE, "Error adding to hash set", ex);
-                    JOptionPane.showMessageDialog(null, "Error getting selected tags for case.", "Hash Export Error", JOptionPane.ERROR_MESSAGE);
->>>>>>> 56437140
                 }
             }
             if (!failedExports.isEmpty()) {
