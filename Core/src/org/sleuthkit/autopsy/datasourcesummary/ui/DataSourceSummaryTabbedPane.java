/*
 * Autopsy Forensic Browser
 *
 * Copyright 2020 Basis Technology Corp.
 * Contact: carrier <at> sleuthkit <dot> org
 *
 * Licensed under the Apache License, Version 2.0 (the "License");
 * you may not use this file except in compliance with the License.
 * You may obtain a copy of the License at
 *
 *     http://www.apache.org/licenses/LICENSE-2.0
 *
 * Unless required by applicable law or agreed to in writing, software
 * distributed under the License is distributed on an "AS IS" BASIS,
 * WITHOUT WARRANTIES OR CONDITIONS OF ANY KIND, either express or implied.
 * See the License for the specific language governing permissions and
 * limitations under the License.
 */
package org.sleuthkit.autopsy.datasourcesummary.ui;

import java.awt.CardLayout;
import java.awt.Component;
import java.util.Arrays;
import java.util.List;
import java.util.function.Consumer;
import org.openide.util.NbBundle.Messages;
import org.sleuthkit.autopsy.casemodule.IngestJobInfoPanel;
import org.sleuthkit.datamodel.DataSource;

/**
 * A tabbed pane showing the summary of a data source including tabs of:
 * DataSourceSummaryCountsPanel, ContainerPanel, and IngestJobInfoPanel.
 */
@Messages({
    "DataSourceSummaryTabbedPane_typesTab_title=Types",
    "DataSourceSummaryTabbedPane_detailsTab_title=Container",
    "DataSourceSummaryTabbedPane_userActivityTab_title=User Activity",
    "DataSourceSummaryTabbedPane_ingestHistoryTab_title=Ingest History",
    "DataSourceSummaryTabbedPane_recentFileTab_title=Recent Files",
    "DataSourceSummaryTabbedPane_pastCasesTab_title=Past Cases",
    "DataSourceSummaryTabbedPane_analysisTab_title=Analysis",
<<<<<<< HEAD
    "DataSourceSummaryTabbedPane_whereUsedTab_title=Where Used"
=======
    "DataSourceSummaryTabbedPane_timelineTab_title=Timeline"
>>>>>>> 638c0d8d
})
public class DataSourceSummaryTabbedPane extends javax.swing.JPanel {

    /**
     * Records of tab information (i.e. title, component, function to call on
     * new data source).
     */
    private static class DataSourceTab {

        private final String tabTitle;
        private final Component component;
        private final Consumer<DataSource> onDataSource;
        private final Runnable onClose;

        /**
         * Main constructor.
         *
         * @param tabTitle The title of the tab.
         * @param component The component to be displayed.
         * @param onDataSource The function to be called on a new data source.
         * @param onClose Called to cleanup resources when closing tabs.
         */
        DataSourceTab(String tabTitle, Component component, Consumer<DataSource> onDataSource, Runnable onClose) {
            this.tabTitle = tabTitle;
            this.component = component;
            this.onDataSource = onDataSource;
            this.onClose = onClose;
        }

        /**
         * Main constructor.
         *
         * @param tabTitle The title of the tab.
         * @param panel The component to be displayed in the tab.
         */
        DataSourceTab(String tabTitle, BaseDataSourceSummaryPanel panel) {
            this.tabTitle = tabTitle;
            this.component = panel;
            this.onDataSource = panel::setDataSource;
            this.onClose = panel::close;
        }

        /**
         * @return The title for the tab.
         */
        String getTabTitle() {
            return tabTitle;
        }

        /**
         * @return The component to display in the tab.
         */
        Component getComponent() {
            return component;
        }

        /**
         * @return The function to be called on new data source.
         */
        Consumer<DataSource> getOnDataSource() {
            return onDataSource;
        }

        /**
         * @return The action for closing resources in the tab.
         */
        public Runnable getOnClose() {
            return onClose;
        }
    }

    private static final long serialVersionUID = 1L;
    // needs to match value provided for card layout in designed
    private static final String TABBED_PANE = "tabbedPane";
    private static final String NO_DATASOURCE_PANE = "noDataSourcePane";

    private final IngestJobInfoPanel ingestHistoryPanel = new IngestJobInfoPanel();

    private final List<DataSourceTab> tabs = Arrays.asList(
            new DataSourceTab(Bundle.DataSourceSummaryTabbedPane_typesTab_title(), new TypesPanel()),
            new DataSourceTab(Bundle.DataSourceSummaryTabbedPane_userActivityTab_title(), new UserActivityPanel()),
            new DataSourceTab(Bundle.DataSourceSummaryTabbedPane_analysisTab_title(), new AnalysisPanel()),
            new DataSourceTab(Bundle.DataSourceSummaryTabbedPane_recentFileTab_title(), new RecentFilesPanel()),
            new DataSourceTab(Bundle.DataSourceSummaryTabbedPane_pastCasesTab_title(), new PastCasesPanel()),
<<<<<<< HEAD
            new DataSourceTab(Bundle.DataSourceSummaryTabbedPane_whereUsedTab_title(), new WhereUsedPanel()),
=======
            new DataSourceTab(Bundle.DataSourceSummaryTabbedPane_timelineTab_title(), new TimelinePanel()),
>>>>>>> 638c0d8d
            // do nothing on closing 
            new DataSourceTab(Bundle.DataSourceSummaryTabbedPane_ingestHistoryTab_title(), ingestHistoryPanel, ingestHistoryPanel::setDataSource, () -> {
            }),
            new DataSourceTab(Bundle.DataSourceSummaryTabbedPane_detailsTab_title(), new ContainerPanel())
    );

    private DataSource dataSource = null;
    private CardLayout cardLayout;

    /**
     * Creates new form TabPane
     */
    public DataSourceSummaryTabbedPane() {
        initComponents();
        postInit();
    }

    /**
     * Method called right after initComponents during initialization.
     */
    private void postInit() {
        // get the card layout
        cardLayout = (CardLayout) this.getLayout();

        // set up the tabs
        for (DataSourceTab tab : tabs) {
            tabbedPane.addTab(tab.getTabTitle(), tab.getComponent());
        }

        // set this to no datasource initially
        cardLayout.show(this, NO_DATASOURCE_PANE);
    }

    /**
     * The datasource currently used as the model in this panel.
     *
     * @return The datasource currently being used as the model in this panel.
     */
    public DataSource getDataSource() {
        return dataSource;
    }

    /**
     * Sets datasource to visualize in the tabbed panel.
     *
     * @param dataSource The datasource to use in this panel.
     */
    public void setDataSource(DataSource dataSource) {
        this.dataSource = dataSource;
        if (this.dataSource == null) {
            cardLayout.show(this, NO_DATASOURCE_PANE);
        } else {
            for (DataSourceTab tab : tabs) {
                tab.getOnDataSource().accept(dataSource);
            }
            cardLayout.show(this, TABBED_PANE);
        }
    }

    /**
     * Handle close events on each tab.
     */
    public void close() {
        for (DataSourceTab tab : tabs) {
            tab.getOnClose().run();
        }
    }

    /**
     * This method is called from within the constructor to initialize the form.
     * WARNING: Do NOT modify this code. The content of this method is always
     * regenerated by the Form Editor.
     */
    @SuppressWarnings("unchecked")
    // <editor-fold defaultstate="collapsed" desc="Generated Code">//GEN-BEGIN:initComponents
    private void initComponents() {

        tabbedPane = new javax.swing.JTabbedPane();
        javax.swing.JPanel noDataSourcePane = new javax.swing.JPanel();
        javax.swing.JLabel noDataSourceLabel = new javax.swing.JLabel();

        setLayout(new java.awt.CardLayout());
        add(tabbedPane, "tabbedPane");

        noDataSourcePane.setLayout(new java.awt.BorderLayout());

        noDataSourceLabel.setHorizontalAlignment(javax.swing.SwingConstants.CENTER);
        org.openide.awt.Mnemonics.setLocalizedText(noDataSourceLabel, org.openide.util.NbBundle.getMessage(DataSourceSummaryTabbedPane.class, "DataSourceSummaryTabbedPane.noDataSourceLabel.text")); // NOI18N
        noDataSourcePane.add(noDataSourceLabel, java.awt.BorderLayout.CENTER);

        add(noDataSourcePane, "noDataSourcePane");
    }// </editor-fold>//GEN-END:initComponents


    // Variables declaration - do not modify//GEN-BEGIN:variables
    private javax.swing.JTabbedPane tabbedPane;
    // End of variables declaration//GEN-END:variables
}<|MERGE_RESOLUTION|>--- conflicted
+++ resolved
@@ -39,11 +39,8 @@
     "DataSourceSummaryTabbedPane_recentFileTab_title=Recent Files",
     "DataSourceSummaryTabbedPane_pastCasesTab_title=Past Cases",
     "DataSourceSummaryTabbedPane_analysisTab_title=Analysis",
-<<<<<<< HEAD
-    "DataSourceSummaryTabbedPane_whereUsedTab_title=Where Used"
-=======
+    "DataSourceSummaryTabbedPane_whereUsedTab_title=Where Used",
     "DataSourceSummaryTabbedPane_timelineTab_title=Timeline"
->>>>>>> 638c0d8d
 })
 public class DataSourceSummaryTabbedPane extends javax.swing.JPanel {
 
@@ -128,11 +125,8 @@
             new DataSourceTab(Bundle.DataSourceSummaryTabbedPane_analysisTab_title(), new AnalysisPanel()),
             new DataSourceTab(Bundle.DataSourceSummaryTabbedPane_recentFileTab_title(), new RecentFilesPanel()),
             new DataSourceTab(Bundle.DataSourceSummaryTabbedPane_pastCasesTab_title(), new PastCasesPanel()),
-<<<<<<< HEAD
             new DataSourceTab(Bundle.DataSourceSummaryTabbedPane_whereUsedTab_title(), new WhereUsedPanel()),
-=======
             new DataSourceTab(Bundle.DataSourceSummaryTabbedPane_timelineTab_title(), new TimelinePanel()),
->>>>>>> 638c0d8d
             // do nothing on closing 
             new DataSourceTab(Bundle.DataSourceSummaryTabbedPane_ingestHistoryTab_title(), ingestHistoryPanel, ingestHistoryPanel::setDataSource, () -> {
             }),
