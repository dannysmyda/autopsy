--- conflicted
+++ resolved
@@ -4,19 +4,10 @@
   <NonVisualComponents>
     <Component class="javax.swing.ButtonGroup" name="interIntraButtonGroup">
     </Component>
-    <Component class="javax.swing.ButtonGroup" name="buttonGroup1">
-    </Component>
   </NonVisualComponents>
   <Properties>
     <Property name="minimumSize" type="java.awt.Dimension" editor="org.netbeans.beaninfo.editors.DimensionEditor">
-<<<<<<< HEAD
-      <Dimension value="[450, 525]"/>
-    </Property>
-    <Property name="preferredSize" type="java.awt.Dimension" editor="org.netbeans.beaninfo.editors.DimensionEditor">
-      <Dimension value="[450, 525]"/>
-=======
       <Dimension value="[450, 570]"/>
->>>>>>> ca68609c
     </Property>
     <Property name="resizable" type="boolean" value="false"/>
   </Properties>
@@ -36,11 +27,7 @@
     <AuxValue name="FormSettings_listenerGenerationStyle" type="java.lang.Integer" value="0"/>
     <AuxValue name="FormSettings_variablesLocal" type="java.lang.Boolean" value="false"/>
     <AuxValue name="FormSettings_variablesModifier" type="java.lang.Integer" value="2"/>
-<<<<<<< HEAD
-    <AuxValue name="designerSize" type="java.awt.Dimension" value="-84,-19,0,5,115,114,0,18,106,97,118,97,46,97,119,116,46,68,105,109,101,110,115,105,111,110,65,-114,-39,-41,-84,95,68,20,2,0,2,73,0,6,104,101,105,103,104,116,73,0,5,119,105,100,116,104,120,112,0,0,2,-100,0,0,1,-62"/>
-=======
     <AuxValue name="designerSize" type="java.awt.Dimension" value="-84,-19,0,5,115,114,0,18,106,97,118,97,46,97,119,116,46,68,105,109,101,110,115,105,111,110,65,-114,-39,-41,-84,95,68,20,2,0,2,73,0,6,104,101,105,103,104,116,73,0,5,119,105,100,116,104,120,112,0,0,2,108,0,0,1,-62"/>
->>>>>>> ca68609c
   </AuxValues>
 
   <Layout class="org.netbeans.modules.form.compat2.layouts.DesignBorderLayout"/>
@@ -48,17 +35,7 @@
     <Container class="javax.swing.JPanel" name="jPanel1">
       <Properties>
         <Property name="maximumSize" type="java.awt.Dimension" editor="org.netbeans.beaninfo.editors.DimensionEditor">
-<<<<<<< HEAD
-          <Dimension value="[450, 525]"/>
-        </Property>
-        <Property name="minimumSize" type="java.awt.Dimension" editor="org.netbeans.beaninfo.editors.DimensionEditor">
-          <Dimension value="[450, 525]"/>
-        </Property>
-        <Property name="preferredSize" type="java.awt.Dimension" editor="org.netbeans.beaninfo.editors.DimensionEditor">
-          <Dimension value="[450, 525]"/>
-=======
           <Dimension value="null"/>
->>>>>>> ca68609c
         </Property>
         <Property name="requestFocusEnabled" type="boolean" value="false"/>
       </Properties>
@@ -71,32 +48,11 @@
       <Layout>
         <DimensionLayout dim="0">
           <Group type="103" groupAlignment="0" attributes="0">
-              <Group type="102" alignment="0" attributes="0">
+              <Group type="102" attributes="0">
                   <EmptySpace max="-2" attributes="0"/>
                   <Group type="103" groupAlignment="0" attributes="0">
                       <Group type="102" attributes="0">
                           <Component id="dataSourcesLabel" max="32767" attributes="0"/>
-<<<<<<< HEAD
-                          <EmptySpace max="-2" attributes="0"/>
-                      </Group>
-                      <Group type="102" alignment="1" attributes="0">
-                          <Group type="103" groupAlignment="0" attributes="0">
-                              <Group type="102" attributes="0">
-                                  <Component id="errorText" max="32767" attributes="0"/>
-                                  <EmptySpace min="-2" pref="65" max="-2" attributes="0"/>
-                              </Group>
-                              <Group type="102" alignment="0" attributes="0">
-                                  <EmptySpace min="-2" pref="20" max="-2" attributes="0"/>
-                                  <Group type="103" groupAlignment="0" attributes="0">
-                                      <Component id="organizeByCountRadio" min="-2" max="-2" attributes="0"/>
-                                      <Component id="organizeByCaseRadio" min="-2" pref="65" max="-2" attributes="0"/>
-                                  </Group>
-                                  <EmptySpace max="32767" attributes="0"/>
-                              </Group>
-                          </Group>
-                          <Component id="searchButton" min="-2" max="-2" attributes="0"/>
-=======
->>>>>>> ca68609c
                           <EmptySpace max="-2" attributes="0"/>
                       </Group>
                       <Group type="102" alignment="1" attributes="0">
@@ -109,11 +65,6 @@
                           </Group>
                           <EmptySpace min="-2" pref="37" max="-2" attributes="0"/>
                       </Group>
-<<<<<<< HEAD
-                      <Group type="102" attributes="0">
-                          <Group type="103" groupAlignment="0" attributes="0">
-                              <Group type="103" groupAlignment="1" max="-2" attributes="0">
-=======
                       <Group type="102" alignment="0" attributes="0">
                           <Component id="percentageThresholdCheck" min="-2" max="-2" attributes="0"/>
                           <EmptySpace max="-2" attributes="0"/>
@@ -132,7 +83,6 @@
                           <Group type="103" groupAlignment="0" attributes="0">
                               <Component id="containerPanel" min="-2" max="-2" attributes="0"/>
                               <Group type="103" alignment="0" groupAlignment="1" max="-2" attributes="0">
->>>>>>> ca68609c
                                   <Component id="commonItemSearchDescription" alignment="0" max="32767" attributes="0"/>
                                   <Group type="102" alignment="0" attributes="0">
                                       <EmptySpace min="-2" pref="20" max="-2" attributes="0"/>
@@ -140,21 +90,7 @@
                                   </Group>
                               </Group>
                           </Group>
-<<<<<<< HEAD
-                          <EmptySpace max="-2" attributes="0"/>
-                      </Group>
-                      <Group type="102" alignment="0" attributes="0">
-                          <Group type="103" groupAlignment="1" max="-2" attributes="0">
-                              <Component id="resultsDisplayLabel" max="32767" attributes="0"/>
-                              <Component id="percentageThresholdCheck" max="32767" attributes="0"/>
-                          </Group>
-                          <EmptySpace type="separate" max="-2" attributes="0"/>
-                          <Component id="percentageThresholdInputBox" min="-2" pref="40" max="-2" attributes="0"/>
-                          <EmptySpace max="-2" attributes="0"/>
-                          <Component id="percentageThresholdTextTwo" max="32767" attributes="0"/>
-=======
                           <EmptySpace max="32767" attributes="0"/>
->>>>>>> ca68609c
                       </Group>
                   </Group>
               </Group>
@@ -180,18 +116,8 @@
                       <Component id="percentageThresholdTextTwo" alignment="3" min="-2" max="-2" attributes="0"/>
                   </Group>
                   <EmptySpace max="-2" attributes="0"/>
-                  <Component id="resultsDisplayLabel" min="-2" pref="19" max="-2" attributes="0"/>
-                  <EmptySpace max="-2" attributes="0"/>
-                  <Component id="organizeByCaseRadio" min="-2" max="-2" attributes="0"/>
-                  <EmptySpace max="-2" attributes="0"/>
-                  <Component id="organizeByCountRadio" min="-2" pref="23" max="-2" attributes="0"/>
-                  <EmptySpace type="unrelated" max="-2" attributes="0"/>
                   <Component id="dataSourcesLabel" min="-2" pref="14" max="-2" attributes="0"/>
-<<<<<<< HEAD
-                  <EmptySpace max="32767" attributes="0"/>
-=======
                   <EmptySpace type="separate" max="-2" attributes="0"/>
->>>>>>> ca68609c
                   <Group type="103" groupAlignment="3" attributes="0">
                       <Component id="searchButton" alignment="3" min="-2" max="-2" attributes="0"/>
                       <Component id="errorText" alignment="3" min="-2" max="-2" attributes="0"/>
@@ -330,34 +256,6 @@
             <EventHandler event="actionPerformed" listener="java.awt.event.ActionListener" parameters="java.awt.event.ActionEvent" handler="searchButtonActionPerformed"/>
           </Events>
         </Component>
-        <Component class="javax.swing.JLabel" name="resultsDisplayLabel">
-          <Properties>
-            <Property name="text" type="java.lang.String" editor="org.netbeans.modules.i18n.form.FormI18nStringEditor">
-              <ResourceString bundle="org/sleuthkit/autopsy/commonfilesearch/Bundle.properties" key="CommonAttributePanel.resultsDisplayLabel.text_2" replaceFormat="org.openide.util.NbBundle.getMessage({sourceFileName}.class, &quot;{key}&quot;)"/>
-            </Property>
-          </Properties>
-        </Component>
-        <Component class="javax.swing.JRadioButton" name="organizeByCaseRadio">
-          <Properties>
-            <Property name="buttonGroup" type="javax.swing.ButtonGroup" editor="org.netbeans.modules.form.RADComponent$ButtonGroupPropertyEditor">
-              <ComponentRef name="buttonGroup1"/>
-            </Property>
-            <Property name="selected" type="boolean" value="true"/>
-            <Property name="text" type="java.lang.String" editor="org.netbeans.modules.i18n.form.FormI18nStringEditor">
-              <ResourceString bundle="org/sleuthkit/autopsy/commonfilesearch/Bundle.properties" key="CommonAttributePanel.organizeByCaseRadio.text" replaceFormat="org.openide.util.NbBundle.getMessage({sourceFileName}.class, &quot;{key}&quot;)"/>
-            </Property>
-          </Properties>
-        </Component>
-        <Component class="javax.swing.JRadioButton" name="organizeByCountRadio">
-          <Properties>
-            <Property name="buttonGroup" type="javax.swing.ButtonGroup" editor="org.netbeans.modules.form.RADComponent$ButtonGroupPropertyEditor">
-              <ComponentRef name="buttonGroup1"/>
-            </Property>
-            <Property name="text" type="java.lang.String" editor="org.netbeans.modules.i18n.form.FormI18nStringEditor">
-              <ResourceString bundle="org/sleuthkit/autopsy/commonfilesearch/Bundle.properties" key="CommonAttributePanel.organizeByCountRadio.text" replaceFormat="org.openide.util.NbBundle.getMessage({sourceFileName}.class, &quot;{key}&quot;)"/>
-            </Property>
-          </Properties>
-        </Component>
       </SubComponents>
     </Container>
   </SubComponents>
