--- conflicted
+++ resolved
@@ -116,11 +116,7 @@
      *
      * @param panel         Panel to update.
      * @param gridbagLayout Layout to use.
-<<<<<<< HEAD
-     * @param constraints   Constrains to use.
-=======
-     * @param constraints   Constraints to use.
->>>>>>> 1a791c43
+     * @param constraints   Constraints to use.
      * @param keyString     Key name to display.
      * @param valueString   Value string to display.
      *
@@ -267,11 +263,7 @@
      *
      * @param panel         Panel to update.
      * @param gridbagLayout Layout to use.
-<<<<<<< HEAD
-     * @param constraints   Constrains to use.
-=======
-     * @param constraints   Constraints to use.
->>>>>>> 1a791c43
+     * @param constraints   Constraints to use.
      * @param valueString   Value string to display.
      *
      * @return Label added.
