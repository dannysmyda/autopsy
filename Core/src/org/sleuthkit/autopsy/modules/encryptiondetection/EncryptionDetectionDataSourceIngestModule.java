/*
 * Autopsy Forensic Browser
 *
 * Copyright 2018 Basis Technology Corp.
 * Contact: carrier <at> sleuthkit <dot> org
 *
 * Licensed under the Apache License, Version 2.0 (the "License");
 * you may not use this file except in compliance with the License.
 * You may obtain a copy of the License at
 *
 *     http://www.apache.org/licenses/LICENSE-2.0
 *
 * Unless required by applicable law or agreed to in writing, software
 * distributed under the License is distributed on an "AS IS" BASIS,
 * WITHOUT WARRANTIES OR CONDITIONS OF ANY KIND, either express or implied.
 * See the License for the specific language governing permissions and
 * limitations under the License.
 */
package org.sleuthkit.autopsy.modules.encryptiondetection;

import java.io.IOException;
import java.util.List;
import java.util.logging.Level;
import org.openide.util.NbBundle.Messages;
import org.sleuthkit.autopsy.casemodule.Case;
import org.sleuthkit.autopsy.coreutils.Logger;
import org.sleuthkit.autopsy.ingest.DataSourceIngestModule;
import org.sleuthkit.autopsy.ingest.DataSourceIngestModuleProgress;
import org.sleuthkit.autopsy.ingest.IngestJobContext;
import org.sleuthkit.autopsy.ingest.IngestMessage;
import org.sleuthkit.autopsy.ingest.IngestModule;
import org.sleuthkit.autopsy.ingest.IngestServices;
import org.sleuthkit.datamodel.Blackboard;
import org.sleuthkit.datamodel.BlackboardArtifact;
import org.sleuthkit.datamodel.BlackboardAttribute;
import org.sleuthkit.datamodel.Content;
import org.sleuthkit.datamodel.Image;
import org.sleuthkit.datamodel.ReadContentInputStream;
import org.sleuthkit.datamodel.TskCoreException;
import org.sleuthkit.datamodel.Volume;
import org.sleuthkit.datamodel.VolumeSystem;

/**
 * Data source module to detect encryption.
 */
final class EncryptionDetectionDataSourceIngestModule implements DataSourceIngestModule {

    private final IngestServices services = IngestServices.getInstance();
    private final Logger logger = services.getLogger(EncryptionDetectionModuleFactory.getModuleName());
    private Blackboard blackboard;
    private double calculatedEntropy;
    private final double minimumEntropy;
    private IngestJobContext context;

    /**
     * Create an EncryptionDetectionDataSourceIngestModule object that will
     * detect volumes that are encrypted and create blackboard artifacts as
     * appropriate.
     *
     * @param settings The Settings used to configure the module.
     */
    EncryptionDetectionDataSourceIngestModule(EncryptionDetectionIngestJobSettings settings) {
        minimumEntropy = settings.getMinimumEntropy();
    }

    @Override
    public void startUp(IngestJobContext context) throws IngestModule.IngestModuleException {
        validateSettings();
<<<<<<< HEAD
        blackboard = Case.getCurrentCase().getSleuthkitCase().getBlackboard();
=======
        blackboard = Case.getCurrentCase().getServices().getBlackboard();
        this.context = context;
>>>>>>> 6550d7f6
    }

    @Messages({
        "EncryptionDetectionDataSourceIngestModule.artifactComment.bitlocker=Bitlocker encryption detected.",
        "EncryptionDetectionDataSourceIngestModule.artifactComment.suspected=Suspected encryption due to high entropy (%f).",
        "EncryptionDetectionDataSourceIngestModule.processing.message=Checking image for encryption."
    })
    @Override
    public ProcessResult process(Content dataSource, DataSourceIngestModuleProgress progressBar) {

        try {
            if (dataSource instanceof Image) {
                
                if (((Image) dataSource).getPaths().length == 0) {
                    logger.log(Level.SEVERE, String.format("Unable to process data source '%s' - image has no paths", dataSource.getName()));
                    return IngestModule.ProcessResult.ERROR;
                }
                 
                List<VolumeSystem> volumeSystems = ((Image) dataSource).getVolumeSystems();
                progressBar.switchToDeterminate(volumeSystems.size());
                int numVolSystemsChecked = 0;
                progressBar.progress(Bundle.EncryptionDetectionDataSourceIngestModule_processing_message(), 0);
                for (VolumeSystem volumeSystem : volumeSystems) {
                    
                    if (context.dataSourceIngestIsCancelled()) {
                        return ProcessResult.OK;
                    }
                    
                    for (Volume volume : volumeSystem.getVolumes()) {
                        
                        if (context.dataSourceIngestIsCancelled()) {
                            return ProcessResult.OK;
                        }
                        if (BitlockerDetection.isBitlockerVolume(volume)) {
                            return flagVolume(volume, BlackboardArtifact.ARTIFACT_TYPE.TSK_ENCRYPTION_DETECTED, Bundle.EncryptionDetectionDataSourceIngestModule_artifactComment_bitlocker());
                        }
                        
                        if (context.dataSourceIngestIsCancelled()) {
                            return ProcessResult.OK;
                        }
                        if (isVolumeEncrypted(volume)) {
                            return flagVolume(volume, BlackboardArtifact.ARTIFACT_TYPE.TSK_ENCRYPTION_SUSPECTED, String.format(Bundle.EncryptionDetectionDataSourceIngestModule_artifactComment_suspected(), calculatedEntropy));
                        }
                    }
                    // Update progress bar
                    numVolSystemsChecked++;
                    progressBar.progress(Bundle.EncryptionDetectionDataSourceIngestModule_processing_message(), numVolSystemsChecked);
                }
            }
        } catch (ReadContentInputStream.ReadContentInputStreamException ex) {
            logger.log(Level.WARNING, String.format("Unable to read data source '%s'", dataSource.getName()), ex);
            return IngestModule.ProcessResult.ERROR;
        } catch (IOException | TskCoreException ex) {
            logger.log(Level.SEVERE, String.format("Unable to process data source '%s'", dataSource.getName()), ex);
            return IngestModule.ProcessResult.ERROR;
        }

        return IngestModule.ProcessResult.OK;
    }

    /**
     * Validate the relevant settings for the
     * EncryptionDetectionDataSourceIngestModule
     *
     * @throws IngestModule.IngestModuleException If the input is empty,
     *                                            invalid, or out of range.
     *
     */
    private void validateSettings() throws IngestModule.IngestModuleException {
        EncryptionDetectionTools.validateMinEntropyValue(minimumEntropy);
    }

    /**
     * Create a blackboard artifact.
     *
     * @param volume       The volume to be processed.
     * @param artifactType The type of artifact to create.
     * @param comment      A comment to be attached to the artifact.
     *
     * @return 'OK' if the volume was processed successfully, or 'ERROR' if
     *         there was a problem.
     */
    private IngestModule.ProcessResult flagVolume(Volume volume, BlackboardArtifact.ARTIFACT_TYPE artifactType, String comment) {
        
        if (context.dataSourceIngestIsCancelled()) {
            return ProcessResult.OK;
        }
        
        try {
            BlackboardArtifact artifact = volume.newArtifact(artifactType);
            artifact.addAttribute(new BlackboardAttribute(BlackboardAttribute.ATTRIBUTE_TYPE.TSK_COMMENT, EncryptionDetectionModuleFactory.getModuleName(), comment));

            try {
                /*
                 * post the artifact which will index the artifact for keyword
                 * search, and fire an event to notify UI of this new artifact
                 */
                blackboard.postArtifact(artifact, EncryptionDetectionModuleFactory.getModuleName());
            } catch (Blackboard.BlackboardException ex) {
                logger.log(Level.SEVERE, "Unable to index blackboard artifact " + artifact.getArtifactID(), ex); //NON-NLS
            }

            /*
             * Make an ingest inbox message.
             */
            StringBuilder detailsSb = new StringBuilder("");
            detailsSb.append("File: ");
            Content parentFile = volume.getParent();
            if (parentFile != null) {
                detailsSb.append(volume.getParent().getUniquePath());
            }
            detailsSb.append(volume.getName());
            if (artifactType.equals(BlackboardArtifact.ARTIFACT_TYPE.TSK_ENCRYPTION_SUSPECTED)) {
                detailsSb.append("<br/>\nEntropy: ").append(calculatedEntropy);
            }

            services.postMessage(IngestMessage.createDataMessage(EncryptionDetectionModuleFactory.getModuleName(),
                    artifactType.getDisplayName() + " Match: " + volume.getName(),
                    detailsSb.toString(),
                    volume.getName(),
                    artifact));

            return IngestModule.ProcessResult.OK;
        } catch (TskCoreException ex) {
            logger.log(Level.SEVERE, String.format("Failed to create blackboard artifact for '%s'.", volume.getName()), ex); //NON-NLS
            return IngestModule.ProcessResult.ERROR;
        }
    }

    /**
     * This method checks if the Volume input is encrypted. Initial
     * qualifications require that the Volume not have a file system.
     *
     * @param volume Volume to be checked.
     *
     * @return True if the Volume is encrypted.
     */
    private boolean isVolumeEncrypted(Volume volume) throws ReadContentInputStream.ReadContentInputStreamException, IOException, TskCoreException {
        /*
         * Criteria for the checks in this method are partially based on
         * http://www.forensicswiki.org/wiki/TrueCrypt#Detection
         */
        if (volume.getFileSystems().isEmpty()) {
            calculatedEntropy = EncryptionDetectionTools.calculateEntropy(volume, context);
            if (calculatedEntropy >= minimumEntropy) {
                return true;
            }
        }
        return false;
    }
}<|MERGE_RESOLUTION|>--- conflicted
+++ resolved
@@ -66,12 +66,8 @@
     @Override
     public void startUp(IngestJobContext context) throws IngestModule.IngestModuleException {
         validateSettings();
-<<<<<<< HEAD
         blackboard = Case.getCurrentCase().getSleuthkitCase().getBlackboard();
-=======
-        blackboard = Case.getCurrentCase().getServices().getBlackboard();
         this.context = context;
->>>>>>> 6550d7f6
     }
 
     @Messages({
