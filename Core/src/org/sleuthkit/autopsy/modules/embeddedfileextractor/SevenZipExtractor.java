--- conflicted
+++ resolved
@@ -673,13 +673,8 @@
             //inArchiveItemIndex. False indicates non-test mode
             inArchive.extract(extractionIndices, false, archiveCallBack);
 
-<<<<<<< HEAD
             unpackSuccessful &= archiveCallBack.wasSuccessful();
-             
-=======
-            unpackSuccessful = unpackSuccessful & archiveCallBack.wasSuccessful();
-
->>>>>>> 46d261aa
+
             archiveDetailsMap = null;
  
 
@@ -936,11 +931,7 @@
          */
         @Override
         public ISequentialOutStream getStream(int inArchiveItemIndex,
-<<<<<<< HEAD
                                               ExtractAskMode mode) throws SevenZipException {
-=======
-                ExtractAskMode mode) throws SevenZipException {
->>>>>>> 46d261aa
 
             this.inArchiveItemIndex = inArchiveItemIndex;
 
@@ -1006,13 +997,8 @@
         /**
          * Updates the unpackedNode data in the tree after the archive has been
          * expanded to local disk.
-<<<<<<< HEAD
          * 
-         * @param result - ExtractOperationResult 
-=======
-         *
          * @param result - ExtractOperationResult
->>>>>>> 46d261aa
          *
          * @throws SevenZipException
          */
