--- conflicted
+++ resolved
@@ -250,7 +250,7 @@
         String msg = NbBundle.getMessage(SevenZipExtractor.class,
                 "EmbeddedFileExtractorIngestModule.ArchiveExtractor.isZipBombCheck.warnMsg", archiveFile.getName(), escapedFilePath);//NON-NLS
         try {
-<<<<<<< HEAD
+
             Collection<BlackboardAttribute> attributes = Arrays.asList(
                     new BlackboardAttribute(
                             TSK_SET_NAME, MODULE_NAME,
@@ -264,25 +264,6 @@
             if (!blackboard.artifactExists(archiveFile, TSK_INTERESTING_FILE_HIT, attributes)) {
                 BlackboardArtifact artifact = archiveFile.newArtifact(TSK_INTERESTING_FILE_HIT);
                 artifact.addAttributes(attributes);
-=======
-            Collection<BlackboardAttribute> attributes = new ArrayList<>();
-            attributes.add(new BlackboardAttribute(BlackboardAttribute.ATTRIBUTE_TYPE.TSK_SET_NAME, EmbeddedFileExtractorModuleFactory.getModuleName(),
-                    "Possible Zip Bomb"));
-            attributes.add(new BlackboardAttribute(BlackboardAttribute.ATTRIBUTE_TYPE.TSK_DESCRIPTION,
-                    EmbeddedFileExtractorModuleFactory.getModuleName(),
-                    Bundle.SevenZipExtractor_zipBombArtifactCreation_text(archiveFile.getName())));
-            attributes.add(new BlackboardAttribute(BlackboardAttribute.ATTRIBUTE_TYPE.TSK_COMMENT,
-                    EmbeddedFileExtractorModuleFactory.getModuleName(),
-                    details));
-
-            SleuthkitCase tskCase = Case.getCurrentCaseThrows().getSleuthkitCase();
-            org.sleuthkit.datamodel.Blackboard tskBlackboard = tskCase.getBlackboard();
-            // Create artifact if it doesn't already exist.
-            if (!tskBlackboard.artifactExists(archiveFile, BlackboardArtifact.ARTIFACT_TYPE.TSK_INTERESTING_FILE_HIT, attributes)) {
-                BlackboardArtifact artifact = archiveFile.newArtifact(BlackboardArtifact.ARTIFACT_TYPE.TSK_INTERESTING_FILE_HIT);
-                artifact.addAttributes(attributes);
-
->>>>>>> c287fc0a
                 try {
                     /*
                      * post the artifact which will index the artifact for
@@ -297,13 +278,6 @@
                     MessageNotifyUtil.Notify.error(
                             Bundle.SevenZipExtractor_indexError_message(), artifact.getDisplayName());
                 }
-<<<<<<< HEAD
-=======
-
-                services.postMessage(IngestMessage.createWarningMessage(EmbeddedFileExtractorModuleFactory.getModuleName(), msg, details));
-
-                services.fireModuleDataEvent(new ModuleDataEvent(EmbeddedFileExtractorModuleFactory.getModuleName(), BlackboardArtifact.ARTIFACT_TYPE.TSK_INTERESTING_FILE_HIT));
->>>>>>> c287fc0a
             }
         } catch (TskCoreException ex) {
             logger.log(Level.SEVERE, "Error creating blackboard artifact for Zip Bomb Detection for file: " + escapedFilePath, ex); //NON-NLS
