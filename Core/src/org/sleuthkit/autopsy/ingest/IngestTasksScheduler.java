--- conflicted
+++ resolved
@@ -101,19 +101,11 @@
 
     /**
      * Schedules a data source level ingest task and file level ingest tasks for
-<<<<<<< HEAD
-     * an ingest job. Either all of the files in the data source or a given
-     * subset of the files will be scheduled.
-     *
-     * @param job   The data source ingest job.
-     * @param files A subset of the files for the data source.
-=======
      * a data source ingest job.
      *
      * @param job The data source ingest job.
->>>>>>> b952e435
-     */
-    synchronized void scheduleIngestTasks(DataSourceIngestJob job, List<AbstractFile> files) {
+     */
+    synchronized void scheduleIngestTasks(DataSourceIngestJob job) {
         if (!job.isCancelled()) {
             /*
              * Scheduling of both the data source ingest task and the initial
@@ -124,7 +116,7 @@
              * job are completed.
              */
             this.scheduleDataSourceIngestTask(job);
-            this.scheduleFileIngestTasks(job, files);
+            this.scheduleFileIngestTasks(job);
         }
     }
 
@@ -148,35 +140,15 @@
     }
 
     /**
-<<<<<<< HEAD
-     * Schedules file level ingest tasks for a data source ingest job. Either
-     * all of the files in the data source or a given subset of the files will
-     * be scheduled.
-     *
-     * @param job   The data source ingest job.
-     * @param files A subset of the files for the data source.
-=======
      * Schedules file level ingest tasks for a data source ingest job.
      *
      * @param job The data source ingest job.
->>>>>>> b952e435
-     */
-    synchronized void scheduleFileIngestTasks(DataSourceIngestJob job, List<AbstractFile> files) {
+     */
+    synchronized void scheduleFileIngestTasks(DataSourceIngestJob job) {
         if (!job.isCancelled()) {
-<<<<<<< HEAD
-            List<AbstractFile> candidateFiles = new ArrayList<>();
-            if (files.isEmpty()) {
-                getTopLevelFiles(job.getDataSource(), candidateFiles);
-            } else {
-                candidateFiles.addAll(files);
-            }
-            for (AbstractFile firstLevelFile : candidateFiles) {
-                FileIngestTask task = new FileIngestTask(job, firstLevelFile);
-=======
             List<AbstractFile> candidateFiles = getTopLevelFiles(job.getDataSource());
             for (AbstractFile file : candidateFiles) {
                 FileIngestTask task = new FileIngestTask(job, file);
->>>>>>> b952e435
                 if (IngestTasksScheduler.shouldEnqueueFileTask(task)) {
                     this.rootFileTaskQueue.add(task);
                 }
@@ -186,16 +158,6 @@
     }
 
     /**
-<<<<<<< HEAD
-     * Schedules a file ingest task for a data source ingest job. The task that
-     * is created is added directly to the pending file tasks queues, i.e., it
-     * is "fast tracked."
-     *
-     * @param job  The data source ingest job.
-     * @param file A file.
-     */
-    synchronized void scheduleFastTrackedFileIngestTask(DataSourceIngestJob job, AbstractFile file) {
-=======
      * Schedules file level ingest tasks for a subset of the files for a data
      * source ingest job.
      *
@@ -203,7 +165,6 @@
      * @param files A subset of the files for the data source.
      */
     synchronized void scheduleFileIngestTasks(DataSourceIngestJob job, Collection<AbstractFile> files) {
->>>>>>> b952e435
         if (!job.isCancelled()) {
             List<FileIngestTask> newTasksForFileIngestThreads = new LinkedList<>();
             for (AbstractFile file : files) {
@@ -317,16 +278,12 @@
      * files and virtual directories for a data source. Used to create file
      * tasks to put into the root directories queue.
      *
-<<<<<<< HEAD
-     * @param dataSource    The data source.
-     * @param topLevelFiles The top level files are added to this list.
-=======
      * @param dataSource The data source.
      *
      * @return The top level files.
->>>>>>> b952e435
-     */
-    private static void getTopLevelFiles(Content dataSource, List<AbstractFile> topLevelFiles) {
+     */
+    private static List<AbstractFile> getTopLevelFiles(Content dataSource) {
+        List<AbstractFile> topLevelFiles = new ArrayList<>();
         Collection<AbstractFile> rootObjects = dataSource.accept(new GetRootDirectoryVisitor());
         if (rootObjects.isEmpty() && dataSource instanceof AbstractFile) {
             // The data source is itself a file to be processed.
@@ -354,6 +311,7 @@
                 }
             }
         }
+        return topLevelFiles;
     }
 
     /**
