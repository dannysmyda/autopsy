/*
 * Autopsy Forensic Browser
 *
 * Copyright 2011-2018 Basis Technology Corp.
 * Contact: carrier <at> sleuthkit <dot> org
 *
 * Licensed under the Apache License, Version 2.0 (the "License");
 * you may not use this file except in compliance with the License.
 * You may obtain a copy of the License at
 *
 *     http://www.apache.org/licenses/LICENSE-2.0
 *
 * Unless required by applicable law or agreed to in writing, software
 * distributed under the License is distributed on an "AS IS" BASIS,
 * WITHOUT WARRANTIES OR CONDITIONS OF ANY KIND, either express or implied.
 * See the License for the specific language governing permissions and
 * limitations under the License.
 */
package org.sleuthkit.autopsy.casemodule;

import java.awt.Frame;
import java.awt.event.ActionEvent;
import java.awt.event.ActionListener;
import java.beans.PropertyChangeListener;
import java.beans.PropertyChangeSupport;
import java.io.File;
import java.io.IOException;
import java.nio.file.InvalidPathException;
import java.nio.file.Path;
import java.nio.file.Paths;
import java.sql.Connection;
import java.sql.DriverManager;
import java.sql.SQLException;
import java.sql.Statement;
import java.text.SimpleDateFormat;
import java.util.Collection;
import java.util.Date;
import java.util.HashMap;
import java.util.HashSet;
import java.util.List;
import java.util.Map;
import java.util.MissingResourceException;
import java.util.Set;
import java.util.TimeZone;
import java.util.UUID;
import java.util.concurrent.CancellationException;
import java.util.concurrent.ExecutionException;
import java.util.concurrent.ExecutorService;
import java.util.concurrent.Executors;
import java.util.concurrent.Future;
import java.util.concurrent.ThreadFactory;
import java.util.concurrent.TimeUnit;
import java.util.logging.Level;
import java.util.stream.Collectors;
import java.util.stream.Stream;
import javax.annotation.concurrent.GuardedBy;
import javax.annotation.concurrent.ThreadSafe;
import javax.swing.JOptionPane;
import javax.swing.SwingUtilities;
import org.openide.util.Lookup;
import org.openide.util.NbBundle;
import org.openide.util.NbBundle.Messages;
import org.openide.util.actions.CallableSystemAction;
import org.openide.windows.WindowManager;
import org.sleuthkit.autopsy.actions.OpenOutputFolderAction;
import org.sleuthkit.autopsy.appservices.AutopsyService;
import org.sleuthkit.autopsy.appservices.AutopsyService.CaseContext;
import static org.sleuthkit.autopsy.casemodule.Bundle.*;
import org.sleuthkit.autopsy.casemodule.CaseMetadata.CaseMetadataException;
import org.sleuthkit.autopsy.casemodule.events.AddingDataSourceEvent;
import org.sleuthkit.autopsy.casemodule.events.AddingDataSourceFailedEvent;
import org.sleuthkit.autopsy.casemodule.events.BlackBoardArtifactTagAddedEvent;
import org.sleuthkit.autopsy.casemodule.events.BlackBoardArtifactTagDeletedEvent;
import org.sleuthkit.autopsy.casemodule.events.ContentTagAddedEvent;
import org.sleuthkit.autopsy.casemodule.events.ContentTagDeletedEvent;
import org.sleuthkit.autopsy.casemodule.events.DataSourceAddedEvent;
import org.sleuthkit.autopsy.casemodule.events.ReportAddedEvent;
import org.sleuthkit.autopsy.casemodule.services.Services;
import org.sleuthkit.autopsy.communications.OpenCommVisualizationToolAction;
import org.sleuthkit.autopsy.coordinationservice.CoordinationService;
import org.sleuthkit.autopsy.coordinationservice.CoordinationService.CategoryNode;
import org.sleuthkit.autopsy.coordinationservice.CoordinationService.CoordinationServiceException;
import org.sleuthkit.autopsy.coordinationservice.CoordinationService.Lock;
import org.sleuthkit.autopsy.core.RuntimeProperties;
import org.sleuthkit.autopsy.core.UserPreferences;
import org.sleuthkit.autopsy.core.UserPreferencesException;
import org.sleuthkit.autopsy.corecomponentinterfaces.CoreComponentControl;
import org.sleuthkit.autopsy.coreutils.DriveUtils;
import org.sleuthkit.autopsy.coreutils.FileUtil;
import org.sleuthkit.autopsy.coreutils.Logger;
import org.sleuthkit.autopsy.coreutils.MessageNotifyUtil;
import org.sleuthkit.autopsy.coreutils.NetworkUtils;
import org.sleuthkit.autopsy.coreutils.PlatformUtil;
import org.sleuthkit.autopsy.coreutils.ThreadUtils;
import org.sleuthkit.autopsy.coreutils.TimeZoneUtils;
import org.sleuthkit.autopsy.coreutils.Version;
import org.sleuthkit.autopsy.events.AutopsyEvent;
import org.sleuthkit.autopsy.events.AutopsyEventException;
import org.sleuthkit.autopsy.events.AutopsyEventPublisher;
import org.sleuthkit.autopsy.ingest.IngestJob;
import org.sleuthkit.autopsy.ingest.IngestManager;
import org.sleuthkit.autopsy.keywordsearchservice.KeywordSearchService;
import org.sleuthkit.autopsy.keywordsearchservice.KeywordSearchServiceException;
import org.sleuthkit.autopsy.progress.LoggingProgressIndicator;
import org.sleuthkit.autopsy.progress.ModalDialogProgressIndicator;
import org.sleuthkit.autopsy.progress.ProgressIndicator;
import org.sleuthkit.autopsy.timeline.OpenTimelineAction;
import org.sleuthkit.datamodel.BlackboardArtifactTag;
import org.sleuthkit.datamodel.CaseDbConnectionInfo;
import org.sleuthkit.datamodel.Content;
import org.sleuthkit.datamodel.ContentTag;
import org.sleuthkit.datamodel.Image;
import org.sleuthkit.datamodel.Report;
import org.sleuthkit.datamodel.SleuthkitCase;
import org.sleuthkit.datamodel.TskCoreException;
import org.sleuthkit.datamodel.TskUnsupportedSchemaVersionException;

/**
 * An Autopsy case. Currently, only one case at a time may be open.
 */
public class Case {

    private static final int DIR_LOCK_TIMOUT_HOURS = 12;
    private static final int RESOURCES_LOCK_TIMOUT_HOURS = 12;
    private static final String SINGLE_USER_CASE_DB_NAME = "autopsy.db";
    private static final String EVENT_CHANNEL_NAME = "%s-Case-Events"; //NON-NLS
    private static final String CACHE_FOLDER = "Cache"; //NON-NLS
    private static final String EXPORT_FOLDER = "Export"; //NON-NLS
    private static final String LOG_FOLDER = "Log"; //NON-NLS
    private static final String REPORTS_FOLDER = "Reports"; //NON-NLS
    private static final String TEMP_FOLDER = "Temp"; //NON-NLS
    private static final String MODULE_FOLDER = "ModuleOutput"; //NON-NLS
    private static final String CASE_ACTION_THREAD_NAME = "%s-case-action";
    private static final String CASE_RESOURCES_THREAD_NAME = "%s-manage-case-resources";
    private static final Logger logger = Logger.getLogger(Case.class.getName());
    private static final AutopsyEventPublisher eventPublisher = new AutopsyEventPublisher();
    private static final Object caseActionSerializationLock = new Object();
    private static volatile Frame mainFrame;
    private static volatile Case currentCase;
    private final CaseMetadata metadata;
    private volatile ExecutorService caseLockingExecutor;
    private CoordinationService.Lock caseDirLock;
    private SleuthkitCase caseDb;
    private CollaborationMonitor collaborationMonitor;
    private Services caseServices;
    private boolean hasDataSources;

    /*
     * Get a reference to the main window of the desktop application to use to
     * parent pop up dialogs and initialize the application name for use in
     * changing the main window title.
     */
    static {
        WindowManager.getDefault().invokeWhenUIReady(new Runnable() {
            @Override
            public void run() {
                mainFrame = WindowManager.getDefault().getMainWindow();
            }
        });
    }

    /**
     * An enumeration of case types.
     */
    public enum CaseType {

        SINGLE_USER_CASE("Single-user case"), //NON-NLS
        MULTI_USER_CASE("Multi-user case");   //NON-NLS

        private final String typeName;

        /**
         * Gets a case type from a case type name string.
         *
         * @param typeName The case type name string.
         *
         * @return
         */
        public static CaseType fromString(String typeName) {
            if (typeName != null) {
                for (CaseType c : CaseType.values()) {
                    if (typeName.equalsIgnoreCase(c.toString())) {
                        return c;
                    }
                }
            }
            return null;
        }

        /**
         * Gets the string representation of this case type.
         *
         * @return
         */
        @Override
        public String toString() {
            return typeName;
        }

        /**
         * Gets the localized display name for this case type.
         *
         * @return The display name.
         */
        @Messages({
            "Case_caseType_singleUser=Single-user case",
            "Case_caseType_multiUser=Multi-user case"
        })
        String getLocalizedDisplayName() {
            if (fromString(typeName) == SINGLE_USER_CASE) {
                return Bundle.Case_caseType_singleUser();
            } else {
                return Bundle.Case_caseType_multiUser();
            }
        }

        /**
         * Constructs a case type.
         *
         * @param typeName The type name.
         */
        private CaseType(String typeName) {
            this.typeName = typeName;
        }

        /**
         * Tests the equality of the type name of this case type with another
         * case type name.
         *
         * @param otherTypeName A case type name,
         *
         * @return True or false,
         *
         * @deprecated Do not use.
         */
        @Deprecated
        public boolean equalsName(String otherTypeName) {
            return (otherTypeName == null) ? false : typeName.equals(otherTypeName);
        }

    };

    /**
     * An enumeration of the case events (property change events) a case may
     * publish (fire).
     */
    public enum Events {

        /**
         * The name of the current case has changed. The old value of the
         * PropertyChangeEvent is the old case name (type: String), the new
         * value is the new case name (type: String).
         *
         * @deprecated CASE_DETAILS event should be used instead
         */
        @Deprecated
        NAME,
        /**
         * The number of the current case has changed. The old value of the
         * PropertyChangeEvent is the old case number (type: String), the new
         * value is the new case number (type: String).
         *
         * @deprecated CASE_DETAILS event should be used instead
         */
        @Deprecated
        NUMBER,
        /**
         * The examiner associated with the current case has changed. The old
         * value of the PropertyChangeEvent is the old examiner (type: String),
         * the new value is the new examiner (type: String).
         *
         * @deprecated CASE_DETAILS event should be used instead
         */
        @Deprecated
        EXAMINER,
        /**
         * An attempt to add a new data source to the current case is being
         * made. The old and new values of the PropertyChangeEvent are null.
         * Cast the PropertyChangeEvent to
         * org.sleuthkit.autopsy.casemodule.events.AddingDataSourceEvent to
         * access additional event data.
         */
        ADDING_DATA_SOURCE,
        /**
         * A failure to add a new data source to the current case has occurred.
         * The old and new values of the PropertyChangeEvent are null. Cast the
         * PropertyChangeEvent to
         * org.sleuthkit.autopsy.casemodule.events.AddingDataSourceFailedEvent
         * to access additional event data.
         */
        ADDING_DATA_SOURCE_FAILED,
        /**
         * A new data source has been added to the current case. The old value
         * of the PropertyChangeEvent is null, the new value is the newly-added
         * data source (type: Content). Cast the PropertyChangeEvent to
         * org.sleuthkit.autopsy.casemodule.events.DataSourceAddedEvent to
         * access additional event data.
         */
        DATA_SOURCE_ADDED,
        /**
         * A data source has been deleted from the current case. The old value
         * of the PropertyChangeEvent is the object id of the data source that
         * was deleted (type: Long), the new value is null.
         */
        DATA_SOURCE_DELETED,
        /**
         * The current case has changed.
         *
         * If a new case has been opened as the current case, the old value of
         * the PropertyChangeEvent is null, and the new value is the new case
         * (type: Case).
         *
         * If the current case has been closed, the old value of the
         * PropertyChangeEvent is the closed case (type: Case), and the new
         * value is null. IMPORTANT: Subscribers to this event should not call
         * isCaseOpen or getCurrentCase in the interval between a case closed
         * event and a case opened event. If there is any need for upon closing
         * interaction with a closed case, the case in the old value should be
         * used, and it should be done synchronously in the CURRENT_CASE event
         * handler.
         */
        CURRENT_CASE,
        /**
         * A report has been added to the current case. The old value of the
         * PropertyChangeEvent is null, the new value is the report (type:
         * Report).
         */
        REPORT_ADDED,
        /**
         * A report has been deleted from the current case. The old value of the
         * PropertyChangeEvent is the report (type: Report), the new value is
         * null.
         */
        REPORT_DELETED,
        /**
         * An artifact associated with the current case has been tagged. The old
         * value of the PropertyChangeEvent is null, the new value is the tag
         * (type: BlackBoardArtifactTag).
         */
        BLACKBOARD_ARTIFACT_TAG_ADDED,
        /**
         * A tag has been removed from an artifact associated with the current
         * case. The old value of the PropertyChangeEvent is the tag info (type:
         * BlackBoardArtifactTagDeletedEvent.DeletedBlackboardArtifactTagInfo),
         * the new value is null.
         */
        BLACKBOARD_ARTIFACT_TAG_DELETED,
        /**
         * Content associated with the current case has been tagged. The old
         * value of the PropertyChangeEvent is null, the new value is the tag
         * (type: ContentTag).
         */
        CONTENT_TAG_ADDED,
        /**
         * A tag has been removed from content associated with the current case.
         * The old value of the PropertyChangeEvent is is the tag info (type:
         * ContentTagDeletedEvent.DeletedContentTagInfo), the new value is null.
         */
        CONTENT_TAG_DELETED,
        /**
         * The case display name or an optional detail which can be provided
         * regarding a case has been changed. The optional details include the
         * case number, the examiner name, examiner phone, examiner email, and
         * the case notes.
         */
        CASE_DETAILS,
        /**
         * A tag definition has changed (e.g., description, known status). The
         * old value of the PropertyChangeEvent is the display name of the tag
         * definition that has changed.
         */
        TAG_DEFINITION_CHANGED;

    };

    /**
     * Adds a subscriber to all case events. To subscribe to only specific
     * events, use one of the overloads of addEventSubscriber.
     *
     * @param listener The subscriber (PropertyChangeListener) to add.
     */
    public static void addPropertyChangeListener(PropertyChangeListener listener) {
        addEventSubscriber(Stream.of(Events.values())
                .map(Events::toString)
                .collect(Collectors.toSet()), listener);
    }

    /**
     * Removes a subscriber to all case events. To remove a subscription to only
     * specific events, use one of the overloads of removeEventSubscriber.
     *
     * @param listener The subscriber (PropertyChangeListener) to remove.
     */
    public static void removePropertyChangeListener(PropertyChangeListener listener) {
        removeEventSubscriber(Stream.of(Events.values())
                .map(Events::toString)
                .collect(Collectors.toSet()), listener);
    }

    /**
     * Adds a subscriber to specific case events.
     *
     * @param eventNames The events the subscriber is interested in.
     * @param subscriber The subscriber (PropertyChangeListener) to add.
     *
     * @deprecated Use addEventTypeSubscriber instead.
     */
    @Deprecated
    public static void addEventSubscriber(Set<String> eventNames, PropertyChangeListener subscriber) {
        eventPublisher.addSubscriber(eventNames, subscriber);
    }

    /**
     * Adds a subscriber to specific case events.
     *
     * @param eventTypes The events the subscriber is interested in.
     * @param subscriber The subscriber (PropertyChangeListener) to add.
     */
    public static void addEventTypeSubscriber(Set<Events> eventTypes, PropertyChangeListener subscriber) {
        eventTypes.forEach((Events event) -> {
            eventPublisher.addSubscriber(event.toString(), subscriber);
        });
    }

    /**
     * Adds a subscriber to specific case events.
     *
     * @param eventName  The event the subscriber is interested in.
     * @param subscriber The subscriber (PropertyChangeListener) to add.
     *
     * @deprecated Use addEventTypeSubscriber instead.
     */
    @Deprecated
    public static void addEventSubscriber(String eventName, PropertyChangeListener subscriber) {
        eventPublisher.addSubscriber(eventName, subscriber);
    }

    /**
     * Removes a subscriber to specific case events.
     *
     * @param eventName  The event the subscriber is no longer interested in.
     * @param subscriber The subscriber (PropertyChangeListener) to remove.
     */
    public static void removeEventSubscriber(String eventName, PropertyChangeListener subscriber) {
        eventPublisher.removeSubscriber(eventName, subscriber);
    }

    /**
     * Removes a subscriber to specific case events.
     *
     * @param eventNames The event the subscriber is no longer interested in.
     * @param subscriber The subscriber (PropertyChangeListener) to remove.
     */
    public static void removeEventSubscriber(Set<String> eventNames, PropertyChangeListener subscriber) {
        eventPublisher.removeSubscriber(eventNames, subscriber);
    }

    /**
     * Removes a subscriber to specific case events.
     *
     * @param eventTypes The events the subscriber is no longer interested in.
     * @param subscriber The subscriber (PropertyChangeListener) to remove.
     */
    public static void removeEventTypeSubscriber(Set<Events> eventTypes, PropertyChangeListener subscriber) {
        eventTypes.forEach((Events event) -> {
            eventPublisher.removeSubscriber(event.toString(), subscriber);
        });
    }

    /**
     * Checks if a case display name is valid, i.e., does not include any
     * characters that cannot be used in file names.
     *
     * @param caseName The candidate case name.
     *
     * @return True or false.
     */
    public static boolean isValidName(String caseName) {
        return !(caseName.contains("\\") || caseName.contains("/") || caseName.contains(":")
                || caseName.contains("*") || caseName.contains("?") || caseName.contains("\"")
                || caseName.contains("<") || caseName.contains(">") || caseName.contains("|"));
    }

    /**
     * Creates a new case and makes it the current case.
     *
     * IMPORTANT: This method should not be called in the event dispatch thread
     * (EDT).
     *
     * @param caseDir         The full path of the case directory. The directory
     *                        will be created if it doesn't already exist; if it
     *                        exists, it is ASSUMED it was created by calling
     *                        createCaseDirectory.
     * @param caseDisplayName The display name of case, which may be changed
     *                        later by the user.
     * @param caseNumber      The case number, can be the empty string.
     * @param examiner        The examiner to associate with the case, can be
     *                        the empty string.
     * @param caseType        The type of case (single-user or multi-user).
     *
     * @throws CaseActionException          If there is a problem creating the
     *                                      case.
     * @throws CaseActionCancelledException If creating the case is cancelled.
     *
     * @deprecated use createAsCurrentCase(CaseType caseType, String caseDir,
     * CaseDetails caseDetails) instead
     */
    @Deprecated
    public static void createAsCurrentCase(String caseDir, String caseDisplayName, String caseNumber, String examiner, CaseType caseType) throws CaseActionException, CaseActionCancelledException {
        createAsCurrentCase(caseType, caseDir, new CaseDetails(caseDisplayName, caseNumber, examiner, "", "", ""));
    }

    /**
     * Creates a new case and makes it the current case.
     *
     * IMPORTANT: This method should not be called in the event dispatch thread
     * (EDT).
     *
     * @param caseDir     The full path of the case directory. The directory
     *                    will be created if it doesn't already exist; if it
     *                    exists, it is ASSUMED it was created by calling
     *                    createCaseDirectory.
     * @param caseType    The type of case (single-user or multi-user).
     * @param caseDetails Contains the modifiable details of the case such as
     *                    the case display name, the case number, and the
     *                    examiner related data.
     *
     * @throws CaseActionException          If there is a problem creating the
     *                                      case.
     * @throws CaseActionCancelledException If creating the case is cancelled.
     */
    @Messages({
        "Case.exceptionMessage.emptyCaseName=Must specify a case name.",
        "Case.exceptionMessage.emptyCaseDir=Must specify a case directory path."
    })
    public static void createAsCurrentCase(CaseType caseType, String caseDir, CaseDetails caseDetails) throws CaseActionException, CaseActionCancelledException {
        if (caseDetails.getCaseDisplayName().isEmpty()) {
            throw new CaseActionException(Bundle.Case_exceptionMessage_emptyCaseName());
        }
        if (caseDir.isEmpty()) {
            throw new CaseActionException(Bundle.Case_exceptionMessage_emptyCaseDir());
        }
        openAsCurrentCase(new Case(caseType, caseDir, caseDetails), true);
    }

    /**
     * Opens an existing case and makes it the current case.
     *
     * IMPORTANT: This method should not be called in the event dispatch thread
     * (EDT).
     *
     * @param caseMetadataFilePath The path of the case metadata (.aut) file.
     *
     * @throws CaseActionException If there is a problem opening the case. The
     *                             exception will have a user-friendly message
     *                             and may be a wrapper for a lower-level
     *                             exception.
     */
    @Messages({
        "Case.exceptionMessage.failedToReadMetadata=Failed to read case metadata.",
        "Case.exceptionMessage.cannotOpenMultiUserCaseNoSettings=Multi-user settings are missing (see Tools, Options, Multi-user tab), cannot open a multi-user case."
    })
    public static void openAsCurrentCase(String caseMetadataFilePath) throws CaseActionException {
        CaseMetadata metadata;
        try {
            metadata = new CaseMetadata(Paths.get(caseMetadataFilePath));
        } catch (CaseMetadataException ex) {
            throw new CaseActionException(Bundle.Case_exceptionMessage_failedToReadMetadata(), ex);
        }
        if (CaseType.MULTI_USER_CASE == metadata.getCaseType() && !UserPreferences.getIsMultiUserModeEnabled()) {
            throw new CaseActionException(Bundle.Case_exceptionMessage_cannotOpenMultiUserCaseNoSettings());
        }
        openAsCurrentCase(new Case(metadata), false);
    }

    /**
     * Checks if a case, the current case, is open at the time it is called.
     *
     * @return True or false.
     */
    public static boolean isCaseOpen() {
        return currentCase != null;
    }

    /**
     * Deprecated. Use getOpenCase() instead.
     * 
     * Gets the current case, if there is one, at the time of the call.
     *
     * @return The current case.
     *
     * @throws IllegalStateException if there is no current case.
<<<<<<< HEAD
     */
=======
     * 
     * @deprecated. Use getOpenCase() instead.
    */
>>>>>>> d14ac572
    @Deprecated
    public static Case getCurrentCase() {
        /*
         * Throwing an unchecked exception is a bad idea here.
         *
         */
        try {
<<<<<<< HEAD
            Case curCase = getOpenCase();
            return curCase;
        } catch (NoCurrentCaseException e) {
            throw new IllegalStateException(NbBundle.getMessage(Case.class, "Case.getCurCase.exception.noneOpen"), e);
=======
            return getOpenCase();
        } catch (NoCurrentCaseException ex) {
            throw new IllegalStateException(NbBundle.getMessage(Case.class, "Case.getCurCase.exception.noneOpen"), ex);
>>>>>>> d14ac572
        }
    }

    /**
     * Gets the current open case, if there is one, at the time of the call.
     *
     * @return The open case.
     *
     * @throws NoCurrentCaseException if there is no open case.
     */
<<<<<<< HEAD
    @Messages({
        "Case.NoCurrentCaseException.message=No open case available."
    })
    public static Case getOpenCase() throws NoCurrentCaseException {
        Case openCase = currentCase;
        if (null != openCase) {
            return openCase;
        } else {
            throw new NoCurrentCaseException(Bundle.Case_NoCurrentCaseException_message());
=======
    public static Case getOpenCase() throws NoCurrentCaseException {
        Case openCase = currentCase;
        if (openCase == null) {
            throw new NoCurrentCaseException(NbBundle.getMessage(Case.class, "Case.getCurCase.exception.noneOpen"));
        } else {
            return openCase;
>>>>>>> d14ac572
        }
    }

    /**
     * Closes the current case.
     *
     * @throws CaseActionException If there is a problem closing the case. The
     *                             exception will have a user-friendly message
     *                             and may be a wrapper for a lower-level
     *                             exception.
     */
    @Messages({
        "# {0} - exception message", "Case.closeException.couldNotCloseCase=Error closing case: {0}",
        "Case.progressIndicatorTitle.closingCase=Closing Case"
    })
    public static void closeCurrentCase() throws CaseActionException {
        synchronized (caseActionSerializationLock) {
            if (null == currentCase) {
                return;
            }
            Case closedCase = currentCase;
            try {
                eventPublisher.publishLocally(new AutopsyEvent(Events.CURRENT_CASE.toString(), closedCase, null));
                logger.log(Level.INFO, "Closing current case {0} ({1}) in {2}", new Object[]{closedCase.getDisplayName(), closedCase.getName(), closedCase.getCaseDirectory()}); //NON-NLS
                currentCase = null;
                closedCase.close();
                logger.log(Level.INFO, "Closed current case {0} ({1}) in {2}", new Object[]{closedCase.getDisplayName(), closedCase.getName(), closedCase.getCaseDirectory()}); //NON-NLS
            } catch (CaseActionException ex) {
                logger.log(Level.SEVERE, String.format("Error closing current case %s (%s) in %s", closedCase.getDisplayName(), closedCase.getName(), closedCase.getCaseDirectory()), ex); //NON-NLS                
                throw ex;
            } finally {
                if (RuntimeProperties.runningWithGUI()) {
                    updateGUIForCaseClosed();
                }
            }
        }
    }

    /**
     * Deletes the current case.
     *
     * @throws CaseActionException If there is a problem deleting the case. The
     *                             exception will have a user-friendly message
     *                             and may be a wrapper for a lower-level
     *                             exception.
     */
    public static void deleteCurrentCase() throws CaseActionException {
        synchronized (caseActionSerializationLock) {
            if (null == currentCase) {
                return;
            }
            CaseMetadata metadata = currentCase.getMetadata();
            closeCurrentCase();
            deleteCase(metadata);
        }
    }

    /**
     * Deletes a case. This method cannot be used to delete the current case;
     * deleting the current case must be done by calling Case.deleteCurrentCase.
     *
     * @param metadata The metadata for the case to delete.
     *
     * @throws CaseActionException if there is a problem deleting the case. The
     *                             exception will have a user-friendly message
     *                             and may be a wrapper for a lower-level
     *                             exception.
     */
    @Messages({
        "Case.progressIndicatorTitle.deletingCase=Deleting Case",
        "Case.exceptionMessage.cannotDeleteCurrentCase=Cannot delete current case, it must be closed first.",
        "Case.progressMessage.checkingForOtherUser=Checking to see if another user has the case open...",
        "Case.exceptionMessage.cannotGetLockToDeleteCase=Cannot delete case because it is open for another user or there is a problem with the coordination service."
    })
    public static void deleteCase(CaseMetadata metadata) throws CaseActionException {
        synchronized (caseActionSerializationLock) {
            if (null != currentCase) {
                throw new CaseActionException(Bundle.Case_exceptionMessage_cannotDeleteCurrentCase());
            }
        }

        /*
         * Set up either a GUI progress indicator without a cancel button (can't
         * cancel deleting a case) or a logging progress indicator.
         */
        ProgressIndicator progressIndicator;
        if (RuntimeProperties.runningWithGUI()) {
            progressIndicator = new ModalDialogProgressIndicator(mainFrame, Bundle.Case_progressIndicatorTitle_deletingCase());
        } else {
            progressIndicator = new LoggingProgressIndicator();
        }
        progressIndicator.start(Bundle.Case_progressMessage_preparing());
        try {
            if (CaseType.SINGLE_USER_CASE == metadata.getCaseType()) {
                deleteCase(metadata, progressIndicator);
            } else {
                /*
                 * First, acquire an exclusive case directory lock. The case
                 * cannot be deleted if another node has it open.
                 */
                progressIndicator.progress(Bundle.Case_progressMessage_checkingForOtherUser());
                try (CoordinationService.Lock dirLock = CoordinationService.getInstance().tryGetExclusiveLock(CategoryNode.CASES, metadata.getCaseDirectory())) {
                    assert (null != dirLock);
                    deleteCase(metadata, progressIndicator);
                } catch (CoordinationServiceException ex) {
                    throw new CaseActionException(Bundle.Case_exceptionMessage_cannotGetLockToDeleteCase(), ex);
                }
            }
        } finally {
            progressIndicator.finish();
        }
    }

    /**
     * Opens a new or existing case as the current case.
     *
     * @param newCurrentCase The case.
     * @param isNewCase      True for a new case, false otherwise.
     *
     * @throws CaseActionException          If there is a problem creating the
     *                                      case.
     * @throws CaseActionCancelledException If creating the case is cancelled.
     */
    @Messages({
        "Case.exceptionMessage.cannotLocateMainWindow=Cannot locate main application window"
    })
    private static void openAsCurrentCase(Case newCurrentCase, boolean isNewCase) throws CaseActionException, CaseActionCancelledException {
        synchronized (caseActionSerializationLock) {
            if (null != currentCase) {
                try {
                    closeCurrentCase();
                } catch (CaseActionException ex) {
                    /*
                     * Notify the user and continue (the error has already been
                     * logged in closeCurrentCase.
                     */
                    MessageNotifyUtil.Message.error(ex.getLocalizedMessage());
                }
            }
            try {
                logger.log(Level.INFO, "Opening {0} ({1}) in {2} as the current case", new Object[]{newCurrentCase.getDisplayName(), newCurrentCase.getName(), newCurrentCase.getCaseDirectory()}); //NON-NLS
                newCurrentCase.open(isNewCase);
                currentCase = newCurrentCase;
                logger.log(Level.INFO, "Opened {0} ({1}) in {2} as the current case", new Object[]{newCurrentCase.getDisplayName(), newCurrentCase.getName(), newCurrentCase.getCaseDirectory()}); //NON-NLS
                if (RuntimeProperties.runningWithGUI()) {
                    updateGUIForCaseOpened(newCurrentCase);
                }
                eventPublisher.publishLocally(new AutopsyEvent(Events.CURRENT_CASE.toString(), null, currentCase));
            } catch (CaseActionCancelledException ex) {
                logger.log(Level.INFO, String.format("Cancelled opening %s (%s) in %s as the current case", newCurrentCase.getDisplayName(), newCurrentCase.getName(), newCurrentCase.getCaseDirectory())); //NON-NLS                
                throw ex;
            } catch (CaseActionException ex) {
                logger.log(Level.SEVERE, String.format("Error opening %s (%s) in %s as the current case", newCurrentCase.getDisplayName(), newCurrentCase.getName(), newCurrentCase.getCaseDirectory()), ex); //NON-NLS                
                throw ex;
            }
        }
    }

    /**
     * Transforms a case display name into a unique case name that can be used
     * to identify the case even if the display name is changed.
     *
     * @param caseDisplayName A case display name.
     *
     * @return The unique case name.
     */
    private static String displayNameToUniqueName(String caseDisplayName) {
        /*
         * Replace all non-ASCII characters.
         */
        String uniqueCaseName = caseDisplayName.replaceAll("[^\\p{ASCII}]", "_"); //NON-NLS

        /*
         * Replace all control characters.
         */
        uniqueCaseName = uniqueCaseName.replaceAll("[\\p{Cntrl}]", "_"); //NON-NLS

        /*
         * Replace /, \, :, ?, space, ' ".
         */
        uniqueCaseName = uniqueCaseName.replaceAll("[ /?:'\"\\\\]", "_"); //NON-NLS

        /*
         * Make it all lowercase.
         */
        uniqueCaseName = uniqueCaseName.toLowerCase();

        /*
         * Add a time stamp for uniqueness.
         */
        SimpleDateFormat dateFormat = new SimpleDateFormat("yyyyMMdd_HHmmss");
        Date date = new Date();
        uniqueCaseName = uniqueCaseName + "_" + dateFormat.format(date);

        return uniqueCaseName;
    }

    /**
     * Creates a case directory and its subdirectories.
     *
     * @param caseDir  Path to the case directory (typically base + case name).
     * @param caseType The type of case, single-user or multi-user.
     *
     * @throws CaseActionException throw if could not create the case dir
     */
    public static void createCaseDirectory(String caseDir, CaseType caseType) throws CaseActionException {

        File caseDirF = new File(caseDir);

        if (caseDirF.exists()) {
            if (caseDirF.isFile()) {
                throw new CaseActionException(
                        NbBundle.getMessage(Case.class, "Case.createCaseDir.exception.existNotDir", caseDir));

            } else if (!caseDirF.canRead() || !caseDirF.canWrite()) {
                throw new CaseActionException(
                        NbBundle.getMessage(Case.class, "Case.createCaseDir.exception.existCantRW", caseDir));
            }
        }

        try {
            boolean result = (caseDirF).mkdirs(); // create root case Directory

            if (result == false) {
                throw new CaseActionException(
                        NbBundle.getMessage(Case.class, "Case.createCaseDir.exception.cantCreate", caseDir));
            }

            // create the folders inside the case directory
            String hostClause = "";

            if (caseType == CaseType.MULTI_USER_CASE) {
                hostClause = File.separator + NetworkUtils.getLocalHostName();
            }
            result = result && (new File(caseDir + hostClause + File.separator + EXPORT_FOLDER)).mkdirs()
                    && (new File(caseDir + hostClause + File.separator + LOG_FOLDER)).mkdirs()
                    && (new File(caseDir + hostClause + File.separator + TEMP_FOLDER)).mkdirs()
                    && (new File(caseDir + hostClause + File.separator + CACHE_FOLDER)).mkdirs();

            if (result == false) {
                throw new CaseActionException(
                        NbBundle.getMessage(Case.class, "Case.createCaseDir.exception.cantCreateCaseDir", caseDir));
            }

            final String modulesOutDir = caseDir + hostClause + File.separator + MODULE_FOLDER;
            result = new File(modulesOutDir).mkdir();

            if (result == false) {
                throw new CaseActionException(
                        NbBundle.getMessage(Case.class, "Case.createCaseDir.exception.cantCreateModDir",
                                modulesOutDir));
            }

            final String reportsOutDir = caseDir + hostClause + File.separator + REPORTS_FOLDER;
            result = new File(reportsOutDir).mkdir();

            if (result == false) {
                throw new CaseActionException(
                        NbBundle.getMessage(Case.class, "Case.createCaseDir.exception.cantCreateReportsDir",
                                modulesOutDir));

            }

        } catch (MissingResourceException | CaseActionException e) {
            throw new CaseActionException(
                    NbBundle.getMessage(Case.class, "Case.createCaseDir.exception.gen", caseDir), e);
        }
    }

    /**
     * Gets the paths of data sources that are images.
     *
     * @param db A case database.
     *
     * @return A mapping of object ids to image paths.
     */
    static Map<Long, String> getImagePaths(SleuthkitCase db) {
        Map<Long, String> imgPaths = new HashMap<>();
        try {
            Map<Long, List<String>> imgPathsList = db.getImagePaths();
            for (Map.Entry<Long, List<String>> entry : imgPathsList.entrySet()) {
                if (entry.getValue().size() > 0) {
                    imgPaths.put(entry.getKey(), entry.getValue().get(0));
                }
            }
        } catch (TskCoreException ex) {
            logger.log(Level.SEVERE, "Error getting image paths", ex); //NON-NLS
        }
        return imgPaths;
    }

    /**
     *
     * Deletes the case directory of a deleted case and removes the case form
     * the Recent Cases menu.
     *
     * @param metadata          The case metadata.
     * @param progressIndicator A progress indicator.
     *
     * @throws UserPreferencesException if there is a problem getting the case
     *                                  databse connection info for a multi-user
     *                                  case.
     * @throws ClassNotFoundException   if there is a problem loading the JDBC
     *                                  driver for PostgreSQL for a multi-user
     *                                  case.
     * @throws SQLException             If there is a problem
     */
    @Messages({
        "Case.progressMessage.deletingTextIndex=Deleting text index...",
        "Case.progressMessage.deletingCaseDatabase=Deleting case database...",
        "Case.progressMessage.deletingCaseDirectory=Deleting case directory...",
        "Case.exceptionMessage.errorsDeletingCase=Errors occured while deleting the case. See the application log for details"
    })
    private static void deleteCase(CaseMetadata metadata, ProgressIndicator progressIndicator) throws CaseActionException {
        boolean errorsOccurred = false;
        if (CaseType.MULTI_USER_CASE == metadata.getCaseType()) {
            /*
             * Delete the case database from the database server.
             */
            try {
                progressIndicator.progress(Bundle.Case_progressMessage_deletingCaseDatabase());
                CaseDbConnectionInfo db;
                db = UserPreferences.getDatabaseConnectionInfo();
                Class.forName("org.postgresql.Driver"); //NON-NLS
                try (Connection connection = DriverManager.getConnection("jdbc:postgresql://" + db.getHost() + ":" + db.getPort() + "/postgres", db.getUserName(), db.getPassword()); //NON-NLS
                        Statement statement = connection.createStatement();) {
                    String deleteCommand = "DROP DATABASE \"" + metadata.getCaseDatabaseName() + "\""; //NON-NLS
                    statement.execute(deleteCommand);
                }
            } catch (UserPreferencesException | ClassNotFoundException | SQLException ex) {
                logger.log(Level.SEVERE, String.format("Failed to delete case database %s for %s (%s) in %s", metadata.getCaseDatabaseName(), metadata.getCaseDisplayName(), metadata.getCaseName(), metadata.getCaseDirectory()), ex);
                errorsOccurred = true;
            }
        }

        /*
         * Delete the text index.
         */
        progressIndicator.progress(Bundle.Case_progressMessage_deletingTextIndex());
        for (KeywordSearchService searchService : Lookup.getDefault().lookupAll(KeywordSearchService.class)) {
            try {
                searchService.deleteTextIndex(metadata);
            } catch (KeywordSearchServiceException ex) {
                logger.log(Level.SEVERE, String.format("Failed to delete text index for %s (%s) in %s", metadata.getCaseDisplayName(), metadata.getCaseName(), metadata.getCaseDirectory()), ex);
                errorsOccurred = true;
            }
        }

        /*
         * Delete the case directory.
         */
        progressIndicator.progress(Bundle.Case_progressMessage_deletingCaseDirectory());
        if (!FileUtil.deleteDir(new File(metadata.getCaseDirectory()))) {
            logger.log(Level.SEVERE, String.format("Failed to delete case directory for %s (%s) in %s", metadata.getCaseDisplayName(), metadata.getCaseName(), metadata.getCaseDirectory()));
            errorsOccurred = true;
        }

        /*
         * If running in a GUI, remove the case from the Recent Cases menu
         */
        if (RuntimeProperties.runningWithGUI()) {
            SwingUtilities.invokeLater(() -> {
                RecentCases.getInstance().removeRecentCase(metadata.getCaseDisplayName(), metadata.getFilePath().toString());
            });
        }

        if (errorsOccurred) {
            throw new CaseActionException(Bundle.Case_exceptionMessage_errorsDeletingCase());
        }
    }

    /**
     * Acquires an exclusive case resources lock.
     *
     * @param caseDir The full path of the case directory.
     *
     * @return The lock.
     *
     * @throws CaseActionException with a user-friendly message if the lock
     *                             cannot be acquired.
     */
    @Messages({"Case.creationException.couldNotAcquireResourcesLock=Failed to get lock on case resources"})
    private static CoordinationService.Lock acquireExclusiveCaseResourcesLock(String caseDir) throws CaseActionException {
        try {
            String resourcesNodeName = caseDir + "_resources";
            Lock lock = CoordinationService.getInstance().tryGetExclusiveLock(CategoryNode.CASES, resourcesNodeName, RESOURCES_LOCK_TIMOUT_HOURS, TimeUnit.HOURS);
            if (null == lock) {
                throw new CaseActionException(Bundle.Case_creationException_couldNotAcquireResourcesLock());
            }
            return lock;
        } catch (InterruptedException ex) {
            throw new CaseActionCancelledException(Bundle.Case_exceptionMessage_cancelledByUser());
        } catch (CoordinationServiceException ex) {
            throw new CaseActionException(Bundle.Case_creationException_couldNotAcquireResourcesLock(), ex);
        }
    }

    private static String getNameForTitle() {
        //Method should become unnecessary once technical debt story 3334 is done.
        if (UserPreferences.getAppName().equals(Version.getName())) {
            //Available version number is version number for this application
            return String.format("%s %s", UserPreferences.getAppName(), Version.getVersion());
        } else {
            return UserPreferences.getAppName();
        }
    }

    /**
     * Update the GUI to to reflect the current case.
     */
    private static void updateGUIForCaseOpened(Case newCurrentCase) {
        if (RuntimeProperties.runningWithGUI()) {
            SwingUtilities.invokeLater(() -> {
                /*
                 * If the case database was upgraded for a new schema and a
                 * backup database was created, notify the user.
                 */
                SleuthkitCase caseDb = newCurrentCase.getSleuthkitCase();
                String backupDbPath = caseDb.getBackupDatabasePath();
                if (null != backupDbPath) {
                    JOptionPane.showMessageDialog(
                            mainFrame,
                            NbBundle.getMessage(Case.class, "Case.open.msgDlg.updated.msg", backupDbPath),
                            NbBundle.getMessage(Case.class, "Case.open.msgDlg.updated.title"),
                            JOptionPane.INFORMATION_MESSAGE);
                }

                /*
                 * Look for the files for the data sources listed in the case
                 * database and give the user the opportunity to locate any that
                 * are missing.
                 */
                Map<Long, String> imgPaths = getImagePaths(caseDb);
                for (Map.Entry<Long, String> entry : imgPaths.entrySet()) {
                    long obj_id = entry.getKey();
                    String path = entry.getValue();
                    boolean fileExists = (new File(path).isFile() || DriveUtils.driveExists(path));
                    if (!fileExists) {
                        int response = JOptionPane.showConfirmDialog(
                                mainFrame,
                                NbBundle.getMessage(Case.class, "Case.checkImgExist.confDlg.doesntExist.msg", path),
                                NbBundle.getMessage(Case.class, "Case.checkImgExist.confDlg.doesntExist.title"),
                                JOptionPane.YES_NO_OPTION);
                        if (response == JOptionPane.YES_OPTION) {
                            MissingImageDialog.makeDialog(obj_id, caseDb);
                        } else {
                            logger.log(Level.SEVERE, "User proceeding with missing image files"); //NON-NLS

                        }
                    }
                }

                /*
                 * Enable the case-specific actions.
                 */
                CallableSystemAction.get(AddImageAction.class).setEnabled(true);
                CallableSystemAction.get(CaseCloseAction.class).setEnabled(true);
                CallableSystemAction.get(CasePropertiesAction.class).setEnabled(true);
                CallableSystemAction.get(CaseDeleteAction.class).setEnabled(true);
                CallableSystemAction.get(OpenTimelineAction.class).setEnabled(true);
                CallableSystemAction.get(OpenCommVisualizationToolAction.class).setEnabled(true);
                CallableSystemAction.get(OpenOutputFolderAction.class).setEnabled(false);

                /*
                 * Add the case to the recent cases tracker that supplies a list
                 * of recent cases to the recent cases menu item and the
                 * open/create case dialog.
                 */
                RecentCases.getInstance().addRecentCase(newCurrentCase.getDisplayName(), newCurrentCase.getMetadata().getFilePath().toString());

                /*
                 * Open the top components (windows within the main application
                 * window).
                 */
                if (newCurrentCase.hasData()) {
                    CoreComponentControl.openCoreWindows();
                }

                /*
                 * Reset the main window title to:
                 *
                 * [curent case display name] - [application name].
                 */
                mainFrame.setTitle(newCurrentCase.getDisplayName() + " - " + getNameForTitle());
            });
        }
    }

    /*
     * Update the GUI to to reflect the lack of a current case.
     */
    private static void updateGUIForCaseClosed() {
        if (RuntimeProperties.runningWithGUI()) {
            SwingUtilities.invokeLater(() -> {
                /*
                 * Close the top components (windows within the main application
                 * window).
                 */
                CoreComponentControl.closeCoreWindows();

                /*
                 * Disable the case-specific menu items.
                 */
                CallableSystemAction.get(AddImageAction.class).setEnabled(false);
                CallableSystemAction.get(CaseCloseAction.class).setEnabled(false);
                CallableSystemAction.get(CasePropertiesAction.class).setEnabled(false);
                CallableSystemAction.get(CaseDeleteAction.class).setEnabled(false);
                CallableSystemAction.get(OpenTimelineAction.class).setEnabled(false);
                CallableSystemAction.get(OpenCommVisualizationToolAction.class).setEnabled(false);
                CallableSystemAction.get(OpenOutputFolderAction.class).setEnabled(false);

                /*
                 * Clear the notifications in the notfier component in the lower
                 * right hand corner of the main application window.
                 */
                MessageNotifyUtil.Notify.clear();

                /*
                 * Reset the main window title to be just the application name,
                 * instead of [curent case display name] - [application name].
                 */
                mainFrame.setTitle(getNameForTitle());
            });
        }
    }

    /**
     * Empties the temp subdirectory for the current case.
     */
    private static void clearTempSubDir(String tempSubDirPath) {
        File tempFolder = new File(tempSubDirPath);
        if (tempFolder.isDirectory()) {
            File[] files = tempFolder.listFiles();
            if (files.length > 0) {
                for (File file : files) {
                    if (file.isDirectory()) {
                        FileUtil.deleteDir(file);
                    } else {
                        file.delete();
                    }
                }
            }
        }
    }

    /**
     * Gets the case database.
     *
     * @return The case database.
     */
    public SleuthkitCase getSleuthkitCase() {
        return this.caseDb;
    }

    /**
     * Gets the case services manager.
     *
     * @return The case services manager.
     */
    public Services getServices() {
        return caseServices;
    }

    /**
     * Gets the case type.
     *
     * @return The case type.
     */
    public CaseType getCaseType() {
        return metadata.getCaseType();
    }

    /**
     * Gets the case create date.
     *
     * @return case The case create date.
     */
    public String getCreatedDate() {
        return metadata.getCreatedDate();
    }

    /**
     * Gets the unique and immutable case name.
     *
     * @return The case name.
     */
    public String getName() {
        return metadata.getCaseName();
    }

    /**
     * Gets the case name that can be changed by the user.
     *
     * @return The case display name.
     */
    public String getDisplayName() {
        return metadata.getCaseDisplayName();
    }

    /**
     * Gets the case number.
     *
     * @return The case number
     */
    public String getNumber() {
        return metadata.getCaseNumber();
    }

    /**
     * Gets the examiner name.
     *
     * @return The examiner name.
     */
    public String getExaminer() {
        return metadata.getExaminer();
    }

    /**
     * Gets the examiner phone number.
     *
     * @return The examiner phone number.
     */
    public String getExaminerPhone() {
        return metadata.getExaminerPhone();
    }

    /**
     * Gets the examiner email address.
     *
     * @return The examiner email address.
     */
    public String getExaminerEmail() {
        return metadata.getExaminerEmail();
    }

    /**
     * Gets the case notes.
     *
     * @return The case notes.
     */
    public String getCaseNotes() {
        return metadata.getCaseNotes();
    }

    /**
     * Gets the path to the top-level case directory.
     *
     * @return The top-level case directory path.
     */
    public String getCaseDirectory() {
        return metadata.getCaseDirectory();
    }

    /**
     * Gets the root case output directory for this case, creating it if it does
     * not exist. If the case is a single-user case, this is the case directory.
     * If the case is a multi-user case, this is a subdirectory of the case
     * directory specific to the host machine.
     *
     * @return the path to the host output directory.
     */
    public String getOutputDirectory() {
        String caseDirectory = getCaseDirectory();
        Path hostPath;
        if (CaseType.MULTI_USER_CASE == metadata.getCaseType()) {
            hostPath = Paths.get(caseDirectory, NetworkUtils.getLocalHostName());
        } else {
            hostPath = Paths.get(caseDirectory);
        }
        if (!hostPath.toFile().exists()) {
            hostPath.toFile().mkdirs();
        }
        return hostPath.toString();
    }

    /**
     * Gets the full path to the temp directory for this case, creating it if it
     * does not exist.
     *
     * @return The temp subdirectory path.
     */
    public String getTempDirectory() {
        return getOrCreateSubdirectory(TEMP_FOLDER);
    }

    /**
     * Gets the full path to the cache directory for this case, creating it if
     * it does not exist.
     *
     * @return The cache directory path.
     */
    public String getCacheDirectory() {
        return getOrCreateSubdirectory(CACHE_FOLDER);
    }

    /**
     * Gets the full path to the export directory for this case, creating it if
     * it does not exist.
     *
     * @return The export directory path.
     */
    public String getExportDirectory() {
        return getOrCreateSubdirectory(EXPORT_FOLDER);
    }

    /**
     * Gets the full path to the log directory for this case, creating it if it
     * does not exist.
     *
     * @return The log directory path.
     */
    public String getLogDirectoryPath() {
        return getOrCreateSubdirectory(LOG_FOLDER);
    }

    /**
     * Gets the full path to the reports directory for this case, creating it if
     * it does not exist.
     *
     * @return The report directory path.
     */
    public String getReportDirectory() {
        return getOrCreateSubdirectory(REPORTS_FOLDER);
    }

    /**
     * Gets the full path to the module output directory for this case, creating
     * it if it does not exist.
     *
     * @return The module output directory path.
     */
    public String getModuleDirectory() {
        return getOrCreateSubdirectory(MODULE_FOLDER);
    }

    /**
     * Gets the path of the module output directory for this case, relative to
     * the case directory, creating it if it does not exist.
     *
     * @return The path to the module output directory, relative to the case
     *         directory.
     */
    public String getModuleOutputDirectoryRelativePath() {
        Path path = Paths.get(getModuleDirectory());
        if (getCaseType() == CaseType.MULTI_USER_CASE) {
            return path.subpath(path.getNameCount() - 2, path.getNameCount()).toString();
        } else {
            return path.subpath(path.getNameCount() - 1, path.getNameCount()).toString();
        }
    }

    /**
     * Gets the data sources for the case.
     *
     * @return A list of data sources.
     *
     * @throws org.sleuthkit.datamodel.TskCoreException if there is a problem
     *                                                  querying the case
     *                                                  database.
     */
    public List<Content> getDataSources() throws TskCoreException {
        List<Content> list = caseDb.getRootObjects();
        hasDataSources = (list.size() > 0);
        return list;
    }

    /**
     * Gets the time zone(s) of the image data source(s) in this case.
     *
     * @return The set of time zones in use.
     */
    public Set<TimeZone> getTimeZones() {
        Set<TimeZone> timezones = new HashSet<>();
        try {
            for (Content c : getDataSources()) {
                final Content dataSource = c.getDataSource();
                if ((dataSource != null) && (dataSource instanceof Image)) {
                    Image image = (Image) dataSource;
                    timezones.add(TimeZone.getTimeZone(image.getTimeZone()));
                }
            }
        } catch (TskCoreException ex) {
            logger.log(Level.SEVERE, "Error getting data source time zones", ex); //NON-NLS
        }
        return timezones;
    }

    /**
     * Gets the name of the legacy keyword search index for the case. Not for
     * general use.
     *
     * @return The index name.
     */
    public String getTextIndexName() {
        return getMetadata().getTextIndexName();
    }

    /**
     * Queries whether or not the case has data, i.e., whether or not at least
     * one data source has been added to the case.
     *
     * @return True or false.
     */
    public boolean hasData() {
        if (!hasDataSources) {
            try {
                hasDataSources = (getDataSources().size() > 0);
            } catch (TskCoreException ex) {
                logger.log(Level.SEVERE, "Error accessing case database", ex); //NON-NLS
            }
        }
        return hasDataSources;
    }

    /**
     * Notifies case event subscribers that a data source is being added to the
     * case.
     *
     * This should not be called from the event dispatch thread (EDT)
     *
     * @param eventId A unique identifier for the event. This UUID must be used
     *                to call notifyFailedAddingDataSource or
     *                notifyNewDataSource after the data source is added.
     */
    public void notifyAddingDataSource(UUID eventId) {
        eventPublisher.publish(new AddingDataSourceEvent(eventId));
    }

    /**
     * Notifies case event subscribers that a data source failed to be added to
     * the case.
     *
     * This should not be called from the event dispatch thread (EDT)
     *
     * @param addingDataSourceEventId The unique identifier for the
     *                                corresponding adding data source event
     *                                (see notifyAddingDataSource).
     */
    public void notifyFailedAddingDataSource(UUID addingDataSourceEventId) {
        eventPublisher.publish(new AddingDataSourceFailedEvent(addingDataSourceEventId));
    }

    /**
     * Notifies case event subscribers that a data source has been added to the
     * case database.
     *
     * This should not be called from the event dispatch thread (EDT)
     *
     * @param dataSource              The data source.
     * @param addingDataSourceEventId The unique identifier for the
     *                                corresponding adding data source event
     *                                (see notifyAddingDataSource).
     */
    public void notifyDataSourceAdded(Content dataSource, UUID addingDataSourceEventId) {
        eventPublisher.publish(new DataSourceAddedEvent(dataSource, addingDataSourceEventId));
    }

    /**
     * Notifies case event subscribers that a content tag has been added.
     *
     * This should not be called from the event dispatch thread (EDT)
     *
     * @param newTag new ContentTag added
     */
    public void notifyContentTagAdded(ContentTag newTag) {
        eventPublisher.publish(new ContentTagAddedEvent(newTag));
    }

    /**
     * Notifies case event subscribers that a content tag has been deleted.
     *
     * This should not be called from the event dispatch thread (EDT)
     *
     * @param deletedTag ContentTag deleted
     */
    public void notifyContentTagDeleted(ContentTag deletedTag) {
        eventPublisher.publish(new ContentTagDeletedEvent(deletedTag));
    }

    /**
     * Notifies case event subscribers that a tag definition has changed.
     *
     * This should not be called from the event dispatch thread (EDT)
     *
     * @param changedTagName the name of the tag definition which was changed
     */
    public void notifyTagDefinitionChanged(String changedTagName) {
        //leaving new value of changedTagName as null, because we do not currently support changing the display name of a tag. 
        eventPublisher.publish(new AutopsyEvent(Events.TAG_DEFINITION_CHANGED.toString(), changedTagName, null));
    }

    /**
     * Notifies case event subscribers that an artifact tag has been added.
     *
     * This should not be called from the event dispatch thread (EDT)
     *
     * @param newTag new BlackboardArtifactTag added
     */
    public void notifyBlackBoardArtifactTagAdded(BlackboardArtifactTag newTag) {
        eventPublisher.publish(new BlackBoardArtifactTagAddedEvent(newTag));
    }

    /**
     * Notifies case event subscribers that an artifact tag has been deleted.
     *
     * This should not be called from the event dispatch thread (EDT)
     *
     * @param deletedTag BlackboardArtifactTag deleted
     */
    public void notifyBlackBoardArtifactTagDeleted(BlackboardArtifactTag deletedTag) {
        eventPublisher.publish(new BlackBoardArtifactTagDeletedEvent(deletedTag));
    }

    /**
     * Adds a report to the case.
     *
     * @param localPath     The path of the report file, must be in the case
     *                      directory or one of its subdirectories.
     * @param srcModuleName The name of the module that created the report.
     * @param reportName    The report name, may be empty.
     *
     * @throws TskCoreException if there is a problem adding the report to the
     *                          case database.
     */
    public Report addReport(String localPath, String srcModuleName, String reportName) throws TskCoreException {
        return addReport(localPath, srcModuleName, reportName, null);
    }

    /**
     * Adds a report to the case.
     *
     * @param localPath     The path of the report file, must be in the case
     *                      directory or one of its subdirectories.
     * @param srcModuleName The name of the module that created the report.
     * @param reportName    The report name, may be empty.
     * @param parent        The Content used to create the report, if available.
     *
     * @return The new Report instance.
     *
     * @throws TskCoreException if there is a problem adding the report to the
     *                          case database.
     */
    public Report addReport(String localPath, String srcModuleName, String reportName, Content parent) throws TskCoreException {
        String normalizedLocalPath;
        try {
            normalizedLocalPath = Paths.get(localPath).normalize().toString();
        } catch (InvalidPathException ex) {
            String errorMsg = "Invalid local path provided: " + localPath; // NON-NLS
            throw new TskCoreException(errorMsg, ex);
        }
        Report report = this.caseDb.addReport(normalizedLocalPath, srcModuleName, reportName, parent);
        eventPublisher.publish(new ReportAddedEvent(report));
        return report;
    }

    /**
     * Gets the reports that have been added to the case.
     *
     * @return A collection of report objects.
     *
     * @throws TskCoreException if there is a problem querying the case
     *                          database.
     */
    public List<Report> getAllReports() throws TskCoreException {
        return this.caseDb.getAllReports();
    }

    /**
     * Deletes one or more reports from the case database. Does not delete the
     * report files.
     *
     * @param reports The report(s) to be deleted from the case.
     *
     * @throws TskCoreException if there is an error deleting the report(s).
     */
    public void deleteReports(Collection<? extends Report> reports) throws TskCoreException {
        for (Report report : reports) {
            this.caseDb.deleteReport(report);
            eventPublisher.publish(new AutopsyEvent(Events.REPORT_DELETED.toString(), report, null));
        }
    }

    /**
     * Gets the case metadata.
     *
     * @return A CaseMetaData object.
     */
    CaseMetadata getMetadata() {
        return metadata;
    }

    /**
     * Updates the case display name.
     *
     * @param newDisplayName the new display name for the case
     *
     * @throws org.sleuthkit.autopsy.casemodule.CaseActionException
     */
    @Messages({
        "Case.exceptionMessage.metadataUpdateError=Failed to update case metadata"
    })
    void updateCaseDetails(CaseDetails caseDetails) throws CaseActionException {
        CaseDetails oldCaseDetails = metadata.getCaseDetails();
        try {
            metadata.setCaseDetails(caseDetails);
        } catch (CaseMetadataException ex) {
            throw new CaseActionException(Bundle.Case_exceptionMessage_metadataUpdateError(), ex);
        }
        if (!oldCaseDetails.getCaseNumber().equals(caseDetails.getCaseNumber())) {
            eventPublisher.publish(new AutopsyEvent(Events.NUMBER.toString(), oldCaseDetails.getCaseNumber(), caseDetails.getCaseNumber()));
        }
        if (!oldCaseDetails.getExaminerName().equals(caseDetails.getExaminerName())) {
            eventPublisher.publish(new AutopsyEvent(Events.NUMBER.toString(), oldCaseDetails.getExaminerName(), caseDetails.getExaminerName()));
        }
        if (!oldCaseDetails.getCaseDisplayName().equals(caseDetails.getCaseDisplayName())) {
            eventPublisher.publish(new AutopsyEvent(Events.NAME.toString(), oldCaseDetails.getCaseDisplayName(), caseDetails.getCaseDisplayName()));
        }
        eventPublisher.publish(new AutopsyEvent(Events.CASE_DETAILS.toString(), oldCaseDetails, caseDetails));
        if (RuntimeProperties.runningWithGUI()) {
            SwingUtilities.invokeLater(() -> {
                mainFrame.setTitle(caseDetails.getCaseDisplayName() + " - " + getNameForTitle());
                try {
                    RecentCases.getInstance().updateRecentCase(oldCaseDetails.getCaseDisplayName(), metadata.getFilePath().toString(), caseDetails.getCaseDisplayName(), metadata.getFilePath().toString());
                } catch (Exception ex) {
                    logger.log(Level.SEVERE, "Error updating case name in UI", ex); //NON-NLS
                }
            });
        }
    }

    /**
     * Constructs a Case object for a new Autopsy case.
     *
     * @param caseType    The type of case (single-user or multi-user).
     * @param caseDir     The full path of the case directory. The directory
     *                    will be created if it doesn't already exist; if it
     *                    exists, it is ASSUMED it was created by calling
     *                    createCaseDirectory.
     * @param caseDetails Contains details of the case, such as examiner,
     *                    display name, etc
     *
     */
    private Case(CaseType caseType, String caseDir, CaseDetails caseDetails) {
        metadata = new CaseMetadata(caseType, caseDir, displayNameToUniqueName(caseDetails.getCaseDisplayName()), caseDetails);
    }

    /**
     * Constructs a Case object for an existing Autopsy case.
     *
     * @param caseMetaData The metadata for the case.
     */
    private Case(CaseMetadata caseMetaData) {
        metadata = caseMetaData;
    }

    /**
     * Opens this case by creating a task running in the same non-UI thread that
     * will be used to close the case. If the case is a single-user case, this
     * supports cancelling creation of the case by cancelling the task. If the
     * case is a multi-user case, this ensures ensures that case directory lock
     * held as long as the case is open is released in the same thread in which
     * it was acquired, as is required by the coordination service.
     *
     * @param isNewCase True for a new case, false otherwise.
     *
     * @throws CaseActionException If there is a problem creating the case. The
     *                             exception will have a user-friendly message
     *                             and may be a wrapper for a lower-level
     *                             exception.
     */
    @Messages({
        "Case.progressIndicatorTitle.creatingCase=Creating Case",
        "Case.progressIndicatorTitle.openingCase=Opening Case",
        "Case.progressIndicatorCancelButton.label=Cancel",
        "Case.progressMessage.preparing=Preparing...",
        "Case.progressMessage.preparingToOpenCaseResources=<html>Preparing to open case resources.<br>This may take time if another user is upgrading the case.</html>",
        "Case.progressMessage.cancelling=Cancelling...",
        "Case.exceptionMessage.cancelledByUser=Cancelled by user.",
        "# {0} - exception message", "Case.exceptionMessage.execExceptionWrapperMessage={0}"
    })
    private void open(boolean isNewCase) throws CaseActionException {
        /*
         * Create and start either a GUI progress indicator with a Cancel button
         * or a logging progress indicator.
         */
        CancelButtonListener cancelButtonListener = null;
        ProgressIndicator progressIndicator;
        if (RuntimeProperties.runningWithGUI()) {
            cancelButtonListener = new CancelButtonListener(Bundle.Case_progressMessage_cancelling());
            String progressIndicatorTitle = isNewCase ? Bundle.Case_progressIndicatorTitle_creatingCase() : Bundle.Case_progressIndicatorTitle_openingCase();
            progressIndicator = new ModalDialogProgressIndicator(
                    mainFrame,
                    progressIndicatorTitle,
                    new String[]{Bundle.Case_progressIndicatorCancelButton_label()},
                    Bundle.Case_progressIndicatorCancelButton_label(),
                    cancelButtonListener);
        } else {
            progressIndicator = new LoggingProgressIndicator();
        }
        progressIndicator.start(Bundle.Case_progressMessage_preparing());

        /*
         * Creating/opening a case is always done by creating a task running in
         * the same non-UI thread that will be used to close the case, so a
         * single-threaded executor service is created here and saved as case
         * state (must be volatile for cancellation to work).
         *
         * --- If the case is a single-user case, this supports cancelling
         * opening of the case by cancelling the task.
         *
         * --- If the case is a multi-user case, this still supports
         * cancellation, but it also makes it possible for the shared case
         * directory lock held as long as the case is open to be released in the
         * same thread in which it was acquired, as is required by the
         * coordination service.
         */
        TaskThreadFactory threadFactory = new TaskThreadFactory(String.format(CASE_ACTION_THREAD_NAME, metadata.getCaseName()));
        caseLockingExecutor = Executors.newSingleThreadExecutor(threadFactory);
        Future<Void> future = caseLockingExecutor.submit(() -> {
            if (CaseType.SINGLE_USER_CASE == metadata.getCaseType()) {
                open(isNewCase, progressIndicator);
            } else {
                /*
                 * First, acquire a shared case directory lock that will be held
                 * as long as this node has this case open. This will prevent
                 * deletion of the case by another node. Next, acquire an
                 * exclusive case resources lock to ensure only one node at a
                 * time can create/open/upgrade/close the case resources.
                 */
                progressIndicator.progress(Bundle.Case_progressMessage_preparingToOpenCaseResources());
                acquireSharedCaseDirLock(metadata.getCaseDirectory());
                try (CoordinationService.Lock resourcesLock = acquireExclusiveCaseResourcesLock(metadata.getCaseDirectory())) {
                    assert (null != resourcesLock);
                    open(isNewCase, progressIndicator);
                } catch (CaseActionException ex) {
                    releaseSharedCaseDirLock(getMetadata().getCaseDirectory());
                    throw ex;
                }
            }
            return null;
        });
        if (null != cancelButtonListener) {
            cancelButtonListener.setCaseActionFuture(future);
        }

        /*
         * Wait for the case creation/opening task to finish.
         */
        try {
            future.get();
        } catch (InterruptedException discarded) {
            /*
             * The thread this method is running in has been interrupted. Cancel
             * the create/open task, wait for it to finish, and shut down the
             * executor. This can be done safely because if the task is
             * completed with a cancellation condition, the case will have been
             * closed and the case directory lock released will have been
             * released.
             */
            if (null != cancelButtonListener) {
                cancelButtonListener.actionPerformed(null);
            } else {
                future.cancel(true);
            }
            ThreadUtils.shutDownTaskExecutor(caseLockingExecutor);
        } catch (CancellationException discarded) {
            /*
             * The create/open task has been cancelled. Wait for it to finish,
             * and shut down the executor. This can be done safely because if
             * the task is completed with a cancellation condition, the case
             * will have been closed and the case directory lock released will
             * have been released.
             */
            ThreadUtils.shutDownTaskExecutor(caseLockingExecutor);
            throw new CaseActionCancelledException(Bundle.Case_exceptionMessage_cancelledByUser());
        } catch (ExecutionException ex) {
            /*
             * The create/open task has thrown an exception. Wait for it to
             * finish, and shut down the executor. This can be done safely
             * because if the task is completed with an execution condition, the
             * case will have been closed and the case directory lock released
             * will have been released.
             */
            ThreadUtils.shutDownTaskExecutor(caseLockingExecutor);
            throw new CaseActionException(Bundle.Case_exceptionMessage_execExceptionWrapperMessage(ex.getCause().getLocalizedMessage()), ex);
        } finally {
            progressIndicator.finish();
        }
    }

    /**
     * Opens the case database and services for this case.
     *
     * @param isNewCase         True for a new case, false otherwise.
     * @param progressIndicator A progress indicator.
     *
     * @throws CaseActionException if there is a problem creating the case. The
     *                             exception will have a user-friendly message
     *                             and may be a wrapper for a lower-level
     *                             exception.
     */
    private void open(boolean isNewCase, ProgressIndicator progressIndicator) throws CaseActionException {
        try {
            if (Thread.currentThread().isInterrupted()) {
                throw new CaseActionCancelledException(Bundle.Case_exceptionMessage_cancelledByUser());
            }

            if (isNewCase) {
                createCaseData(progressIndicator);
            } else {
                openCaseData(progressIndicator);
            }

            if (Thread.currentThread().isInterrupted()) {
                throw new CaseActionCancelledException(Bundle.Case_exceptionMessage_cancelledByUser());
            }

            openServices(progressIndicator);

            if (Thread.currentThread().isInterrupted()) {
                throw new CaseActionCancelledException(Bundle.Case_exceptionMessage_cancelledByUser());
            }
        } catch (CaseActionException ex) {
            /*
             * Cancellation or failure. Clean up. The sleep is a little hack to
             * clear the interrupted flag for this thread if this is a
             * cancellation scenario, so that the clean up can run to completion
             * in this thread.
             */
            try {
                Thread.sleep(1);
            } catch (InterruptedException discarded) {
            }
            close(progressIndicator);
            throw ex;
        }
    }

    /**
     * Creates the case directory, case database, and case metadata file.
     *
     * @param progressIndicator A progress indicartor.
     *
     * @throws CaseActionException If there is a problem creating the case
     *                             database. The exception will have a
     *                             user-friendly message and may be a wrapper
     *                             for a lower-level exception.
     */
    @Messages({
        "Case.progressMessage.creatingCaseDirectory=Creating case directory...",
        "Case.progressMessage.creatingCaseDatabase=Creating case database...",
        "# {0} - exception message", "Case.exceptionMessage.couldNotCreateCaseDatabase=Failed to create case database:\n{0}",
        "Case.exceptionMessage.couldNotCreateMetadataFile=Failed to create case metadata file."
    })
    private void createCaseData(ProgressIndicator progressIndicator) throws CaseActionException {
        /*
         * Create the case directory, if it does not already exist.
         *
         * TODO (JIRA-2180): Always create the case directory as part of the
         * case creation process.
         */
        if (new File(metadata.getCaseDirectory()).exists() == false) {
            progressIndicator.progress(Bundle.Case_progressMessage_creatingCaseDirectory());
            Case.createCaseDirectory(metadata.getCaseDirectory(), metadata.getCaseType());
        }

        /*
         * Create the case database.
         */
        progressIndicator.progress(Bundle.Case_progressMessage_creatingCaseDatabase());
        try {
            if (CaseType.SINGLE_USER_CASE == metadata.getCaseType()) {
                /*
                 * For single-user cases, the case database is a SQLite database
                 * with a standard name, physically located in the root of the
                 * case directory.
                 */
                caseDb = SleuthkitCase.newCase(Paths.get(metadata.getCaseDirectory(), SINGLE_USER_CASE_DB_NAME).toString());
                metadata.setCaseDatabaseName(SINGLE_USER_CASE_DB_NAME);
            } else {
                /*
                 * For multi-user cases, the case database is a PostgreSQL
                 * database with a name derived from the case display name,
                 * physically located on a database server.
                 */
                caseDb = SleuthkitCase.newCase(metadata.getCaseDisplayName(), UserPreferences.getDatabaseConnectionInfo(), metadata.getCaseDirectory());
                metadata.setCaseDatabaseName(caseDb.getDatabaseName());
            }
        } catch (TskCoreException ex) {
            throw new CaseActionException(Bundle.Case_exceptionMessage_couldNotCreateCaseDatabase(ex.getLocalizedMessage()), ex);
        } catch (UserPreferencesException ex) {
            throw new CaseActionException(NbBundle.getMessage(Case.class, "Case.databaseConnectionInfo.error.msg"), ex);
        } catch (CaseMetadataException ex) {
            throw new CaseActionException(Bundle.Case_exceptionMessage_couldNotCreateMetadataFile(), ex);
        }
    }

    /**
     * Opens an existing case database.
     *
     * @param progressIndicator A progress indicator.
     *
     * @throws CaseActionException if there is a problem opening the case. The
     *                             exception will have a user-friendly message
     *                             and may be a wrapper for a lower-level
     *                             exception.
     */
    @Messages({
        "Case.progressMessage.openingCaseDatabase=Opening case database...",
        "Case.exceptionMessage.couldNotOpenCaseDatabase=Failed to open case database.",
        "Case.unsupportedSchemaVersionMessage=Unsupported DB schema version - see log for details",
        "Case.databaseConnectionInfo.error.msg=Error accessing database server connection info. See Tools, Options, Multi-User.",
        "Case.open.exception.multiUserCaseNotEnabled=Cannot open a multi-user case if multi-user cases are not enabled. "
        + "See Tools, Options, Multi-user."
    })
    private void openCaseData(ProgressIndicator progressIndicator) throws CaseActionException {
        try {
            progressIndicator.progress(Bundle.Case_progressMessage_openingCaseDatabase());
            String databaseName = metadata.getCaseDatabaseName();
            if (CaseType.SINGLE_USER_CASE == metadata.getCaseType()) {
                caseDb = SleuthkitCase.openCase(Paths.get(metadata.getCaseDirectory(), databaseName).toString());
            } else if (UserPreferences.getIsMultiUserModeEnabled()) {
                try {
                    caseDb = SleuthkitCase.openCase(databaseName, UserPreferences.getDatabaseConnectionInfo(), metadata.getCaseDirectory());
                } catch (UserPreferencesException ex) {
                    throw new CaseActionException(Case_databaseConnectionInfo_error_msg(), ex);
                }
            } else {
                throw new CaseActionException(Case_open_exception_multiUserCaseNotEnabled());
            }
        } catch (TskUnsupportedSchemaVersionException ex) {
            throw new CaseActionException(Bundle.Case_unsupportedSchemaVersionMessage(), ex);
        } catch (TskCoreException ex) {
            throw new CaseActionException(Bundle.Case_exceptionMessage_couldNotOpenCaseDatabase(), ex);
        }
    }

    /**
     * Completes the case opening tasks common to both new cases and existing
     * cases.
     *
     * @param progressIndicator A progress indicator.
     *
     * @throws CaseActionException
     */
    @Messages({
        "Case.progressMessage.switchingLogDirectory=Switching log directory...",
        "Case.progressMessage.clearingTempDirectory=Clearing case temp directory...",
        "Case.progressMessage.openingCaseLevelServices=Opening case-level services...",
        "Case.progressMessage.openingApplicationServiceResources=Opening application service case resources...",
        "Case.progressMessage.settingUpNetworkCommunications=Setting up network communications...",})
    private void openServices(ProgressIndicator progressIndicator) throws CaseActionException {
        /*
         * Switch to writing to the application logs in the logs subdirectory of
         * the case directory.
         */
        progressIndicator.progress(Bundle.Case_progressMessage_switchingLogDirectory());
        Logger.setLogDirectory(getLogDirectoryPath());
        if (Thread.currentThread().isInterrupted()) {
            throw new CaseActionCancelledException(Bundle.Case_exceptionMessage_cancelledByUser());
        }

        /*
         * Clear the temp subdirectory of the case directory.
         */
        progressIndicator.progress(Bundle.Case_progressMessage_clearingTempDirectory());
        Case.clearTempSubDir(this.getTempDirectory());
        if (Thread.currentThread().isInterrupted()) {
            throw new CaseActionCancelledException(Bundle.Case_exceptionMessage_cancelledByUser());
        }

        /*
         * Open the case-level services.
         */
        progressIndicator.progress(Bundle.Case_progressMessage_openingCaseLevelServices());
        this.caseServices = new Services(caseDb);
        if (Thread.currentThread().isInterrupted()) {
            throw new CaseActionCancelledException(Bundle.Case_exceptionMessage_cancelledByUser());
        }

        /*
         * Allow any registered application services to open any resources
         * specific to this case.
         */
        progressIndicator.progress(Bundle.Case_progressMessage_openingApplicationServiceResources());
        openAppServiceCaseResources();
        if (Thread.currentThread().isInterrupted()) {
            throw new CaseActionCancelledException(Bundle.Case_exceptionMessage_cancelledByUser());
        }

        /*
         * If this case is a multi-user case, set up for communication with
         * other nodes.
         */
        if (CaseType.MULTI_USER_CASE == metadata.getCaseType()) {
            progressIndicator.progress(Bundle.Case_progressMessage_settingUpNetworkCommunications());
            try {
                eventPublisher.openRemoteEventChannel(String.format(EVENT_CHANNEL_NAME, metadata.getCaseName()));
                if (Thread.currentThread().isInterrupted()) {
                    throw new CaseActionCancelledException(Bundle.Case_exceptionMessage_cancelledByUser());
                }
                collaborationMonitor = new CollaborationMonitor(metadata.getCaseName());
            } catch (AutopsyEventException | CollaborationMonitor.CollaborationMonitorException ex) {
                /*
                 * The collaboration monitor and event channel are not
                 * essential. Log an error and notify the user, but do not
                 * throw.
                 */
                logger.log(Level.SEVERE, "Failed to setup network communications", ex); //NON-NLS
                if (RuntimeProperties.runningWithGUI()) {
                    SwingUtilities.invokeLater(() -> MessageNotifyUtil.Notify.error(
                            NbBundle.getMessage(Case.class, "Case.CollaborationSetup.FailNotify.Title"),
                            NbBundle.getMessage(Case.class, "Case.CollaborationSetup.FailNotify.ErrMsg")));
                }
            }
        }
    }

    /**
     * Allows any registered application-level services to open resources
     * specific to this case.
     */
    @NbBundle.Messages({
        "# {0} - service name", "Case.serviceOpenCaseResourcesProgressIndicator.title={0} Opening Case Resources",
        "# {0} - service name", "Case.serviceOpenCaseResourcesProgressIndicator.cancellingMessage=Cancelling opening case resources by {0}...",
        "# {0} - service name", "Case.servicesException.notificationTitle={0} Error"
    })
    private void openAppServiceCaseResources() throws CaseActionException {
        /*
         * Each service gets its own independently cancellable/interruptible
         * task, running in a named thread managed by an executor service, with
         * its own progress indicator. This allows for cancellation of the
         * opening of case resources for individual services. It also makes it
         * possible to ensure that each service task completes before the next
         * one starts by awaiting termination of the executor service.
         */
        for (AutopsyService service : Lookup.getDefault().lookupAll(AutopsyService.class)) {
            /*
             * Create a progress indicator for the task and start the task. If
             * running with a GUI, the progress indicator will be a dialog box
             * with a Cancel button.
             */
            CancelButtonListener cancelButtonListener = null;
            ProgressIndicator progressIndicator;
            if (RuntimeProperties.runningWithGUI()) {
                cancelButtonListener = new CancelButtonListener(Bundle.Case_serviceOpenCaseResourcesProgressIndicator_cancellingMessage(service.getServiceName()));
                progressIndicator = new ModalDialogProgressIndicator(
                        mainFrame,
                        Bundle.Case_serviceOpenCaseResourcesProgressIndicator_title(service.getServiceName()),
                        new String[]{Bundle.Case_progressIndicatorCancelButton_label()},
                        Bundle.Case_progressIndicatorCancelButton_label(),
                        cancelButtonListener);
            } else {
                progressIndicator = new LoggingProgressIndicator();
            }
            progressIndicator.start(Bundle.Case_progressMessage_preparing());
            AutopsyService.CaseContext context = new AutopsyService.CaseContext(this, progressIndicator);
            String threadNameSuffix = service.getServiceName().replaceAll("[ ]", "-"); //NON-NLS
            threadNameSuffix = threadNameSuffix.toLowerCase();
            TaskThreadFactory threadFactory = new TaskThreadFactory(String.format(CASE_RESOURCES_THREAD_NAME, threadNameSuffix));
            ExecutorService executor = Executors.newSingleThreadExecutor(threadFactory);
            Future<Void> future = executor.submit(() -> {
                service.openCaseResources(context);
                return null;
            });
            if (null != cancelButtonListener) {
                cancelButtonListener.setCaseContext(context);
                cancelButtonListener.setCaseActionFuture(future);
            }

            /*
             * Wait for the task to either be completed or
             * cancelled/interrupted, or for the opening of the case to be
             * cancelled.
             */
            try {
                future.get();
            } catch (InterruptedException discarded) {
                /*
                 * The parent create/open case task has been cancelled.
                 */
                Case.logger.log(Level.WARNING, String.format("Opening of %s (%s) in %s cancelled during opening of case resources by %s", getDisplayName(), getName(), getCaseDirectory(), service.getServiceName()));
                future.cancel(true);
            } catch (CancellationException discarded) {
                /*
                 * The opening of case resources by the application service has
                 * been cancelled, so the executor service has thrown. Note that
                 * there is no guarantee the task itself has responded to the
                 * cancellation request yet.
                 */
                Case.logger.log(Level.WARNING, String.format("Opening of case resources by %s for %s (%s) in %s cancelled", service.getServiceName(), getDisplayName(), getName(), getCaseDirectory(), service.getServiceName()));
            } catch (ExecutionException ex) {
                /*
                 * An exception was thrown while executing the task. The
                 * case-specific application service resources are not
                 * essential. Log an error and notify the user if running the
                 * desktop GUI, but do not throw.
                 */
                Case.logger.log(Level.SEVERE, String.format("%s failed to open case resources for %s", service.getServiceName(), this.getDisplayName()), ex);
                if (RuntimeProperties.runningWithGUI()) {
                    SwingUtilities.invokeLater(() -> {
                        MessageNotifyUtil.Notify.error(Bundle.Case_servicesException_notificationTitle(service.getServiceName()), ex.getLocalizedMessage());
                    });
                }
            } finally {
                /*
                 * Shut down the executor service and wait for it to finish.
                 * This ensures that the task has finished. Without this, it
                 * would be possible to start the next task before the current
                 * task responded to a cancellation request.
                 */
                ThreadUtils.shutDownTaskExecutor(executor);
                progressIndicator.finish();
            }

            if (Thread.currentThread().isInterrupted()) {
                throw new CaseActionCancelledException(Bundle.Case_exceptionMessage_cancelledByUser());
            }
        }
    }

    /**
     * Closes the case.
     */
    private void close() throws CaseActionException {
        /*
         * Set up either a GUI progress indicator without a Cancel button or a
         * logging progress indicator.
         */
        ProgressIndicator progressIndicator;
        if (RuntimeProperties.runningWithGUI()) {
            progressIndicator = new ModalDialogProgressIndicator(
                    mainFrame,
                    Bundle.Case_progressIndicatorTitle_closingCase());
        } else {
            progressIndicator = new LoggingProgressIndicator();
        }
        progressIndicator.start(Bundle.Case_progressMessage_preparing());

        /*
         * Closing a case is always done in the same non-UI thread that
         * opened/created the case. If the case is a multi-user case, this
         * ensures that case directory lock that is held as long as the case is
         * open is released in the same thread in which it was acquired, as is
         * required by the coordination service.
         */
        Future<Void> future = caseLockingExecutor.submit(() -> {
            if (CaseType.SINGLE_USER_CASE == metadata.getCaseType()) {
                close(progressIndicator);
            } else {
                /*
                 * Acquire an exclusive case resources lock to ensure only one
                 * node at a time can create/open/upgrade/close the case
                 * resources.
                 */
                progressIndicator.progress(Bundle.Case_progressMessage_preparing());
                try (CoordinationService.Lock resourcesLock = acquireExclusiveCaseResourcesLock(metadata.getCaseDirectory())) {
                    assert (null != resourcesLock);
                    close(progressIndicator);
                } finally {
                    /*
                     * Always release the case directory lock that was acquired
                     * when the case was opened.
                     */
                    releaseSharedCaseDirLock(metadata.getCaseName());
                }
            }
            return null;
        });

        try {
            future.get();
        } catch (InterruptedException | CancellationException unused) {
            /*
             * The wait has been interrupted by interrupting the thread running
             * this method. Not allowing cancellation of case closing, so ignore
             * the interrupt. Likewsie, cancellation of the case closing task is
             * not supported.
             */
        } catch (ExecutionException ex) {
            throw new CaseActionException(Bundle.Case_exceptionMessage_execExceptionWrapperMessage(ex.getCause().getMessage()), ex);
        } finally {
            ThreadUtils.shutDownTaskExecutor(caseLockingExecutor);
            progressIndicator.finish();
        }
    }

    /**
     * Closes the case.
     *
     * @param progressIndicator A progress indicator.
     */
    @Messages({
        "Case.progressMessage.shuttingDownNetworkCommunications=Shutting down network communications...",
        "Case.progressMessage.closingApplicationServiceResources=Closing case-specific application service resources...",
        "Case.progressMessage.closingCaseLevelServices=Closing case-level services...",
        "Case.progressMessage.closingCaseDatabase=Closing case database..."
    })
    private void close(ProgressIndicator progressIndicator) {
        IngestManager.getInstance().cancelAllIngestJobs(IngestJob.CancellationReason.CASE_CLOSED);

        /*
         * Stop sending/receiving case events to and from other nodes if this is
         * a multi-user case.
         */
        if (CaseType.MULTI_USER_CASE == metadata.getCaseType()) {
            progressIndicator.progress(Bundle.Case_progressMessage_shuttingDownNetworkCommunications());
            if (null != collaborationMonitor) {
                collaborationMonitor.shutdown();
            }
            eventPublisher.closeRemoteEventChannel();
        }

        /*
         * Allow all registered application services providers to close
         * resources related to the case.
         */
        progressIndicator.progress(Bundle.Case_progressMessage_closingApplicationServiceResources());
        closeAppServiceCaseResources();

        /*
         * Close the case-level services.
         */
        if (null != caseServices) {
            progressIndicator.progress(Bundle.Case_progressMessage_closingCaseLevelServices());
            try {
                this.caseServices.close();
            } catch (IOException ex) {
                logger.log(Level.SEVERE, String.format("Error closing internal case services for %s at %s", this.getName(), this.getCaseDirectory()), ex);
            }
        }

        /*
         * Close the case database
         */
        if (null != caseDb) {
            progressIndicator.progress(Bundle.Case_progressMessage_closingCaseDatabase());
            caseDb.close();
        }

        /*
         * Switch the log directory.
         */
        progressIndicator.progress(Bundle.Case_progressMessage_switchingLogDirectory());
        Logger.setLogDirectory(PlatformUtil.getLogDirectory());
    }

    /**
     * Allows any registered application-level services to close any resources
     * specific to this case.
     */
    @Messages({
        "# {0} - serviceName", "Case.serviceCloseResourcesProgressIndicator.title={0} Closing Case Resources",
        "# {0} - service name", "# {1} - exception message", "Case.servicesException.serviceResourcesCloseError=Could not close case resources for {0} service: {1}"
    })
    private void closeAppServiceCaseResources() {
        /*
         * Each service gets its own independently cancellable task, and thus
         * its own task progress indicator.
         */
        for (AutopsyService service : Lookup.getDefault().lookupAll(AutopsyService.class)) {
            ProgressIndicator progressIndicator;
            if (RuntimeProperties.runningWithGUI()) {
                progressIndicator = new ModalDialogProgressIndicator(
                        mainFrame,
                        Bundle.Case_serviceCloseResourcesProgressIndicator_title(service.getServiceName()));
            } else {
                progressIndicator = new LoggingProgressIndicator();
            }
            progressIndicator.start(Bundle.Case_progressMessage_preparing());
            AutopsyService.CaseContext context = new AutopsyService.CaseContext(this, progressIndicator);
            String threadNameSuffix = service.getServiceName().replaceAll("[ ]", "-"); //NON-NLS
            threadNameSuffix = threadNameSuffix.toLowerCase();
            TaskThreadFactory threadFactory = new TaskThreadFactory(String.format(CASE_RESOURCES_THREAD_NAME, threadNameSuffix));
            ExecutorService executor = Executors.newSingleThreadExecutor(threadFactory);
            Future<Void> future = executor.submit(() -> {
                service.closeCaseResources(context);
                return null;
            });
            try {
                future.get();
            } catch (InterruptedException ex) {
                Case.logger.log(Level.SEVERE, String.format("Unexpected interrupt while waiting on %s service to close case resources", service.getServiceName()), ex);
            } catch (CancellationException ex) {
                Case.logger.log(Level.SEVERE, String.format("Unexpected cancellation while waiting on %s service to close case resources", service.getServiceName()), ex);
            } catch (ExecutionException ex) {
                Case.logger.log(Level.SEVERE, String.format("%s service failed to open case resources", service.getServiceName()), ex);
                if (RuntimeProperties.runningWithGUI()) {
                    SwingUtilities.invokeLater(() -> MessageNotifyUtil.Notify.error(
                            Bundle.Case_servicesException_notificationTitle(service.getServiceName()),
                            Bundle.Case_servicesException_serviceResourcesCloseError(service.getServiceName(), ex.getLocalizedMessage())));
                }
            } finally {
                ThreadUtils.shutDownTaskExecutor(executor);
                progressIndicator.finish();
            }
        }
    }

    /**
     * Acquires a shared case directory lock for the current case.
     *
     * @param caseDir The full path of the case directory.
     *
     * @throws CaseActionException with a user-friendly message if the lock
     *                             cannot be acquired.
     */
    @Messages({"Case.creationException.couldNotAcquireDirLock=Failed to get lock on case directory."})
    private void acquireSharedCaseDirLock(String caseDir) throws CaseActionException {
        try {
            caseDirLock = CoordinationService.getInstance().tryGetSharedLock(CategoryNode.CASES, caseDir, DIR_LOCK_TIMOUT_HOURS, TimeUnit.HOURS);
            if (null == caseDirLock) {
                throw new CaseActionException(Bundle.Case_creationException_couldNotAcquireDirLock());
            }
        } catch (InterruptedException | CoordinationServiceException ex) {
            throw new CaseActionException(Bundle.Case_creationException_couldNotAcquireDirLock(), ex);
        }
    }

    /**
     * Releases a shared case directory lock for the current case.
     *
     * @param caseDir The full path of the case directory.
     */
    private void releaseSharedCaseDirLock(String caseDir) {
        if (caseDirLock != null) {
            try {
                caseDirLock.release();
                caseDirLock = null;
            } catch (CoordinationService.CoordinationServiceException ex) {
                logger.log(Level.SEVERE, String.format("Failed to release shared case directory lock for %s", caseDir), ex);
            }
        }
    }

    /**
     * Gets the path to the specified subdirectory of the case directory,
     * creating it if it does not already exist.
     *
     * @return The absolute path to the specified subdirectory.
     */
    private String getOrCreateSubdirectory(String subDirectoryName) {
        File subDirectory = Paths.get(getOutputDirectory(), subDirectoryName).toFile();
        if (!subDirectory.exists()) {
            subDirectory.mkdirs();
        }
        return subDirectory.toString();

    }

    /**
     * A case operation Cancel button listener for use with a
     * ModalDialogProgressIndicator when running with a GUI.
     */
    @ThreadSafe
    private final static class CancelButtonListener implements ActionListener {

        private final String cancellationMessage;
        @GuardedBy("this")
        private boolean cancelRequested;
        @GuardedBy("this")
        private CaseContext caseContext;
        @GuardedBy("this")
        private Future<?> caseActionFuture;

        /**
         * Constructs a case operation Cancel button listener for use with a
         * ModalDialogProgressIndicator when running with a GUI.
         *
         * @param cancellationMessage The message to display in the
         *                            ModalDialogProgressIndicator when the
         *                            cancel button is pressed.
         */
        private CancelButtonListener(String cancellationMessage) {
            this.cancellationMessage = cancellationMessage;
        }

        /**
         * Sets a case context for this listener.
         *
         * @param caseContext A case context object.
         */
        private synchronized void setCaseContext(CaseContext caseContext) {
            this.caseContext = caseContext;
            /*
             * If the cancel button has already been pressed, pass the
             * cancellation on to the case context.
             */
            if (cancelRequested) {
                cancel();
            }
        }

        /**
         * Sets a Future object for a task associated with this listener.
         *
         * @param caseActionFuture A task Future object.
         */
        private synchronized void setCaseActionFuture(Future<?> caseActionFuture) {
            this.caseActionFuture = caseActionFuture;
            /*
             * If the cancel button has already been pressed, cancel the Future
             * of the task.
             */
            if (cancelRequested) {
                cancel();
            }
        }

        /**
         * The event handler for Cancel button pushes.
         *
         * @param event The button event, ignored, can be null.
         */
        @Override
        public synchronized void actionPerformed(ActionEvent event) {
            cancel();
        }

        /**
         * Handles a cancellation request.
         */
        private void cancel() {
            /*
             * At a minimum, set the cancellation requested flag of this
             * listener.
             */
            this.cancelRequested = true;
            if (null != this.caseContext) {
                /*
                 * Set the cancellation request flag and display the
                 * cancellation message in the progress indicator for the case
                 * context associated with this listener.
                 */
                if (RuntimeProperties.runningWithGUI()) {
                    ProgressIndicator progressIndicator = this.caseContext.getProgressIndicator();
                    if (progressIndicator instanceof ModalDialogProgressIndicator) {
                        ((ModalDialogProgressIndicator) progressIndicator).setCancelling(cancellationMessage);
                    }
                }
                this.caseContext.requestCancel();
            }
            if (null != this.caseActionFuture) {
                /*
                 * Cancel the Future of the task associated with this listener.
                 * Note that the task thread will be interrupted if the task is
                 * blocked.
                 */
                this.caseActionFuture.cancel(true);
            }
        }
    }

    /**
     * A thread factory that provides named threads.
     */
    private static class TaskThreadFactory implements ThreadFactory {

        private final String threadName;

        private TaskThreadFactory(String threadName) {
            this.threadName = threadName;
        }

        @Override
        public Thread newThread(Runnable task) {
            return new Thread(task, threadName);
        }

    }

    /**
     * Gets the application name.
     *
     * @return The application name.
     *
     * @deprecated
     */
    @Deprecated
    public static String getAppName() {
        return UserPreferences.getAppName();
    }

    /**
     * Creates a new, single-user Autopsy case.
     *
     * @param caseDir         The full path of the case directory. The directory
     *                        will be created if it doesn't already exist; if it
     *                        exists, it is ASSUMED it was created by calling
     *                        createCaseDirectory.
     * @param caseDisplayName The display name of case, which may be changed
     *                        later by the user.
     * @param caseNumber      The case number, can be the empty string.
     * @param examiner        The examiner to associate with the case, can be
     *                        the empty string.
     *
     * @throws CaseActionException if there is a problem creating the case. The
     *                             exception will have a user-friendly message
     *                             and may be a wrapper for a lower-level
     *                             exception.
     * @deprecated Use createAsCurrentCase instead.
     */
    @Deprecated
    public static void create(String caseDir, String caseDisplayName, String caseNumber, String examiner) throws CaseActionException {
        createAsCurrentCase(caseDir, caseDisplayName, caseNumber, examiner, CaseType.SINGLE_USER_CASE);
    }

    /**
     * Creates a new Autopsy case and makes it the current case.
     *
     * @param caseDir         The full path of the case directory. The directory
     *                        will be created if it doesn't already exist; if it
     *                        exists, it is ASSUMED it was created by calling
     *                        createCaseDirectory.
     * @param caseDisplayName The display name of case, which may be changed
     *                        later by the user.
     * @param caseNumber      The case number, can be the empty string.
     * @param examiner        The examiner to associate with the case, can be
     *                        the empty string.
     * @param caseType        The type of case (single-user or multi-user).
     *
     * @throws CaseActionException if there is a problem creating the case. The
     *                             exception will have a user-friendly message
     *                             and may be a wrapper for a lower-level
     *                             exception.
     * @deprecated Use createAsCurrentCase instead.
     */
    @Deprecated
    public static void create(String caseDir, String caseDisplayName, String caseNumber, String examiner, CaseType caseType) throws CaseActionException {
        createAsCurrentCase(caseDir, caseDisplayName, caseNumber, examiner, caseType);
    }

    /**
     * Opens an existing Autopsy case and makes it the current case.
     *
     * @param caseMetadataFilePath The path of the case metadata (.aut) file.
     *
     * @throws CaseActionException if there is a problem opening the case. The
     *                             exception will have a user-friendly message
     *                             and may be a wrapper for a lower-level
     *                             exception.
     * @deprecated Use openAsCurrentCase instead.
     */
    @Deprecated
    public static void open(String caseMetadataFilePath) throws CaseActionException {
        openAsCurrentCase(caseMetadataFilePath);
    }

    /**
     * Closes this Autopsy case.
     *
     * @throws CaseActionException if there is a problem closing the case. The
     *                             exception will have a user-friendly message
     *                             and may be a wrapper for a lower-level
     *                             exception.
     * @deprecated Use closeCurrentCase instead.
     */
    @Deprecated
    public void closeCase() throws CaseActionException {
        closeCurrentCase();
    }

    /**
     * Invokes the startup dialog window.
     *
     * @deprecated Use StartupWindowProvider.getInstance().open() instead.
     */
    @Deprecated
    public static void invokeStartupDialog() {
        StartupWindowProvider.getInstance().open();
    }

    /**
     * Converts a Java timezone id to a coded string with only alphanumeric
     * characters. Example: "America/New_York" is converted to "EST5EDT" by this
     * method.
     *
     * @param timeZoneId The time zone id.
     *
     * @return The converted time zone string.
     *
     * @deprecated Use
     * org.sleuthkit.autopsy.coreutils.TimeZoneUtils.convertToAlphaNumericFormat
     * instead.
     */
    @Deprecated
    public static String convertTimeZone(String timeZoneId) {
        return TimeZoneUtils.convertToAlphaNumericFormat(timeZoneId);
    }

    /**
     * Check if file exists and is a normal file.
     *
     * @param filePath The file path.
     *
     * @return True or false.
     *
     * @deprecated Use java.io.File.exists or java.io.File.isFile instead
     */
    @Deprecated
    public static boolean pathExists(String filePath) {
        return new File(filePath).isFile();
    }

    /**
     * Gets the Autopsy version.
     *
     * @return The Autopsy version.
     *
     * @deprecated Use org.sleuthkit.autopsy.coreutils.Version.getVersion
     * instead
     */
    @Deprecated
    public static String getAutopsyVersion() {
        return Version.getVersion();
    }

    /**
     * Check if case is currently open.
     *
     * @return True if a case is open.
     *
     * @deprecated Use isCaseOpen instead.
     */
    @Deprecated
    public static boolean existsCurrentCase() {
        return isCaseOpen();
    }

    /**
     * Get relative (with respect to case dir) module output directory path
     * where modules should save their permanent data. The directory is a
     * subdirectory of this case dir.
     *
     * @return relative path to the module output dir
     *
     * @deprecated Use getModuleOutputDirectoryRelativePath() instead
     */
    @Deprecated
    public static String getModulesOutputDirRelPath() {
        return "ModuleOutput"; //NON-NLS
    }

    /**
     * Gets a PropertyChangeSupport object. The PropertyChangeSupport object
     * returned is not used by instances of this class and does not have any
     * PropertyChangeListeners.
     *
     * @return A new PropertyChangeSupport object.
     *
     * @deprecated Do not use.
     */
    @Deprecated
    public static PropertyChangeSupport
            getPropertyChangeSupport() {
        return new PropertyChangeSupport(Case.class
        );
    }

    /**
     * Get module output directory path where modules should save their
     * permanent data.
     *
     * @return absolute path to the module output directory
     *
     * @deprecated Use getModuleDirectory() instead.
     */
    @Deprecated
    public String getModulesOutputDirAbsPath() {
        return getModuleDirectory();
    }

    /**
     * Adds an image to the current case after it has been added to the DB.
     * Sends out event and reopens windows if needed.
     *
     * @param imgPath  The path of the image file.
     * @param imgId    The ID of the image.
     * @param timeZone The time zone of the image.
     *
     * @return
     *
     * @throws org.sleuthkit.autopsy.casemodule.CaseActionException
     *
     * @deprecated As of release 4.0
     */
    @Deprecated
    public Image addImage(String imgPath, long imgId, String timeZone) throws CaseActionException {
        try {
            Image newDataSource = caseDb.getImageById(imgId);
            notifyDataSourceAdded(newDataSource, UUID.randomUUID());
            return newDataSource;
        } catch (TskCoreException ex) {
            throw new CaseActionException(NbBundle.getMessage(this.getClass(), "Case.addImg.exception.msg"), ex);
        }
    }

    /**
     * Gets the time zone(s) of the image data source(s) in this case.
     *
     * @return The set of time zones in use.
     *
     * @deprecated Use getTimeZones instead.
     */
    @Deprecated
    public Set<TimeZone> getTimeZone() {
        return getTimeZones();
    }

    /**
     * Deletes reports from the case.
     *
     * @param reports        Collection of Report to be deleted from the case.
     * @param deleteFromDisk No longer supported - ignored.
     *
     * @throws TskCoreException
     * @deprecated Use deleteReports(Collection<? extends Report> reports)
     * instead.
     */
    @Deprecated
    public void deleteReports(Collection<? extends Report> reports, boolean deleteFromDisk) throws TskCoreException {
        deleteReports(reports);
    }

}<|MERGE_RESOLUTION|>--- conflicted
+++ resolved
@@ -590,13 +590,9 @@
      * @return The current case.
      *
      * @throws IllegalStateException if there is no current case.
-<<<<<<< HEAD
-     */
-=======
      * 
      * @deprecated. Use getOpenCase() instead.
     */
->>>>>>> d14ac572
     @Deprecated
     public static Case getCurrentCase() {
         /*
@@ -604,16 +600,9 @@
          *
          */
         try {
-<<<<<<< HEAD
-            Case curCase = getOpenCase();
-            return curCase;
-        } catch (NoCurrentCaseException e) {
-            throw new IllegalStateException(NbBundle.getMessage(Case.class, "Case.getCurCase.exception.noneOpen"), e);
-=======
             return getOpenCase();
         } catch (NoCurrentCaseException ex) {
             throw new IllegalStateException(NbBundle.getMessage(Case.class, "Case.getCurCase.exception.noneOpen"), ex);
->>>>>>> d14ac572
         }
     }
 
@@ -624,24 +613,12 @@
      *
      * @throws NoCurrentCaseException if there is no open case.
      */
-<<<<<<< HEAD
-    @Messages({
-        "Case.NoCurrentCaseException.message=No open case available."
-    })
-    public static Case getOpenCase() throws NoCurrentCaseException {
-        Case openCase = currentCase;
-        if (null != openCase) {
-            return openCase;
-        } else {
-            throw new NoCurrentCaseException(Bundle.Case_NoCurrentCaseException_message());
-=======
     public static Case getOpenCase() throws NoCurrentCaseException {
         Case openCase = currentCase;
         if (openCase == null) {
             throw new NoCurrentCaseException(NbBundle.getMessage(Case.class, "Case.getCurCase.exception.noneOpen"));
         } else {
             return openCase;
->>>>>>> d14ac572
         }
     }
 
