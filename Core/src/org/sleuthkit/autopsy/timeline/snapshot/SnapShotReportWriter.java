--- conflicted
+++ resolved
@@ -26,26 +26,15 @@
 import javax.imageio.ImageIO;
 import org.joda.time.format.DateTimeFormat;
 import org.sleuthkit.autopsy.casemodule.Case;
-<<<<<<< HEAD
-import org.sleuthkit.autopsy.ingest.IngestManager;
-import org.sleuthkit.autopsy.report.ReportBranding;
+import org.sleuthkit.autopsy.report.uisnapshot.UiSnapShotReportWriter;
 import org.sleuthkit.autopsy.timeline.zooming.ZoomState;
-=======
-import org.sleuthkit.autopsy.report.uisnapshot.UiSnapShotReportWriter;
-import org.sleuthkit.autopsy.timeline.zooming.ZoomParams;
->>>>>>> 80e71817
 
 /**
  * Generate and write the Timeline snapshot report to disk.
  */
 public class SnapShotReportWriter extends UiSnapShotReportWriter{
 
-<<<<<<< HEAD
     private final ZoomState zoomState;
-    private final Date generationDate;
-=======
-    private final ZoomParams zoomParams;
->>>>>>> 80e71817
     private final BufferedImage image;
 
     /**
@@ -60,18 +49,9 @@
      * @param generationDate   The generation Date of the report.
      * @param snapshot         A snapshot of the view to include in the report.
      */
-<<<<<<< HEAD
     public SnapShotReportWriter(Case currentCase, Path reportFolderPath, String reportName, ZoomState zoomState, Date generationDate, BufferedImage snapshot) {
-        this.currentCase = currentCase;
-        this.reportFolderPath = reportFolderPath;
-        this.reportName = reportName;
+        super(currentCase, reportFolderPath, reportName, generationDate);
         this.zoomState = zoomState;
-        this.generationDate = generationDate;
-=======
-    public SnapShotReportWriter(Case currentCase, Path reportFolderPath, String reportName, ZoomParams zoomParams, Date generationDate, BufferedImage snapshot) {
-        super(currentCase, reportFolderPath, reportName, generationDate);
-        this.zoomParams = zoomParams;
->>>>>>> 80e71817
         this.image = snapshot;
     }
 
@@ -87,134 +67,11 @@
 
         //make a map of context objects to resolve template paramaters against
         HashMap<String, Object> snapShotContext = new HashMap<>();
-<<<<<<< HEAD
-        snapShotContext.put("reportTitle", reportName); //NON-NLS
+        snapShotContext.put("reportTitle", getReportName()); //NON-NLS
         snapShotContext.put("startTime", zoomState.getTimeRange().getStart().toString(DateTimeFormat.fullDateTime())); //NON-NLS
         snapShotContext.put("endTime", zoomState.getTimeRange().getEnd().toString(DateTimeFormat.fullDateTime())); //NON-NLS
         snapShotContext.put("zoomState", zoomState); //NON-NLS
 
-        fillTemplateAndWrite("/org/sleuthkit/autopsy/timeline/snapshot/snapshot_template.html", "Snapshot", snapShotContext, reportFolderPath.resolve("snapshot.html")); //NON-NLS
-    }
-
-    /**
-     * Generate and write the main html page with frames for navigation on the
-     * left and content on the right.
-     *
-     * @return The Path of the written html file.
-     *
-     * @throws IOException If there is a problem writing the html file to disk.
-     */
-    private Path writeIndexHTML() throws IOException {
-        //make a map of context objects to resolve template paramaters against
-        HashMap<String, Object> indexContext = new HashMap<>();
-        indexContext.put("reportBranding", reportBranding); //NON-NLS
-        indexContext.put("reportName", reportName); //NON-NLS
-        Path reportIndexFile = reportFolderPath.resolve("index.html"); //NON-NLS
-
-        fillTemplateAndWrite("/org/sleuthkit/autopsy/timeline/snapshot/index_template.html", "Index", indexContext, reportIndexFile); //NON-NLS
-        return reportIndexFile;
-    }
-
-    /**
-     * * Generate and write the summary of the current case for this report.
-     *
-     * @throws IOException If there is a problem writing the html file to disk.
-     */
-    private void writeSummaryHTML() throws IOException {
-        //make a map of context objects to resolve template paramaters against
-        HashMap<String, Object> summaryContext = new HashMap<>();
-        summaryContext.put("reportName", reportName); //NON-NLS
-        summaryContext.put("reportBranding", reportBranding); //NON-NLS
-        summaryContext.put("generationDateTime", new SimpleDateFormat("yyyy/MM/dd HH:mm:ss").format(generationDate)); //NON-NLS
-        summaryContext.put("ingestRunning", IngestManager.getInstance().isIngestRunning()); //NON-NLS
-        summaryContext.put("currentCase", currentCase); //NON-NLS
-        String agencyLogo = "agency_logo.png"; //default name for agency logo.
-        if (StringUtils.isNotBlank(reportBranding.getAgencyLogoPath())) {
-            agencyLogo = Paths.get(reportBranding.getAgencyLogoPath()).getFileName().toString();
-        }
-        summaryContext.put("agencyLogoFileName", agencyLogo);
-        fillTemplateAndWrite("/org/sleuthkit/autopsy/timeline/snapshot/summary_template.html", "Summary", summaryContext, reportFolderPath.resolve("summary.html")); //NON-NLS
-    }
-
-    /**
-     * Fill in the mustache template at the given location using the values from
-     * the given context object and save it to the given outPutFile.
-     *
-     * @param templateLocation The location of the template. suitible for use
-     *                         with Class.getResourceAsStream
-     * @param templateName     The name of the tempalte. (Used by mustache to
-     *                         cache templates?)
-     * @param context          The contect to use to fill in the template
-     *                         values.
-     * @param outPutFile       The filled in tempalte will be saced at this
-     *                         Path.
-     *
-     * @throws IOException If there is a problem saving the filled in template
-     *                     to disk.
-     */
-    private void fillTemplateAndWrite(final String templateLocation, final String templateName, Object context, final Path outPutFile) throws IOException {
-
-        Mustache summaryMustache = mf.compile(new InputStreamReader(SnapShotReportWriter.class.getResourceAsStream(templateLocation)), templateName);
-        try (Writer writer = Files.newBufferedWriter(outPutFile, Charset.forName("UTF-8"))) { //NON-NLS
-            summaryMustache.execute(writer, context);
-        }
-    }
-
-    /**
-     * Copy static resources (static html, css, images, etc) to the reports
-     * folder.
-     *
-     * @throws IOException If there is a problem copying the resources.
-     */
-    private void copyResources() throws IOException {
-
-        //pull generator and agency logos from branding
-        String generatorLogoPath = reportBranding.getGeneratorLogoPath();
-        if (StringUtils.isNotBlank(generatorLogoPath)) {
-            Files.copy(Files.newInputStream(Paths.get(generatorLogoPath)), reportFolderPath.resolve("generator_logo.png")); //NON-NLS
-        }
-        String agencyLogoPath = reportBranding.getAgencyLogoPath();
-        if (StringUtils.isNotBlank(agencyLogoPath)) {
-            Files.copy(Files.newInputStream(Paths.get(agencyLogoPath)), reportFolderPath.resolve(Paths.get(reportBranding.getAgencyLogoPath()).getFileName())); //NON-NLS
-        }
-
-        //copy navigation html
-        try (InputStream navStream = SnapShotReportWriter.class.getResourceAsStream("/org/sleuthkit/autopsy/timeline/snapshot/navigation.html")) { //NON-NLS
-            Files.copy(navStream, reportFolderPath.resolve("nav.html")); //NON-NLS
-        }
-        //copy favicon
-        if (StringUtils.isBlank(agencyLogoPath)) {
-            // use default Autopsy icon if custom icon is not set
-            try (InputStream faviconStream = SnapShotReportWriter.class.getResourceAsStream("/org/sleuthkit/autopsy/report/images/favicon.ico")) { //NON-NLS
-                Files.copy(faviconStream, reportFolderPath.resolve("favicon.ico")); //NON-NLS
-            }
-        } else {
-            Files.copy(Files.newInputStream(Paths.get(agencyLogoPath)), reportFolderPath.resolve("favicon.ico")); //NON-NLS           
-        }
-
-        //copy report summary icon
-        try (InputStream summaryStream = SnapShotReportWriter.class.getResourceAsStream("/org/sleuthkit/autopsy/report/images/summary.png")) { //NON-NLS
-            Files.copy(summaryStream, reportFolderPath.resolve("summary.png")); //NON-NLS
-        }
-        //copy snapshot icon
-        try (InputStream snapshotIconStream = SnapShotReportWriter.class.getResourceAsStream("/org/sleuthkit/autopsy/timeline/images/image.png")) { //NON-NLS
-            Files.copy(snapshotIconStream, reportFolderPath.resolve("snapshot_icon.png")); //NON-NLS
-        }
-        //copy main report css
-        try (InputStream resource = SnapShotReportWriter.class.getResourceAsStream("/org/sleuthkit/autopsy/timeline/snapshot/index.css")) { //NON-NLS
-            Files.copy(resource, reportFolderPath.resolve("index.css")); //NON-NLS
-        }
-        //copy summary css
-        try (InputStream resource = SnapShotReportWriter.class.getResourceAsStream("/org/sleuthkit/autopsy/timeline/snapshot/summary.css")) { //NON-NLS
-            Files.copy(resource, reportFolderPath.resolve("summary.css")); //NON-NLS
-        }
-=======
-        snapShotContext.put("reportTitle", getReportName()); //NON-NLS
-        snapShotContext.put("startTime", zoomParams.getTimeRange().getStart().toString(DateTimeFormat.fullDateTime())); //NON-NLS
-        snapShotContext.put("endTime", zoomParams.getTimeRange().getEnd().toString(DateTimeFormat.fullDateTime())); //NON-NLS
-        snapShotContext.put("zoomParams", zoomParams); //NON-NLS
-
         fillTemplateAndWrite("/org/sleuthkit/autopsy/timeline/snapshot/snapshot_template.html", "Snapshot", snapShotContext, getReportFolderPath().resolve("snapshot.html")); //NON-NLS
->>>>>>> 80e71817
     }
 }