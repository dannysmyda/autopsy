--- conflicted
+++ resolved
@@ -362,13 +362,7 @@
     @SuppressWarnings("deprecation")
     private long getCaseLastArtifactID(final SleuthkitCase sleuthkitCase) {
         long caseLastArtfId = -1;
-<<<<<<< HEAD
         String query = "SELECT MAX(artifact_id) AS max_id FROM blackboard_artifacts"; // NON-NLS
-        
-=======
-        String query = "select Max(artifact_id) as max_id from blackboard_artifacts"; // NON-NLS
-
->>>>>>> dccad3d1
         try (CaseDbQuery dbQuery = sleuthkitCase.executeQuery(query)) {
             ResultSet resultSet = dbQuery.getResultSet();
             while (resultSet.next()) {
