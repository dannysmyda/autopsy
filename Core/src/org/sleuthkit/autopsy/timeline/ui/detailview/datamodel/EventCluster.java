--- conflicted
+++ resolved
@@ -145,17 +145,8 @@
         this(spanningInterval, type, eventIDs, hashHits, tagged, description, lod, null);
     }
 
-<<<<<<< HEAD
+
     public EventCluster(TimelineEvent event, EventType type, TimelineEvent.DescriptionLevel lod) {
-        this(new Interval(event.getStartMillis(), event.getEndMillis()),
-                type,
-                singleton(event.getEventID()),
-                event.isHashHit() ? singleton(event.getEventID()) : emptySet(),
-                event.isTagged() ? singleton(event.getEventID()) : emptySet(),
-                event.getDescription(lod),
-                lod);
-=======
-    public EventCluster(TimelineEvent event, EventType type, DescriptionLoD lod) {
         this.span = new Interval(event.getStartMillis(), event.getEndMillis());
         this.type = type;
 
@@ -166,8 +157,6 @@
         this.lod = lod;
         this.description = event.getDescription(lod);
         this.parent = null;
->>>>>>> 6e46e478
-
     }
 
     /**
