--- conflicted
+++ resolved
@@ -270,14 +270,9 @@
         }
         controller.viewModeProperty().addListener(observable -> setViewMode(controller.viewModeProperty().get()));
         setViewMode(controller.viewModeProperty().get());
-
         //configure snapshor button / action
-<<<<<<< HEAD
-        ActionUtils.configureButton(new SaveSnapshotAsReport(controller, VisualizationPanel.this), snapShotButton);
+        ActionUtils.configureButton(new SaveSnapshotAsReport(controller, notificationPane::getContent), snapShotButton);
         ActionUtils.configureButton(new Refresh(), refreshButton);
-=======
-        ActionUtils.configureButton(new SaveSnapshotAsReport(controller, notificationPane::getContent), snapShotButton);
->>>>>>> 034e7deb
 
         /////configure start and end pickers
         startLabel.setText(Bundle.VisualizationPanel_startLabel_text());
