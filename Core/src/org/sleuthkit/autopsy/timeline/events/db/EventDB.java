/*
 * Autopsy Forensic Browser
 *
 * Copyright 2013-15 Basis Technology Corp.
 * Contact: carrier <at> sleuthkit <dot> org
 *
 * Licensed under the Apache License, Version 2.0 (the "License");
 * you may not use this file except in compliance with the License.
 * You may obtain a copy of the License at
 *
 *     http://www.apache.org/licenses/LICENSE-2.0
 *
 * Unless required by applicable law or agreed to in writing, software
 * distributed under the License is distributed on an "AS IS" BASIS,
 * WITHOUT WARRANTIES OR CONDITIONS OF ANY KIND, either express or implied.
 * See the License for the specific language governing permissions and
 * limitations under the License.
 */
package org.sleuthkit.autopsy.timeline.events.db;

import com.google.common.collect.HashMultimap;
import com.google.common.collect.SetMultimap;
import java.nio.file.Paths;
import java.sql.Connection;
import java.sql.DriverManager;
import java.sql.PreparedStatement;
import java.sql.ResultSet;
import java.sql.SQLException;
import java.sql.Statement;
import java.sql.Types;
import java.util.ArrayList;
import java.util.Arrays;
import java.util.Collection;
import java.util.Collections;
import java.util.HashMap;
import java.util.HashSet;
import java.util.Iterator;
import java.util.List;
import java.util.Map;
import java.util.Objects;
import java.util.Set;
import java.util.TimeZone;
import java.util.concurrent.locks.Lock;
import java.util.concurrent.locks.ReentrantReadWriteLock;
import java.util.logging.Level;
import java.util.stream.Collectors;
import java.util.stream.Stream;
import javax.annotation.Nonnull;
import org.apache.commons.lang3.StringUtils;
import org.joda.time.DateTimeZone;
import org.joda.time.Interval;
import org.joda.time.Period;
import org.openide.util.Exceptions;
import org.sleuthkit.autopsy.casemodule.Case;
import org.sleuthkit.autopsy.coreutils.Logger;
import org.sleuthkit.autopsy.timeline.TimeLineController;
import org.sleuthkit.autopsy.timeline.events.AggregateEvent;
import org.sleuthkit.autopsy.timeline.events.TimeLineEvent;
import org.sleuthkit.autopsy.timeline.events.type.BaseTypes;
import org.sleuthkit.autopsy.timeline.events.type.EventType;
import org.sleuthkit.autopsy.timeline.events.type.RootEventType;
import org.sleuthkit.autopsy.timeline.filters.RootFilter;
import org.sleuthkit.autopsy.timeline.utils.RangeDivisionInfo;
import org.sleuthkit.autopsy.timeline.zooming.DescriptionLOD;
import static org.sleuthkit.autopsy.timeline.zooming.DescriptionLOD.FULL;
import static org.sleuthkit.autopsy.timeline.zooming.DescriptionLOD.MEDIUM;
import static org.sleuthkit.autopsy.timeline.zooming.DescriptionLOD.SHORT;
import org.sleuthkit.autopsy.timeline.zooming.EventTypeZoomLevel;
import org.sleuthkit.autopsy.timeline.zooming.TimeUnits;
import static org.sleuthkit.autopsy.timeline.zooming.TimeUnits.DAYS;
import static org.sleuthkit.autopsy.timeline.zooming.TimeUnits.HOURS;
import static org.sleuthkit.autopsy.timeline.zooming.TimeUnits.MINUTES;
import static org.sleuthkit.autopsy.timeline.zooming.TimeUnits.MONTHS;
import static org.sleuthkit.autopsy.timeline.zooming.TimeUnits.SECONDS;
import static org.sleuthkit.autopsy.timeline.zooming.TimeUnits.YEARS;
import org.sleuthkit.autopsy.timeline.zooming.ZoomParams;
import org.sleuthkit.datamodel.SleuthkitCase;
import org.sleuthkit.datamodel.TskData;
import org.sqlite.SQLiteJDBCLoader;

/**
<<<<<<< HEAD
 * This class provides access to the Timeline SQLite database. This class
 * borrows a lot of ideas and techniques from {@link  SleuthkitCase}, Creating an
 * abstract base class for sqlite databases, or using a higherlevel persistence
 * api may make sense in the future.
=======
 * Provides access to the Timeline SQLite database.
 *
 * This class borrows a lot of ideas and techniques from {@link  SleuthkitCase}.
 * Creating an abstract base class for SQLite databases, or using a higherlevel
 * persistence api may make sense in the future.
>>>>>>> c517eb4e
 */
public class EventDB {

    /**
    
     * enum to represent keys stored in db_info table
     */
    private enum DBInfoKey {

        LAST_ARTIFACT_ID("last_artifact_id"), // NON-NLS
        LAST_OBJECT_ID("last_object_id"), // NON-NLS
        WAS_INGEST_RUNNING("was_ingest_running"); // NON-NLS

        private final String keyName;

        private DBInfoKey(String keyName) {
            this.keyName = keyName;
        }

        @Override
        public String toString() {
            return keyName;
        }
    }

    private static final java.util.logging.Logger LOGGER = Logger.getLogger(EventDB.class.getName());

<<<<<<< HEAD
    private static final String MED_DESCRIPTION_COLUMN = "med_description"; // NON-NLS

    private static final String SHORT_DESCRIPTION_COLUMN = "short_description"; // NON-NLS

    private static final String SUB_TYPE_COLUMN = "sub_type"; // NON-NLS

    private static final String TIME_COLUMN = "time"; // NON-NLS

    private static final String WAS_INGEST_RUNNING_KEY = "was_ingest_running"; // NON-NLS

    //If EVENTS_DATABASE changes, also update TIMELINE_FILE in SingleUserCaseImporter 
    private static final String TIMELINE_FILE = "events.db"; // NON-NLS

=======
>>>>>>> c517eb4e
    static {
        //make sure sqlite driver is loaded, possibly redundant
        try {
            Class.forName("org.sqlite.JDBC"); // NON-NLS
        } catch (ClassNotFoundException ex) {
            LOGGER.log(Level.SEVERE, "Failed to load sqlite JDBC driver", ex); // NON-NLS
        }
    }

    /**
     * public factory method. Creates and opens a connection to a database at
     * the given path. If a database does not already exist at that path, one is
     * created.
     *
     * @param autoCase the Autopsy {@link Case} the is events database is for.
     *
     * @return a new EventDB or null if there was an error.
     */
    public static EventDB getEventDB(Case autoCase) {
        try {
<<<<<<< HEAD
            EventDB eventDB = new EventDB(dbPath + File.separator + TIMELINE_FILE); // NON-NLS

            return eventDB;
=======
            return new EventDB(autoCase);
>>>>>>> c517eb4e
        } catch (SQLException ex) {
            LOGGER.log(Level.SEVERE, "sql error creating database connection", ex); // NON-NLS
            return null;
        } catch (Exception ex) {
            LOGGER.log(Level.SEVERE, "error creating database connection", ex); // NON-NLS
            return null;
        }
    }

<<<<<<< HEAD
    static List<Integer> getActiveSubTypes(TypeFilter filter) {
        if (filter.isActive()) {
            if (filter.getSubFilters().isEmpty()) {
                return Collections.singletonList(RootEventType.allTypes.indexOf(filter.getEventType()));
            } else {
                return filter.getSubFilters().stream().flatMap((Filter t) -> getActiveSubTypes((TypeFilter) t).stream()).collect(Collectors.toList());
            }
        } else {
            return Collections.emptyList();
        }
    }

    static String getSQLWhere(IntersectionFilter filter) {
        return filter.getSubFilters().stream()
                .filter(Filter::isActive)
                .map(EventDB::getSQLWhere)
                .collect(Collectors.joining(" and ", "( ", ")")); // NON-NLS
    }

    static String getSQLWhere(UnionFilter filter) {
        return filter.getSubFilters().stream()
                .filter(Filter::isActive)
                .map(EventDB::getSQLWhere)
                .collect(Collectors.joining(" or ", "( ", ")")); // NON-NLS
    }

    private static String getSQLWhere(Filter filter) {
        //TODO: this is here so that the filters don't depend, even implicitly, on the db, but it leads to some nasty code
        //it would all be much easier if all the getSQLWhere methods where moved to their respective filter classes
        String result = "";
        if (filter == null) {
            return "1";
        } else if (filter instanceof HideKnownFilter) {
            result = getSQLWhere((HideKnownFilter) filter);
        } else if (filter instanceof TextFilter) {
            result = getSQLWhere((TextFilter) filter);
        } else if (filter instanceof TypeFilter) {
            result = getSQLWhere((TypeFilter) filter);
        } else if (filter instanceof IntersectionFilter) {
            result = getSQLWhere((IntersectionFilter) filter);
        } else if (filter instanceof UnionFilter) {
            result = getSQLWhere((UnionFilter) filter);
        } else {
            return "1";
        }
        result = StringUtils.deleteWhitespace(result).equals("(1and1and1)") ? "1" : result; // NON-NLS
        //System.out.println(result);
        return result;
    }

    private static String getSQLWhere(HideKnownFilter filter) {
        return (filter.isActive())
                ? "(known_state is not '" + TskData.FileKnown.KNOWN.getFileKnownValue() + "')" // NON-NLS
                : "1";
    }

    private static String getSQLWhere(TextFilter filter) {
        if (filter.isActive()) {
            if (StringUtils.isBlank(filter.getText())) {
                return "1";
            }
            String strip = StringUtils.strip(filter.getText());
            return "((LOWER(" + MED_DESCRIPTION_COLUMN + ") LIKE LOWER('%" + strip + "%')) OR (LOWER(" // NON-NLS
                    + FULL_DESCRIPTION_COLUMN + ") LIKE LOWER('%" + strip + "%')) OR (LOWER(" // NON-NLS
                    + SHORT_DESCRIPTION_COLUMN + ") LIKE LOWER('%" + strip + "%')))"; // NON-NLS
        } else {
            return "1";
        }
    }

    /**
     * generate a sql where clause for the given type filter, while trying to be
     * as simple as possible to improve performance.
     *
     * @param filter
     *
     * @return
     */
    private static String getSQLWhere(TypeFilter filter) {
        if (filter.isActive() == false) {
            return "0";
        } else if (filter.getEventType() instanceof RootEventType) {
            //if the filter is a root filter and all base type filtes and subtype filters are active,
            if (filter.getSubFilters().stream().allMatch(f
                    -> f.isActive() && ((TypeFilter) f).getSubFilters().stream().allMatch(Filter::isActive))) {
                return "1"; //then collapse clause to true
            }
        }
        return "(" + SUB_TYPE_COLUMN + " in (" + StringUtils.join(getActiveSubTypes(filter), ",") + "))"; // NON-NLS
    }

=======
>>>>>>> c517eb4e
    private volatile Connection con;

    private final String dbPath;

    private PreparedStatement getDBInfoStmt;
    private PreparedStatement getEventByIDStmt;
    private PreparedStatement getMaxTimeStmt;
    private PreparedStatement getMinTimeStmt;
    private PreparedStatement getDataSourceIDsStmt;
    private PreparedStatement insertRowStmt;
    private PreparedStatement recordDBInfoStmt;
    private PreparedStatement insertHashSetStmt;
    private PreparedStatement insertHashHitStmt;
    private PreparedStatement selectHashSetStmt;
    private PreparedStatement countAllEventsStmt;
    private PreparedStatement dropEventsTableStmt;
    private PreparedStatement dropHashSetHitsTableStmt;
    private PreparedStatement dropHashSetsTableStmt;
    private PreparedStatement dropDBInfoTableStmt;
    private PreparedStatement selectEventsFromOBjectAndArtifactStmt;

    private final Set<PreparedStatement> preparedStatements = new HashSet<>();

    private final Lock DBLock = new ReentrantReadWriteLock(true).writeLock(); //using exclusive lock for all db ops for now

    private EventDB(Case autoCase) throws SQLException, Exception {
        //should this go into module output (or even cache, we should be able to rebuild it)?
        this.dbPath = Paths.get(autoCase.getCaseDirectory(), "events.db").toString(); //NON-NLS
        initializeDB();
    }

    @Override
    public void finalize() throws Throwable {
        try {
            closeDBCon();
        } finally {
            super.finalize();
        }
    }

    void closeDBCon() {
        if (con != null) {
            try {
                closeStatements();
                con.close();
            } catch (SQLException ex) {
                LOGGER.log(Level.WARNING, "Failed to close connection to evetns.db", ex); // NON-NLS
            }
        }
        con = null;
    }

    public Interval getSpanningInterval(Collection<Long> eventIDs) {
        DBLock.lock();
        try (Statement stmt = con.createStatement();
<<<<<<< HEAD
                //You can't inject multiple values into one ? paramater in prepared statement,
                //so we make new statement each time...
                ResultSet rs = stmt.executeQuery("SELECT MIN(time), MAX(time) FROM events WHERE event_id IN (" + StringUtils.join(eventIDs, ", ") + ")");) { // NON-NLS
            while (rs.next()) {
                span = new Interval(rs.getLong("MIN(time)"), rs.getLong("MAX(time)") + 1, DateTimeZone.UTC); // NON-NLS

=======
                ResultSet rs = stmt.executeQuery("select Min(time), Max(time) from events where event_id in (" + StringUtils.join(eventIDs, ", ") + ")");) { // NON-NLS
            while (rs.next()) {
                return new Interval(rs.getLong("Min(time)"), rs.getLong("Max(time)") + 1, DateTimeZone.UTC); // NON-NLS
>>>>>>> c517eb4e
            }
        } catch (SQLException ex) {
            LOGGER.log(Level.SEVERE, "Error executing get spanning interval query.", ex); // NON-NLS
        } finally {
            DBLock.unlock();
        }
        return null;
    }

    EventTransaction beginTransaction() {
        return new EventTransaction();
    }

    void commitTransaction(EventTransaction tr, Boolean notify) {
        if (tr.isClosed()) {
            throw new IllegalArgumentException("can't close already closed transaction"); // NON-NLS
        }
        tr.commit(notify);
    }

    /**
     * @return the total number of events in the database or, -1 if there is an
     *         error.
     */
    int countAllEvents() {
<<<<<<< HEAD
        int result = -1;
        dbReadLock();
        //TODO convert this to prepared statement -jm
        try (ResultSet rs = con.createStatement().executeQuery("SELECT count(*) AS count FROM events")) { // NON-NLS
=======
        DBLock.lock();
        try (ResultSet rs = countAllEventsStmt.executeQuery()) { // NON-NLS
>>>>>>> c517eb4e
            while (rs.next()) {
                return rs.getInt("count"); // NON-NLS
            }
        } catch (SQLException ex) {
            LOGGER.log(Level.SEVERE, "Error counting all events", ex);
        } finally {
            DBLock.unlock();
        }
        return -1;
    }

    /**
     * get the count of all events that fit the given zoom params organized by
     * the EvenType of the level spcified in the ZoomParams
     *
     * @param params the params that control what events to count and how to
     *               organize the returned map
     *
     * @return a map from event type( of the requested level) to event counts
     */
    Map<EventType, Long> countEventsByType(ZoomParams params) {
        if (params.getTimeRange() != null) {
            return countEvents(params.getTimeRange().getStartMillis() / 1000,
                    params.getTimeRange().getEndMillis() / 1000,
                    params.getFilter(), params.getTypeZoomLevel());
        } else {
            return Collections.emptyMap();
        }
    }

    /**
     * drop the tables from this database and recreate them in order to start
     * over.
     */
    void reInitializeDB() {
        DBLock.lock();
        try {
            dropEventsTableStmt.executeUpdate();
            dropHashSetHitsTableStmt.executeUpdate();
            dropHashSetsTableStmt.executeUpdate();
            dropDBInfoTableStmt.executeUpdate();
            initializeDB();;
        } catch (SQLException ex) {
            LOGGER.log(Level.SEVERE, "could not drop old tables table", ex); // NON-NLS
        } finally {
            DBLock.unlock();
        }
    }

    Interval getBoundingEventsInterval(Interval timeRange, RootFilter filter) {
        long start = timeRange.getStartMillis() / 1000;
        long end = timeRange.getEndMillis() / 1000;
        final String sqlWhere = SQLHelper.getSQLWhere(filter);
        DBLock.lock();
        try (Statement stmt = con.createStatement(); //can't use prepared statement because of complex where clause
<<<<<<< HEAD
                ResultSet rs = stmt.executeQuery(" select (select Max(time) from events where time <=" + start + " and " + sqlWhere + ") as start,(select Min(time) from events where time >= " + end + " and " + sqlWhere + ") as end")) { // NON-NLS
=======
                ResultSet rs = stmt.executeQuery(" select (select Max(time) from events" + useHashHitTablesHelper(filter) + " where time <=" + start + " and " + sqlWhere + ") as start,"
                        + "(select Min(time) from  from events" + useHashHitTablesHelper(filter) + " where time >= " + end + " and " + sqlWhere + ") as end")) { // NON-NLS
>>>>>>> c517eb4e
            while (rs.next()) {

                long start2 = rs.getLong("start"); // NON-NLS
                long end2 = rs.getLong("end"); // NON-NLS

                if (end2 == 0) {
                    end2 = getMaxTime();
                }
                return new Interval(start2 * 1000, (end2 + 1) * 1000, TimeLineController.getJodaTimeZone());
            }
        } catch (SQLException ex) {
            LOGGER.log(Level.SEVERE, "Failed to get MIN time.", ex); // NON-NLS
        } finally {
            DBLock.unlock();
        }
        return null;
    }

    TimeLineEvent getEventById(Long eventID) {
        TimeLineEvent result = null;
        DBLock.lock();
        try {
            getEventByIDStmt.clearParameters();
            getEventByIDStmt.setLong(1, eventID);
            try (ResultSet rs = getEventByIDStmt.executeQuery()) {
                while (rs.next()) {
                    result = constructTimeLineEvent(rs);
                    break;
                }
            }
        } catch (SQLException sqlEx) {
            LOGGER.log(Level.SEVERE, "exception while querying for event with id = " + eventID, sqlEx); // NON-NLS
        } finally {
            DBLock.unlock();
        }
        return result;
    }

    Set<Long> getEventIDs(Interval timeRange, RootFilter filter) {
        return getEventIDs(timeRange.getStartMillis() / 1000, timeRange.getEndMillis() / 1000, filter);
    }

    Set<Long> getEventIDs(Long startTime, Long endTime, RootFilter filter) {
        if (Objects.equals(startTime, endTime)) {
            endTime++;
        }
        Set<Long> resultIDs = new HashSet<>();

<<<<<<< HEAD
        dbReadLock();
        final String query = "SELECT event_id FROM events WHERE time >=  " + startTime + " AND time <" + endTime + " AND " + getSQLWhere(filter); // NON-NLS
        //System.out.println(query);
=======
        DBLock.lock();
        final String query = "select event_id from  from events" + useHashHitTablesHelper(filter) + " where time >=  " + startTime + " and time <" + endTime + " and " + SQLHelper.getSQLWhere(filter); // NON-NLS
>>>>>>> c517eb4e
        try (Statement stmt = con.createStatement();
                ResultSet rs = stmt.executeQuery(query)) {

            while (rs.next()) {
                resultIDs.add(rs.getLong("event_id"));
            }

        } catch (SQLException sqlEx) {
            LOGGER.log(Level.SEVERE, "failed to execute query for event ids in range", sqlEx); // NON-NLS
        } finally {
            DBLock.unlock();
        }

        return resultIDs;
    }

    long getLastArtfactID() {
        return getDBInfo(DBInfoKey.LAST_ARTIFACT_ID, -1);
    }

    long getLastObjID() {
        return getDBInfo(DBInfoKey.LAST_OBJECT_ID, -1);
    }

    boolean hasNewColumns() {
        /*
         * this relies on the fact that no tskObj has ID 0 but 0 is the default
         * value for the datasource_id column in the events table.
         */
        return hasHashHitColumn() && hasDataSourceIDColumn() && hasTaggedColumn()
                && (getDataSourceIDs().isEmpty() == false);
    }

    Set<Long> getDataSourceIDs() {
        HashSet<Long> hashSet = new HashSet<>();
        DBLock.lock();
        try (ResultSet rs = getDataSourceIDsStmt.executeQuery()) {
            while (rs.next()) {
                long datasourceID = rs.getLong("datasource_id");
                //this relies on the fact that no tskObj has ID 0 but 0 is the default value for the datasource_id column in the events table.
                if (datasourceID != 0) {
                    hashSet.add(datasourceID);
                }
            }
        } catch (SQLException ex) {
            LOGGER.log(Level.SEVERE, "Failed to get MAX time.", ex); // NON-NLS
        } finally {
            DBLock.unlock();
        }
        return hashSet;
    }

    Map<Long, String> getHashSetNames() {
        Map<Long, String> hashSets = new HashMap<>();
        DBLock.lock();
        try (ResultSet rs = con.createStatement().executeQuery("select * from hash_sets")) {
            while (rs.next()) {
                long hashSetID = rs.getLong("hash_set_id");
                String hashSetName = rs.getString("hash_set_name");
                hashSets.put(hashSetID, hashSetName);
            }
        } catch (SQLException ex) {
            LOGGER.log(Level.SEVERE, "Failed to get hash sets.", ex); // NON-NLS
        } finally {
            DBLock.unlock();
        }
        return Collections.unmodifiableMap(hashSets);
    }

    /**
     * @return maximum time in seconds from unix epoch
     */
    Long getMaxTime() {
        DBLock.lock();
        try (ResultSet rs = getMaxTimeStmt.executeQuery()) {
            while (rs.next()) {
                return rs.getLong("max"); // NON-NLS
            }
        } catch (SQLException ex) {
            LOGGER.log(Level.SEVERE, "Failed to get MAX time.", ex); // NON-NLS
        } finally {
            DBLock.unlock();
        }
        return -1l;
    }

    /**
     * @return maximum time in seconds from unix epoch
     */
    Long getMinTime() {
        DBLock.lock();
        try (ResultSet rs = getMinTimeStmt.executeQuery()) {
            while (rs.next()) {
                return rs.getLong("min"); // NON-NLS
            }
        } catch (SQLException ex) {
            LOGGER.log(Level.SEVERE, "Failed to get MIN time.", ex); // NON-NLS
        } finally {
            DBLock.unlock();
        }
        return -1l;
    }

    boolean getWasIngestRunning() {
        return getDBInfo(DBInfoKey.WAS_INGEST_RUNNING, 0) != 0;
    }

    /**
     * create the table and indices if they don't already exist
     *
     *
     * @return the number of rows in the table , count > 0 indicating an
     *         existing table
     */
    final synchronized void initializeDB() {

        try {
            if (con == null || con.isClosed()) {
                con = DriverManager.getConnection("jdbc:sqlite:" + dbPath); // NON-NLS
            }
        } catch (SQLException ex) {
            LOGGER.log(Level.SEVERE, "Failed to open connection to events.db", ex); // NON-NLS
            return;
        }
        try {
            configureDB();
        } catch (SQLException ex) {
            LOGGER.log(Level.SEVERE, "problem accessing  database", ex); // NON-NLS
            return;
        }

        DBLock.lock();
        try {
            try (Statement stmt = con.createStatement()) {
                String sql = "CREATE TABLE if not exists db_info " // NON-NLS
                        + " ( key TEXT, " // NON-NLS
                        + " value INTEGER, " // NON-NLS
                        + "PRIMARY KEY (key))"; // NON-NLS
                stmt.execute(sql);
            } catch (SQLException ex) {
                LOGGER.log(Level.SEVERE, "problem creating db_info table", ex); // NON-NLS
            }

            try (Statement stmt = con.createStatement()) {
                String sql = "CREATE TABLE if not exists events " // NON-NLS
                        + " (event_id INTEGER PRIMARY KEY, " // NON-NLS
                        + " datasource_id INTEGER, " // NON-NLS
                        + " file_id INTEGER, " // NON-NLS
                        + " artifact_id INTEGER, " // NON-NLS
                        + " time INTEGER, " // NON-NLS
                        + " sub_type INTEGER, " // NON-NLS
                        + " base_type INTEGER, " // NON-NLS
                        + " full_description TEXT, " // NON-NLS
                        + " med_description TEXT, " // NON-NLS
                        + " short_description TEXT, " // NON-NLS
                        + " known_state INTEGER,"
                        + " hash_hit INTEGER)"; //boolean // NON-NLS
                stmt.execute(sql);
            } catch (SQLException ex) {
                LOGGER.log(Level.SEVERE, "problem creating  database table", ex); // NON-NLS
            }

            if (hasDataSourceIDColumn() == false) {
                try (Statement stmt = con.createStatement()) {
                    String sql = "ALTER TABLE events ADD COLUMN datasource_id INTEGER"; // NON-NLS
                    stmt.execute(sql);
                } catch (SQLException ex) {

                    LOGGER.log(Level.SEVERE, "problem upgrading events table", ex); // NON-NLS
                }
            }
            if (hasTaggedColumn() == false) {
                try (Statement stmt = con.createStatement()) {
                    String sql = "ALTER TABLE events ADD COLUMN tagged INTEGER"; // NON-NLS
                    stmt.execute(sql);
                } catch (SQLException ex) {

                    LOGGER.log(Level.SEVERE, "problem upgrading events table", ex); // NON-NLS
                }
            }

            if (hasHashHitColumn() == false) {
                try (Statement stmt = con.createStatement()) {
                    String sql = "ALTER TABLE events ADD COLUMN hash_hit INTEGER"; // NON-NLS
                    stmt.execute(sql);
                } catch (SQLException ex) {
                    LOGGER.log(Level.SEVERE, "problem upgrading events table", ex); // NON-NLS
                }
            }

            try (Statement stmt = con.createStatement()) {
                String sql = "CREATE TABLE  if not exists hash_sets "
                        + "( hash_set_id INTEGER primary key,"
                        + " hash_set_name VARCHAR(255) UNIQUE NOT NULL)";
                stmt.execute(sql);
            } catch (SQLException ex) {
                LOGGER.log(Level.SEVERE, "problem creating hash_sets table", ex);
            }

            try (Statement stmt = con.createStatement()) {
                String sql = "CREATE TABLE  if not exists hash_set_hits "
                        + "(hash_set_id INTEGER REFERENCES hash_sets(hash_set_id) not null, "
                        + " event_id INTEGER REFERENCES events(event_id) not null, "
                        + " PRIMARY KEY (hash_set_id, event_id))";
                stmt.execute(sql);
            } catch (SQLException ex) {
                LOGGER.log(Level.SEVERE, "problem creating hash_set_hits table", ex);
            }

            createIndex("events", Arrays.asList("file_id"));
            createIndex("events", Arrays.asList("artifact_id"));
            createIndex("events", Arrays.asList("sub_type", "time"));
            createIndex("events", Arrays.asList("base_type", "time"));
            createIndex("events", Arrays.asList("known_state"));

            try {
                insertRowStmt = prepareStatement(
<<<<<<< HEAD
                        "INSERT INTO events (file_id ,artifact_id, time, sub_type, base_type, full_description, med_description, short_description, known_state) " // NON-NLS
                        + "VALUES (?,?,?,?,?,?,?,?,?)"); // NON-NLS

                getMaxTimeStmt = prepareStatement("SELECT MAX(time) AS max FROM events"); // NON-NLS
                getMinTimeStmt = prepareStatement("SELECT MIN(time) AS min FROM events"); // NON-NLS
                getEventByIDStmt = prepareStatement("SELECT * FROM events WHERE event_id =  ?"); // NON-NLS
                recordDBInfoStmt = prepareStatement("INSERT OR REPLACE INTO db_info (key, value) VALUES (?, ?)"); // NON-NLS
                getDBInfoStmt = prepareStatement("SELECT value FROM db_info WHERE key = ?"); // NON-NLS
=======
                        "INSERT INTO events (datasource_id,file_id ,artifact_id, time, sub_type, base_type, full_description, med_description, short_description, known_state, hash_hit, tagged) " // NON-NLS
                        + "VALUES (?,?,?,?,?,?,?,?,?,?,?,?)"); // NON-NLS

                getDataSourceIDsStmt = prepareStatement("SELECT DISTINCT datasource_id FROM events"); // NON-NLS
                getMaxTimeStmt = prepareStatement("SELECT Max(time) AS max FROM events"); // NON-NLS
                getMinTimeStmt = prepareStatement("SELECT Min(time) AS min FROM events"); // NON-NLS
                getEventByIDStmt = prepareStatement("SELECT * FROM events WHERE event_id =  ?"); // NON-NLS
                recordDBInfoStmt = prepareStatement("INSERT OR REPLACE INTO db_info (key, value) values (?, ?)"); // NON-NLS
                getDBInfoStmt = prepareStatement("SELECT value FROM db_info WHERE key = ?"); // NON-NLS
                insertHashSetStmt = prepareStatement("INSERT OR IGNORE INTO hash_sets (hash_set_name)  values (?)");
                selectHashSetStmt = prepareStatement("SELECT hash_set_id FROM hash_sets WHERE hash_set_name = ?");
                insertHashHitStmt = prepareStatement("INSERT OR IGNORE INTO hash_set_hits (hash_set_id, event_id) values (?,?)");
                countAllEventsStmt = prepareStatement("SELECT count(*) AS count FROM events");
                dropEventsTableStmt = prepareStatement("DROP TABLE IF EXISTS events");
                dropHashSetHitsTableStmt = prepareStatement("DROP TABLE IF EXISTS hash_set_hits");
                dropHashSetsTableStmt = prepareStatement("DROP TABLE IF EXISTS hash_sets");
                dropDBInfoTableStmt = prepareStatement("DROP TABLE IF EXISTS db_ino");
                selectEventsFromOBjectAndArtifactStmt = prepareStatement("SELECT event_id FROM events WHERE file_id == ? AND artifact_id IS ?");
>>>>>>> c517eb4e
            } catch (SQLException sQLException) {
                LOGGER.log(Level.SEVERE, "failed to prepareStatment", sQLException); // NON-NLS
            }

        } finally {
            DBLock.unlock();
        }
    }

    /**
     *
     * @param tableName  the value of tableName
     * @param columnList the value of columnList
     */
    private void createIndex(final String tableName, final List<String> columnList) {
        String indexColumns = columnList.stream().collect(Collectors.joining(",", "(", ")"));
        String indexName = tableName + StringUtils.join(columnList, "_") + "_idx";
        try (Statement stmt = con.createStatement()) {

            String sql = "CREATE INDEX IF NOT EXISTS " + indexName + " ON " + tableName + indexColumns; // NON-NLS
            stmt.execute(sql);
        } catch (SQLException ex) {
            LOGGER.log(Level.SEVERE, "problem creating index " + indexName, ex); // NON-NLS
        }
    }

    /**
     * @param dbColumn the value of dbColumn
     *
     * @return the boolean
     */
    private boolean hasDBColumn(@Nonnull final String dbColumn) {
        try (Statement stmt = con.createStatement()) {

            ResultSet executeQuery = stmt.executeQuery("PRAGMA table_info(events)");
            while (executeQuery.next()) {
                if (dbColumn.equals(executeQuery.getString("name"))) {
                    return true;
                }
            }
        } catch (SQLException ex) {
            LOGGER.log(Level.SEVERE, "problem executing pragma", ex); // NON-NLS
        }
        return false;
    }

    private boolean hasDataSourceIDColumn() {
        return hasDBColumn("datasource_id");
    }

    private boolean hasTaggedColumn() {
        return hasDBColumn("tagged");
    }

    private boolean hasHashHitColumn() {
        return hasDBColumn("hash_hit");
    }

    void insertEvent(long time, EventType type, long datasourceID, long objID,
            Long artifactID, String fullDescription, String medDescription,
            String shortDescription, TskData.FileKnown known, Set<String> hashSets, boolean tagged) {

        EventTransaction transaction = beginTransaction();
        insertEvent(time, type, datasourceID, objID, artifactID, fullDescription, medDescription, shortDescription, known, hashSets, tagged, transaction);
        commitTransaction(transaction, true);
    }

    /**
     * use transactions to update files
     *
     * @param f
     * @param transaction
     */
    void insertEvent(long time, EventType type, long datasourceID, long objID,
            Long artifactID, String fullDescription, String medDescription,
            String shortDescription, TskData.FileKnown known, Set<String> hashSetNames,
            boolean tagged,
            EventTransaction transaction) {

        if (transaction.isClosed()) {
            throw new IllegalArgumentException("can't update database with closed transaction"); // NON-NLS
        }
        int typeNum;
        int superTypeNum;

        typeNum = RootEventType.allTypes.indexOf(type);
        superTypeNum = type.getSuperType().ordinal();

        DBLock.lock();
        try {

            //"INSERT INTO events (datasource_id,file_id ,artifact_id, time, sub_type, base_type, full_description, med_description, short_description, known_state, hashHit, tagged) " 
            insertRowStmt.clearParameters();
            insertRowStmt.setLong(1, datasourceID);
            insertRowStmt.setLong(2, objID);
            if (artifactID != null) {
                insertRowStmt.setLong(3, artifactID);
            } else {
                insertRowStmt.setNull(3, Types.NULL);
            }
            insertRowStmt.setLong(4, time);

            if (typeNum != -1) {
                insertRowStmt.setInt(5, typeNum);
            } else {
                insertRowStmt.setNull(5, Types.INTEGER);
            }

            insertRowStmt.setInt(6, superTypeNum);
            insertRowStmt.setString(7, fullDescription);
            insertRowStmt.setString(8, medDescription);
            insertRowStmt.setString(9, shortDescription);

            insertRowStmt.setByte(10, known == null ? TskData.FileKnown.UNKNOWN.getFileKnownValue() : known.getFileKnownValue());

            insertRowStmt.setInt(11, hashSetNames.isEmpty() ? 0 : 1);
            insertRowStmt.setInt(12, tagged ? 1 : 0);

            insertRowStmt.executeUpdate();

            try (ResultSet generatedKeys = insertRowStmt.getGeneratedKeys()) {
                while (generatedKeys.next()) {
                    long eventID = generatedKeys.getLong("last_insert_rowid()");
                    for (String name : hashSetNames) {

                        // "insert or ignore into hash_sets (hash_set_name)  values (?)"
                        insertHashSetStmt.setString(1, name);
                        insertHashSetStmt.executeUpdate();

                        //TODO: use nested select to get hash_set_id rather than seperate statement/query
                        //"select hash_set_id from hash_sets where hash_set_name = ?"
                        selectHashSetStmt.setString(1, name);
                        try (ResultSet rs = selectHashSetStmt.executeQuery()) {
                            while (rs.next()) {
                                int hashsetID = rs.getInt("hash_set_id");
                                //"insert or ignore into hash_set_hits (hash_set_id, obj_id) values (?,?)";
                                insertHashHitStmt.setInt(1, hashsetID);
                                insertHashHitStmt.setLong(2, eventID);
                                insertHashHitStmt.executeUpdate();
                                break;
                            }
                        }
                    }
                    break;
                }
            };

        } catch (SQLException ex) {
            LOGGER.log(Level.SEVERE, "failed to insert event", ex); // NON-NLS
        } finally {
            DBLock.unlock();
        }
    }

    Set<Long> markEventsTagged(long objectID, Long artifactID, boolean tagged) {
        HashSet<Long> eventIDs = new HashSet<>();

        DBLock.lock();

        try {
            selectEventsFromOBjectAndArtifactStmt.clearParameters();
            selectEventsFromOBjectAndArtifactStmt.setLong(1, objectID);
            if (Objects.isNull(artifactID)) {
                selectEventsFromOBjectAndArtifactStmt.setNull(2, Types.NULL);
            } else {
                selectEventsFromOBjectAndArtifactStmt.setLong(2, artifactID);
            }
            try (ResultSet executeQuery = selectEventsFromOBjectAndArtifactStmt.executeQuery();) {
                while (executeQuery.next()) {
                    eventIDs.add(executeQuery.getLong("event_id"));
                }
                try (Statement updateStatement = con.createStatement();) {
                    updateStatement.executeUpdate("UPDATE events SET tagged = " + (tagged ? 1 : 0)
                            + " WHERE event_id IN (" + StringUtils.join(eventIDs, ",") + ")");
                }
            }
        } catch (SQLException ex) {
            LOGGER.log(Level.SEVERE, "failed to mark events as " + (tagged ? "" : "(un)") + tagged, ex); // NON-NLS
        } finally {
            DBLock.unlock();
        }
        return eventIDs;
    }

    void recordLastArtifactID(long lastArtfID) {
        recordDBInfo(DBInfoKey.LAST_ARTIFACT_ID, lastArtfID);
    }

    void recordLastObjID(Long lastObjID) {
        recordDBInfo(DBInfoKey.LAST_OBJECT_ID, lastObjID);
    }

    void recordWasIngestRunning(boolean wasIngestRunning) {
        recordDBInfo(DBInfoKey.WAS_INGEST_RUNNING, (wasIngestRunning ? 1 : 0));
    }

    void rollBackTransaction(EventTransaction trans) {
        trans.rollback();
    }

    boolean tableExists() {
        //TODO: use prepared statement - jm
        try (Statement createStatement = con.createStatement();
                ResultSet executeQuery = createStatement.executeQuery("SELECT name FROM sqlite_master WHERE type='table' AND name='events'")) { // NON-NLS
            if (executeQuery.getString("name").equals("events") == false) { // NON-NLS
                return false;
            }
        } catch (SQLException ex) {
            Exceptions.printStackTrace(ex);
        }
        return true;
    }

    private void closeStatements() throws SQLException {
        for (PreparedStatement pStmt : preparedStatements) {
            pStmt.close();
        }
    }

    private void configureDB() throws SQLException {
        DBLock.lock();
        //this should match Sleuthkit db setupt
        try (Statement statement = con.createStatement()) {
            //reduce i/o operations, we have no OS crash recovery anyway
            statement.execute("PRAGMA synchronous = OFF;"); // NON-NLS
            //we don't use this feature, so turn it off for minimal speed up on queries
            //this is deprecated and not recomended
            statement.execute("PRAGMA count_changes = OFF;"); // NON-NLS
            //this made a big difference to query speed
            statement.execute("PRAGMA temp_store = MEMORY"); // NON-NLS
            //this made a modest improvement in query speeds
            statement.execute("PRAGMA cache_size = 50000"); // NON-NLS
            //we never delete anything so...
            statement.execute("PRAGMA auto_vacuum = 0"); // NON-NLS
            //allow to query while in transaction - no need read locks
            statement.execute("PRAGMA read_uncommitted = True;"); // NON-NLS
        } finally {
            DBLock.unlock();
        }

        try {
            LOGGER.log(Level.INFO, String.format("sqlite-jdbc version %s loaded in %s mode", // NON-NLS
                    SQLiteJDBCLoader.getVersion(), SQLiteJDBCLoader.isNativeMode()
                            ? "native" : "pure-java")); // NON-NLS
        } catch (Exception exception) {
        }
    }

    private TimeLineEvent constructTimeLineEvent(ResultSet rs) throws SQLException {
<<<<<<< HEAD
        EventType type = RootEventType.allTypes.get(rs.getInt(SUB_TYPE_COLUMN));
        return new TimeLineEvent(rs.getLong(EVENT_ID_COLUMN),
                rs.getLong(FILE_ID_COLUMN),
                rs.getLong(ARTIFACT_ID_COLUMN),
                rs.getLong(TIME_COLUMN),
                type,
                rs.getString(FULL_DESCRIPTION_COLUMN),
                rs.getString(MED_DESCRIPTION_COLUMN),
                rs.getString(SHORT_DESCRIPTION_COLUMN),
                TskData.FileKnown.valueOf(rs.getByte(KNOWN_COLUMN)));
=======
        return new TimeLineEvent(rs.getLong("event_id"),
                rs.getLong("file_id"),
                rs.getLong("artifact_id"),
                rs.getLong("time"), RootEventType.allTypes.get(rs.getInt("sub_type")),
                rs.getString("full_description"),
                rs.getString("med_description"),
                rs.getString("short_description"),
                TskData.FileKnown.valueOf(rs.getByte("known_state")),
                rs.getInt("hash_hit") != 0,
                rs.getInt("tagged") != 0);
>>>>>>> c517eb4e
    }

    /**
     * count all the events with the given options and return a map organizing
     * the counts in a hierarchy from date > eventtype> count
     *
     *
     * @param startTime events before this time will be excluded (seconds from
     *                  unix epoch)
     * @param endTime   events at or after this time will be excluded (seconds
     *                  from unix epoch)
     * @param filter    only events that pass this filter will be counted
     * @param zoomLevel only events of this type or a subtype will be counted
     *                  and the counts will be organized into bins for each of
     *                  the subtypes of the given event type
     *
     * @return a map organizing the counts in a hierarchy from date > eventtype>
     *         count
     */
    private Map<EventType, Long> countEvents(Long startTime, Long endTime, RootFilter filter, EventTypeZoomLevel zoomLevel) {
        if (Objects.equals(startTime, endTime)) {
            endTime++;
        }

        Map<EventType, Long> typeMap = new HashMap<>();

        //do we want the root or subtype column of the databse
        final boolean useSubTypes = (zoomLevel == EventTypeZoomLevel.SUB_TYPE);

        //get some info about the range of dates requested
<<<<<<< HEAD
        final String queryString = "SELECT count(*), " + (useSubTypes ? SUB_TYPE_COLUMN : BASE_TYPE_COLUMN) // NON-NLS
                + " FROM events WHERE time >= " + startTime + " AND time < " + endTime + " AND " + getSQLWhere(filter) // NON-NLS
                + " GROUP BY " + (useSubTypes ? SUB_TYPE_COLUMN : BASE_TYPE_COLUMN); // NON-NLS

        ResultSet rs = null;
        dbReadLock();
        //System.out.println(queryString);
        try (Statement stmt = con.createStatement();) {
            Stopwatch stopwatch = new Stopwatch();
            stopwatch.start();
            rs = stmt.executeQuery(queryString);
            stopwatch.stop();
            // System.out.println(stopwatch.elapsedMillis() / 1000.0 + " seconds");
            while (rs.next()) {
=======
        final String queryString = "select count(*), " + useSubTypeHelper(useSubTypes)
                + " from events" + useHashHitTablesHelper(filter) + " where time >= " + startTime + " and time < " + endTime + " and " + SQLHelper.getSQLWhere(filter) // NON-NLS
                + " GROUP BY " + useSubTypeHelper(useSubTypes); // NON-NLS
>>>>>>> c517eb4e

        DBLock.lock();
        try (Statement stmt = con.createStatement();
                ResultSet rs = stmt.executeQuery(queryString);) {
            while (rs.next()) {
                EventType type = useSubTypes
<<<<<<< HEAD
                        ? RootEventType.allTypes.get(rs.getInt(SUB_TYPE_COLUMN))
                        : BaseTypes.values()[rs.getInt(BASE_TYPE_COLUMN)];
=======
                        ? RootEventType.allTypes.get(rs.getInt("sub_type"))
                        : BaseTypes.values()[rs.getInt("base_type")];
>>>>>>> c517eb4e

                typeMap.put(type, rs.getLong("count(*)")); // NON-NLS
            }

        } catch (Exception ex) {
            LOGGER.log(Level.SEVERE, "Error getting count of events from db.", ex); // NON-NLS
        } finally {
            DBLock.unlock();
        }
        return typeMap;
    }

    List<AggregateEvent> getAggregatedEvents(ZoomParams params) {
        return getAggregatedEvents(params.getTimeRange(), params.getFilter(), params.getTypeZoomLevel(), params.getDescrLOD());
    }

    /**
     * //TODO: update javadoc //TODO: split this into helper methods
     *
     * get a list of {@link AggregateEvent}s.
     *
     * General algorithm is as follows:
     *
<<<<<<< HEAD
     * - get all aggregate events, via one db query. - sort them into a map from
     * (type, description)-> aggevent - for each key in map, merge the events
     * and accumulate them in a list to return
=======
     * 1)get all aggregate events, via one db query. 2) sort them into a map
     * from (type, description)-> aggevent 3) for each key in map, merge the
     * events and accumulate them in a list to return
>>>>>>> c517eb4e
     *
     *
     * @param timeRange the Interval within in which all returned aggregate
     *                  events will be.
     * @param filter    only events that pass the filter will be included in
     *                  aggregates events returned
     * @param zoomLevel only events of this level will be included
     * @param lod       description level of detail to use when grouping events
     *
     *
     * @return a list of aggregate events within the given timerange, that pass
     *         the supplied filter, aggregated according to the given event type
     *         and description zoom levels
     */
    private List<AggregateEvent> getAggregatedEvents(Interval timeRange, RootFilter filter, EventTypeZoomLevel zoomLevel, DescriptionLOD lod) {
        String descriptionColumn = getDescriptionColumn(lod);
        final boolean useSubTypes = (zoomLevel.equals(EventTypeZoomLevel.SUB_TYPE));

        //get some info about the time range requested
        RangeDivisionInfo rangeInfo = RangeDivisionInfo.getRangeDivisionInfo(timeRange);
        //use 'rounded out' range
        long start = timeRange.getStartMillis() / 1000;//.getLowerBound();
        long end = timeRange.getEndMillis() / 1000;//Millis();//rangeInfo.getUpperBound();
        if (Objects.equals(start, end)) {
            end++;
        }

        //get a sqlite srtftime format string
        String strfTimeFormat = getStrfTimeFormat(rangeInfo.getPeriodSize());

        //effectively map from type to (map from description to events)
        Map<EventType, SetMultimap< String, AggregateEvent>> typeMap = new HashMap<>();

        //get all agregate events in this time unit
<<<<<<< HEAD
        dbReadLock();
        String query = "SELECT strftime('" + strfTimeFormat + "',time , 'unixepoch'" + (TimeLineController.getTimeZone().get().equals(TimeZone.getDefault()) ? ", 'localtime'" : "") + ") as interval,  group_concat(event_id) as event_ids, Min(time), Max(time),  " + descriptionColumn + ", " + (useSubTypes ? SUB_TYPE_COLUMN : BASE_TYPE_COLUMN) // NON-NLS
                + " FROM events where time >= " + start + " AND time < " + end + " AND " + getSQLWhere(filter) // NON-NLS
                + " GROUP BY interval, " + (useSubTypes ? SUB_TYPE_COLUMN : BASE_TYPE_COLUMN) + " , " + descriptionColumn // NON-NLS
                + " ORDER BY MIN(time)"; // NON-NLS
        //System.out.println(query);
        ResultSet rs = null;
        try (Statement stmt = con.createStatement(); // scoop up requested events in groups organized by interval, type, and desription
                ) {

            Stopwatch stopwatch = new Stopwatch();
            stopwatch.start();

            rs = stmt.executeQuery(query);
            stopwatch.stop();
            //System.out.println(stopwatch.elapsedMillis() / 1000.0 + " seconds");
=======
        DBLock.lock();
        String query = "select strftime('" + strfTimeFormat + "',time , 'unixepoch'" + (TimeLineController.getTimeZone().get().equals(TimeZone.getDefault()) ? ", 'localtime'" : "") + ") as interval,"
                + "  group_concat(events.event_id) as event_ids, Min(time), Max(time),  " + descriptionColumn + ", " + useSubTypeHelper(useSubTypes)
                + " from events" + useHashHitTablesHelper(filter) + " where " + "time >= " + start + " and time < " + end + " and " + SQLHelper.getSQLWhere(filter) // NON-NLS
                + " group by interval, " + useSubTypeHelper(useSubTypes) + " , " + descriptionColumn // NON-NLS
                + " order by Min(time)"; // NON-NLS
        // scoop up requested events in groups organized by interval, type, and desription
        try (ResultSet rs = con.createStatement().executeQuery(query);) {
>>>>>>> c517eb4e
            while (rs.next()) {
                Interval interval = new Interval(rs.getLong("Min(time)") * 1000, rs.getLong("Max(time)") * 1000, TimeLineController.getJodaTimeZone());
                String eventIDS = rs.getString("event_ids");
                EventType type = useSubTypes ? RootEventType.allTypes.get(rs.getInt("sub_type")) : BaseTypes.values()[rs.getInt("base_type")];

                HashSet<Long> hashHits = new HashSet<>();
                HashSet<Long> tagged = new HashSet<>();
                try (Statement st2 = con.createStatement();
                        ResultSet hashQueryResults = st2.executeQuery("select event_id , tagged, hash_hit from events where event_id in (" + eventIDS + ")");) {
                    while (hashQueryResults.next()) {
                        long eventID = hashQueryResults.getLong("event_id");
                        if (hashQueryResults.getInt("tagged") != 0) {
                            tagged.add(eventID);
                        }
                        if (hashQueryResults.getInt("hash_hit") != 0) {
                            hashHits.add(eventID);
                        }
                    }
                }

                AggregateEvent aggregateEvent = new AggregateEvent(
                        interval, // NON-NLS
                        type,
                        Stream.of(eventIDS.split(",")).map(Long::valueOf).collect(Collectors.toSet()), // NON-NLS
                        hashHits,
                        tagged,
                        rs.getString(descriptionColumn),
                        lod);

                //put events in map from type/descrition -> event
                SetMultimap<String, AggregateEvent> descrMap = typeMap.get(type);
                if (descrMap == null) {
                    descrMap = HashMultimap.<String, AggregateEvent>create();
                    typeMap.put(type, descrMap);
                }
                descrMap.put(aggregateEvent.getDescription(), aggregateEvent);
            }

        } catch (SQLException ex) {
            Exceptions.printStackTrace(ex);
        } finally {
            DBLock.unlock();
        }

        //result list to return
        ArrayList<AggregateEvent> aggEvents = new ArrayList<>();

        //save this for use when comparing gap size
        Period timeUnitLength = rangeInfo.getPeriodSize().getPeriod();

        //For each (type, description) key, merge agg events
        for (SetMultimap<String, AggregateEvent> descrMap : typeMap.values()) {
            for (String descr : descrMap.keySet()) {
                //run through the sorted events, merging together adjacent events
                Iterator<AggregateEvent> iterator = descrMap.get(descr).stream()
                        .sorted((AggregateEvent o1, AggregateEvent o2)
                                -> Long.compare(o1.getSpan().getStartMillis(), o2.getSpan().getStartMillis()))
                        .iterator();
                AggregateEvent current = iterator.next();
                while (iterator.hasNext()) {
                    AggregateEvent next = iterator.next();
                    Interval gap = current.getSpan().gap(next.getSpan());

                    //if they overlap or gap is less one quarter timeUnitLength
                    //TODO: 1/4 factor is arbitrary. review! -jm
                    if (gap == null || gap.toDuration().getMillis() <= timeUnitLength.toDurationFrom(gap.getStart()).getMillis() / 4) {
                        //merge them
                        current = AggregateEvent.merge(current, next);
                    } else {
                        //done merging into current, set next as new current
                        aggEvents.add(current);
                        current = next;
                    }
                }
                aggEvents.add(current);
            }
        }

        //at this point we should have a list of aggregate events.
        //one per type/description spanning consecutive time units as determined in rangeInfo
        return aggEvents;
    }

    private String useHashHitTablesHelper(RootFilter filter) {
        return SQLHelper.hasActiveHashFilter(filter) ? ", hash_set_hits" : "";
    }

    private static String useSubTypeHelper(final boolean useSubTypes) {
        return useSubTypes ? "sub_type" : "base_type";
    }

    private long getDBInfo(DBInfoKey key, long defaultValue) {
        DBLock.lock();
        try {
            getDBInfoStmt.setString(1, key.toString());

            try (ResultSet rs = getDBInfoStmt.executeQuery()) {
                long result = defaultValue;
                while (rs.next()) {
                    result = rs.getLong("value"); // NON-NLS
                }
                return result;
            } catch (SQLException ex) {
                LOGGER.log(Level.SEVERE, "failed to read key: " + key + " from db_info", ex); // NON-NLS
            } finally {
                DBLock.unlock();
            }
        } catch (SQLException ex) {
            LOGGER.log(Level.SEVERE, "failed to set key: " + key + " on getDBInfoStmt ", ex); // NON-NLS
        }

        return defaultValue;
    }

    private String getDescriptionColumn(DescriptionLOD lod) {
        switch (lod) {
            case FULL:
                return "full_description";
            case MEDIUM:
                return "med_description";
            case SHORT:
            default:
                return "short_description";
        }
    }

    private String getStrfTimeFormat(TimeUnits info) {
        switch (info) {
            case DAYS:
                return "%Y-%m-%dT00:00:00"; // NON-NLS
            case HOURS:
                return "%Y-%m-%dT%H:00:00"; // NON-NLS
            case MINUTES:
                return "%Y-%m-%dT%H:%M:00"; // NON-NLS
            case MONTHS:
                return "%Y-%m-01T00:00:00"; // NON-NLS
            case SECONDS:
                return "%Y-%m-%dT%H:%M:%S"; // NON-NLS
            case YEARS:
                return "%Y-01-01T00:00:00"; // NON-NLS
            default:
                return "%Y-%m-%dT%H:%M:%S"; // NON-NLS
        }
    }

    private PreparedStatement prepareStatement(String queryString) throws SQLException {
        PreparedStatement prepareStatement = con.prepareStatement(queryString);
        preparedStatements.add(prepareStatement);
        return prepareStatement;
    }

    private void recordDBInfo(DBInfoKey key, long value) {
        DBLock.lock();
        try {
            recordDBInfoStmt.setString(1, key.toString());
            recordDBInfoStmt.setLong(2, value);
            recordDBInfoStmt.executeUpdate();
        } catch (SQLException ex) {
            LOGGER.log(Level.SEVERE, "failed to set dbinfo  key: " + key + " value: " + value, ex); // NON-NLS
        } finally {
            DBLock.unlock();

        }
    }

    /**
     * inner class that can reference access database connection
     */
    public class EventTransaction {

        private boolean closed = false;

        /**
         * factory creation method
         *
         * @param con the {@link  ava.sql.Connection}
         *
         * @return a LogicalFileTransaction for the given connection
         *
         * @throws SQLException
         */
        private EventTransaction() {

            //get the write lock, released in close()
            DBLock.lock();
            try {
                con.setAutoCommit(false);

            } catch (SQLException ex) {
                LOGGER.log(Level.SEVERE, "failed to set auto-commit to to false", ex); // NON-NLS
            }

        }

        private void rollback() {
            if (!closed) {
                try {
                    con.rollback();

                } catch (SQLException ex1) {
                    LOGGER.log(Level.SEVERE, "Exception while attempting to rollback!!", ex1); // NON-NLS
                } finally {
                    close();
                }
            }
        }

        private void commit(Boolean notify) {
            if (!closed) {
                try {
                    con.commit();
                    // make sure we close before we update, bc they'll need locks
                    close();

                    if (notify) {
//                        fireNewEvents(newEvents);
                    }
                } catch (SQLException ex) {
                    LOGGER.log(Level.SEVERE, "Error commiting events.db.", ex); // NON-NLS
                    rollback();
                }
            }
        }

        private void close() {
            if (!closed) {
                try {
                    con.setAutoCommit(true);
                } catch (SQLException ex) {
                    LOGGER.log(Level.SEVERE, "Error setting auto-commit to true.", ex); // NON-NLS
                } finally {
                    closed = true;

                    DBLock.unlock();
                }
            }
        }

        public Boolean isClosed() {
            return closed;
        }
    }
}<|MERGE_RESOLUTION|>--- conflicted
+++ resolved
@@ -79,18 +79,11 @@
 import org.sqlite.SQLiteJDBCLoader;
 
 /**
-<<<<<<< HEAD
- * This class provides access to the Timeline SQLite database. This class
- * borrows a lot of ideas and techniques from {@link  SleuthkitCase}, Creating an
- * abstract base class for sqlite databases, or using a higherlevel persistence
- * api may make sense in the future.
-=======
  * Provides access to the Timeline SQLite database.
  *
  * This class borrows a lot of ideas and techniques from {@link  SleuthkitCase}.
  * Creating an abstract base class for SQLite databases, or using a higherlevel
  * persistence api may make sense in the future.
->>>>>>> c517eb4e
  */
 public class EventDB {
 
@@ -118,22 +111,6 @@
 
     private static final java.util.logging.Logger LOGGER = Logger.getLogger(EventDB.class.getName());
 
-<<<<<<< HEAD
-    private static final String MED_DESCRIPTION_COLUMN = "med_description"; // NON-NLS
-
-    private static final String SHORT_DESCRIPTION_COLUMN = "short_description"; // NON-NLS
-
-    private static final String SUB_TYPE_COLUMN = "sub_type"; // NON-NLS
-
-    private static final String TIME_COLUMN = "time"; // NON-NLS
-
-    private static final String WAS_INGEST_RUNNING_KEY = "was_ingest_running"; // NON-NLS
-
-    //If EVENTS_DATABASE changes, also update TIMELINE_FILE in SingleUserCaseImporter 
-    private static final String TIMELINE_FILE = "events.db"; // NON-NLS
-
-=======
->>>>>>> c517eb4e
     static {
         //make sure sqlite driver is loaded, possibly redundant
         try {
@@ -154,13 +131,7 @@
      */
     public static EventDB getEventDB(Case autoCase) {
         try {
-<<<<<<< HEAD
-            EventDB eventDB = new EventDB(dbPath + File.separator + TIMELINE_FILE); // NON-NLS
-
-            return eventDB;
-=======
             return new EventDB(autoCase);
->>>>>>> c517eb4e
         } catch (SQLException ex) {
             LOGGER.log(Level.SEVERE, "sql error creating database connection", ex); // NON-NLS
             return null;
@@ -170,100 +141,6 @@
         }
     }
 
-<<<<<<< HEAD
-    static List<Integer> getActiveSubTypes(TypeFilter filter) {
-        if (filter.isActive()) {
-            if (filter.getSubFilters().isEmpty()) {
-                return Collections.singletonList(RootEventType.allTypes.indexOf(filter.getEventType()));
-            } else {
-                return filter.getSubFilters().stream().flatMap((Filter t) -> getActiveSubTypes((TypeFilter) t).stream()).collect(Collectors.toList());
-            }
-        } else {
-            return Collections.emptyList();
-        }
-    }
-
-    static String getSQLWhere(IntersectionFilter filter) {
-        return filter.getSubFilters().stream()
-                .filter(Filter::isActive)
-                .map(EventDB::getSQLWhere)
-                .collect(Collectors.joining(" and ", "( ", ")")); // NON-NLS
-    }
-
-    static String getSQLWhere(UnionFilter filter) {
-        return filter.getSubFilters().stream()
-                .filter(Filter::isActive)
-                .map(EventDB::getSQLWhere)
-                .collect(Collectors.joining(" or ", "( ", ")")); // NON-NLS
-    }
-
-    private static String getSQLWhere(Filter filter) {
-        //TODO: this is here so that the filters don't depend, even implicitly, on the db, but it leads to some nasty code
-        //it would all be much easier if all the getSQLWhere methods where moved to their respective filter classes
-        String result = "";
-        if (filter == null) {
-            return "1";
-        } else if (filter instanceof HideKnownFilter) {
-            result = getSQLWhere((HideKnownFilter) filter);
-        } else if (filter instanceof TextFilter) {
-            result = getSQLWhere((TextFilter) filter);
-        } else if (filter instanceof TypeFilter) {
-            result = getSQLWhere((TypeFilter) filter);
-        } else if (filter instanceof IntersectionFilter) {
-            result = getSQLWhere((IntersectionFilter) filter);
-        } else if (filter instanceof UnionFilter) {
-            result = getSQLWhere((UnionFilter) filter);
-        } else {
-            return "1";
-        }
-        result = StringUtils.deleteWhitespace(result).equals("(1and1and1)") ? "1" : result; // NON-NLS
-        //System.out.println(result);
-        return result;
-    }
-
-    private static String getSQLWhere(HideKnownFilter filter) {
-        return (filter.isActive())
-                ? "(known_state is not '" + TskData.FileKnown.KNOWN.getFileKnownValue() + "')" // NON-NLS
-                : "1";
-    }
-
-    private static String getSQLWhere(TextFilter filter) {
-        if (filter.isActive()) {
-            if (StringUtils.isBlank(filter.getText())) {
-                return "1";
-            }
-            String strip = StringUtils.strip(filter.getText());
-            return "((LOWER(" + MED_DESCRIPTION_COLUMN + ") LIKE LOWER('%" + strip + "%')) OR (LOWER(" // NON-NLS
-                    + FULL_DESCRIPTION_COLUMN + ") LIKE LOWER('%" + strip + "%')) OR (LOWER(" // NON-NLS
-                    + SHORT_DESCRIPTION_COLUMN + ") LIKE LOWER('%" + strip + "%')))"; // NON-NLS
-        } else {
-            return "1";
-        }
-    }
-
-    /**
-     * generate a sql where clause for the given type filter, while trying to be
-     * as simple as possible to improve performance.
-     *
-     * @param filter
-     *
-     * @return
-     */
-    private static String getSQLWhere(TypeFilter filter) {
-        if (filter.isActive() == false) {
-            return "0";
-        } else if (filter.getEventType() instanceof RootEventType) {
-            //if the filter is a root filter and all base type filtes and subtype filters are active,
-            if (filter.getSubFilters().stream().allMatch(f
-                    -> f.isActive() && ((TypeFilter) f).getSubFilters().stream().allMatch(Filter::isActive))) {
-                return "1"; //then collapse clause to true
-            }
-        }
-        return "(" + SUB_TYPE_COLUMN + " in (" + StringUtils.join(getActiveSubTypes(filter), ",") + "))"; // NON-NLS
-    }
-
-=======
->>>>>>> c517eb4e
     private volatile Connection con;
 
     private final String dbPath;
@@ -319,18 +196,9 @@
     public Interval getSpanningInterval(Collection<Long> eventIDs) {
         DBLock.lock();
         try (Statement stmt = con.createStatement();
-<<<<<<< HEAD
-                //You can't inject multiple values into one ? paramater in prepared statement,
-                //so we make new statement each time...
-                ResultSet rs = stmt.executeQuery("SELECT MIN(time), MAX(time) FROM events WHERE event_id IN (" + StringUtils.join(eventIDs, ", ") + ")");) { // NON-NLS
-            while (rs.next()) {
-                span = new Interval(rs.getLong("MIN(time)"), rs.getLong("MAX(time)") + 1, DateTimeZone.UTC); // NON-NLS
-
-=======
                 ResultSet rs = stmt.executeQuery("select Min(time), Max(time) from events where event_id in (" + StringUtils.join(eventIDs, ", ") + ")");) { // NON-NLS
             while (rs.next()) {
                 return new Interval(rs.getLong("Min(time)"), rs.getLong("Max(time)") + 1, DateTimeZone.UTC); // NON-NLS
->>>>>>> c517eb4e
             }
         } catch (SQLException ex) {
             LOGGER.log(Level.SEVERE, "Error executing get spanning interval query.", ex); // NON-NLS
@@ -356,15 +224,8 @@
      *         error.
      */
     int countAllEvents() {
-<<<<<<< HEAD
-        int result = -1;
-        dbReadLock();
-        //TODO convert this to prepared statement -jm
-        try (ResultSet rs = con.createStatement().executeQuery("SELECT count(*) AS count FROM events")) { // NON-NLS
-=======
         DBLock.lock();
         try (ResultSet rs = countAllEventsStmt.executeQuery()) { // NON-NLS
->>>>>>> c517eb4e
             while (rs.next()) {
                 return rs.getInt("count"); // NON-NLS
             }
@@ -420,12 +281,8 @@
         final String sqlWhere = SQLHelper.getSQLWhere(filter);
         DBLock.lock();
         try (Statement stmt = con.createStatement(); //can't use prepared statement because of complex where clause
-<<<<<<< HEAD
-                ResultSet rs = stmt.executeQuery(" select (select Max(time) from events where time <=" + start + " and " + sqlWhere + ") as start,(select Min(time) from events where time >= " + end + " and " + sqlWhere + ") as end")) { // NON-NLS
-=======
                 ResultSet rs = stmt.executeQuery(" select (select Max(time) from events" + useHashHitTablesHelper(filter) + " where time <=" + start + " and " + sqlWhere + ") as start,"
                         + "(select Min(time) from  from events" + useHashHitTablesHelper(filter) + " where time >= " + end + " and " + sqlWhere + ") as end")) { // NON-NLS
->>>>>>> c517eb4e
             while (rs.next()) {
 
                 long start2 = rs.getLong("start"); // NON-NLS
@@ -474,14 +331,8 @@
         }
         Set<Long> resultIDs = new HashSet<>();
 
-<<<<<<< HEAD
-        dbReadLock();
-        final String query = "SELECT event_id FROM events WHERE time >=  " + startTime + " AND time <" + endTime + " AND " + getSQLWhere(filter); // NON-NLS
-        //System.out.println(query);
-=======
         DBLock.lock();
         final String query = "select event_id from  from events" + useHashHitTablesHelper(filter) + " where time >=  " + startTime + " and time <" + endTime + " and " + SQLHelper.getSQLWhere(filter); // NON-NLS
->>>>>>> c517eb4e
         try (Statement stmt = con.createStatement();
                 ResultSet rs = stmt.executeQuery(query)) {
 
@@ -699,16 +550,6 @@
 
             try {
                 insertRowStmt = prepareStatement(
-<<<<<<< HEAD
-                        "INSERT INTO events (file_id ,artifact_id, time, sub_type, base_type, full_description, med_description, short_description, known_state) " // NON-NLS
-                        + "VALUES (?,?,?,?,?,?,?,?,?)"); // NON-NLS
-
-                getMaxTimeStmt = prepareStatement("SELECT MAX(time) AS max FROM events"); // NON-NLS
-                getMinTimeStmt = prepareStatement("SELECT MIN(time) AS min FROM events"); // NON-NLS
-                getEventByIDStmt = prepareStatement("SELECT * FROM events WHERE event_id =  ?"); // NON-NLS
-                recordDBInfoStmt = prepareStatement("INSERT OR REPLACE INTO db_info (key, value) VALUES (?, ?)"); // NON-NLS
-                getDBInfoStmt = prepareStatement("SELECT value FROM db_info WHERE key = ?"); // NON-NLS
-=======
                         "INSERT INTO events (datasource_id,file_id ,artifact_id, time, sub_type, base_type, full_description, med_description, short_description, known_state, hash_hit, tagged) " // NON-NLS
                         + "VALUES (?,?,?,?,?,?,?,?,?,?,?,?)"); // NON-NLS
 
@@ -727,7 +568,6 @@
                 dropHashSetsTableStmt = prepareStatement("DROP TABLE IF EXISTS hash_sets");
                 dropDBInfoTableStmt = prepareStatement("DROP TABLE IF EXISTS db_ino");
                 selectEventsFromOBjectAndArtifactStmt = prepareStatement("SELECT event_id FROM events WHERE file_id == ? AND artifact_id IS ?");
->>>>>>> c517eb4e
             } catch (SQLException sQLException) {
                 LOGGER.log(Level.SEVERE, "failed to prepareStatment", sQLException); // NON-NLS
             }
@@ -977,18 +817,6 @@
     }
 
     private TimeLineEvent constructTimeLineEvent(ResultSet rs) throws SQLException {
-<<<<<<< HEAD
-        EventType type = RootEventType.allTypes.get(rs.getInt(SUB_TYPE_COLUMN));
-        return new TimeLineEvent(rs.getLong(EVENT_ID_COLUMN),
-                rs.getLong(FILE_ID_COLUMN),
-                rs.getLong(ARTIFACT_ID_COLUMN),
-                rs.getLong(TIME_COLUMN),
-                type,
-                rs.getString(FULL_DESCRIPTION_COLUMN),
-                rs.getString(MED_DESCRIPTION_COLUMN),
-                rs.getString(SHORT_DESCRIPTION_COLUMN),
-                TskData.FileKnown.valueOf(rs.getByte(KNOWN_COLUMN)));
-=======
         return new TimeLineEvent(rs.getLong("event_id"),
                 rs.getLong("file_id"),
                 rs.getLong("artifact_id"),
@@ -999,7 +827,6 @@
                 TskData.FileKnown.valueOf(rs.getByte("known_state")),
                 rs.getInt("hash_hit") != 0,
                 rs.getInt("tagged") != 0);
->>>>>>> c517eb4e
     }
 
     /**
@@ -1030,39 +857,17 @@
         final boolean useSubTypes = (zoomLevel == EventTypeZoomLevel.SUB_TYPE);
 
         //get some info about the range of dates requested
-<<<<<<< HEAD
-        final String queryString = "SELECT count(*), " + (useSubTypes ? SUB_TYPE_COLUMN : BASE_TYPE_COLUMN) // NON-NLS
-                + " FROM events WHERE time >= " + startTime + " AND time < " + endTime + " AND " + getSQLWhere(filter) // NON-NLS
-                + " GROUP BY " + (useSubTypes ? SUB_TYPE_COLUMN : BASE_TYPE_COLUMN); // NON-NLS
-
-        ResultSet rs = null;
-        dbReadLock();
-        //System.out.println(queryString);
-        try (Statement stmt = con.createStatement();) {
-            Stopwatch stopwatch = new Stopwatch();
-            stopwatch.start();
-            rs = stmt.executeQuery(queryString);
-            stopwatch.stop();
-            // System.out.println(stopwatch.elapsedMillis() / 1000.0 + " seconds");
-            while (rs.next()) {
-=======
         final String queryString = "select count(*), " + useSubTypeHelper(useSubTypes)
                 + " from events" + useHashHitTablesHelper(filter) + " where time >= " + startTime + " and time < " + endTime + " and " + SQLHelper.getSQLWhere(filter) // NON-NLS
                 + " GROUP BY " + useSubTypeHelper(useSubTypes); // NON-NLS
->>>>>>> c517eb4e
 
         DBLock.lock();
         try (Statement stmt = con.createStatement();
                 ResultSet rs = stmt.executeQuery(queryString);) {
             while (rs.next()) {
                 EventType type = useSubTypes
-<<<<<<< HEAD
-                        ? RootEventType.allTypes.get(rs.getInt(SUB_TYPE_COLUMN))
-                        : BaseTypes.values()[rs.getInt(BASE_TYPE_COLUMN)];
-=======
                         ? RootEventType.allTypes.get(rs.getInt("sub_type"))
                         : BaseTypes.values()[rs.getInt("base_type")];
->>>>>>> c517eb4e
 
                 typeMap.put(type, rs.getLong("count(*)")); // NON-NLS
             }
@@ -1086,15 +891,9 @@
      *
      * General algorithm is as follows:
      *
-<<<<<<< HEAD
-     * - get all aggregate events, via one db query. - sort them into a map from
-     * (type, description)-> aggevent - for each key in map, merge the events
-     * and accumulate them in a list to return
-=======
      * 1)get all aggregate events, via one db query. 2) sort them into a map
      * from (type, description)-> aggevent 3) for each key in map, merge the
      * events and accumulate them in a list to return
->>>>>>> c517eb4e
      *
      *
      * @param timeRange the Interval within in which all returned aggregate
@@ -1129,24 +928,6 @@
         Map<EventType, SetMultimap< String, AggregateEvent>> typeMap = new HashMap<>();
 
         //get all agregate events in this time unit
-<<<<<<< HEAD
-        dbReadLock();
-        String query = "SELECT strftime('" + strfTimeFormat + "',time , 'unixepoch'" + (TimeLineController.getTimeZone().get().equals(TimeZone.getDefault()) ? ", 'localtime'" : "") + ") as interval,  group_concat(event_id) as event_ids, Min(time), Max(time),  " + descriptionColumn + ", " + (useSubTypes ? SUB_TYPE_COLUMN : BASE_TYPE_COLUMN) // NON-NLS
-                + " FROM events where time >= " + start + " AND time < " + end + " AND " + getSQLWhere(filter) // NON-NLS
-                + " GROUP BY interval, " + (useSubTypes ? SUB_TYPE_COLUMN : BASE_TYPE_COLUMN) + " , " + descriptionColumn // NON-NLS
-                + " ORDER BY MIN(time)"; // NON-NLS
-        //System.out.println(query);
-        ResultSet rs = null;
-        try (Statement stmt = con.createStatement(); // scoop up requested events in groups organized by interval, type, and desription
-                ) {
-
-            Stopwatch stopwatch = new Stopwatch();
-            stopwatch.start();
-
-            rs = stmt.executeQuery(query);
-            stopwatch.stop();
-            //System.out.println(stopwatch.elapsedMillis() / 1000.0 + " seconds");
-=======
         DBLock.lock();
         String query = "select strftime('" + strfTimeFormat + "',time , 'unixepoch'" + (TimeLineController.getTimeZone().get().equals(TimeZone.getDefault()) ? ", 'localtime'" : "") + ") as interval,"
                 + "  group_concat(events.event_id) as event_ids, Min(time), Max(time),  " + descriptionColumn + ", " + useSubTypeHelper(useSubTypes)
@@ -1155,7 +936,6 @@
                 + " order by Min(time)"; // NON-NLS
         // scoop up requested events in groups organized by interval, type, and desription
         try (ResultSet rs = con.createStatement().executeQuery(query);) {
->>>>>>> c517eb4e
             while (rs.next()) {
                 Interval interval = new Interval(rs.getLong("Min(time)") * 1000, rs.getLong("Max(time)") * 1000, TimeLineController.getJodaTimeZone());
                 String eventIDS = rs.getString("event_ids");
