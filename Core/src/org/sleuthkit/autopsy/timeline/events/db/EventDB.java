/*
 * Autopsy Forensic Browser
 *
 * Copyright 2013-15 Basis Technology Corp.
 * Contact: carrier <at> sleuthkit <dot> org
 *
 * Licensed under the Apache License, Version 2.0 (the "License");
 * you may not use this file except in compliance with the License.
 * You may obtain a copy of the License at
 *
 *     http://www.apache.org/licenses/LICENSE-2.0
 *
 * Unless required by applicable law or agreed to in writing, software
 * distributed under the License is distributed on an "AS IS" BASIS,
 * WITHOUT WARRANTIES OR CONDITIONS OF ANY KIND, either express or implied.
 * See the License for the specific language governing permissions and
 * limitations under the License.
 */
package org.sleuthkit.autopsy.timeline.events.db;

import com.google.common.collect.HashMultimap;
import com.google.common.collect.SetMultimap;
import java.nio.file.Paths;
import java.sql.Connection;
import java.sql.DriverManager;
import java.sql.PreparedStatement;
import java.sql.ResultSet;
import java.sql.SQLException;
import java.sql.Statement;
import java.sql.Types;
import java.util.ArrayList;
import java.util.Arrays;
import java.util.Collection;
import java.util.Collections;
import java.util.Comparator;
import java.util.HashMap;
import java.util.HashSet;
import java.util.Iterator;
import java.util.List;
import java.util.Map;
import java.util.Objects;
import java.util.Set;
import java.util.TimeZone;
import java.util.concurrent.locks.Lock;
import java.util.concurrent.locks.ReentrantReadWriteLock;
import java.util.logging.Level;
import java.util.stream.Collectors;
import javax.annotation.Nonnull;
import org.apache.commons.lang3.StringUtils;
import org.joda.time.DateTimeZone;
import org.joda.time.Interval;
import org.joda.time.Period;
import org.openide.util.Exceptions;
import org.sleuthkit.autopsy.casemodule.Case;
import org.sleuthkit.autopsy.coreutils.Logger;
import org.sleuthkit.autopsy.timeline.TimeLineController;
import org.sleuthkit.autopsy.timeline.events.AggregateEvent;
import org.sleuthkit.autopsy.timeline.events.TimeLineEvent;
import static org.sleuthkit.autopsy.timeline.events.db.SQLHelper.useHashHitTablesHelper;
import static org.sleuthkit.autopsy.timeline.events.db.SQLHelper.useTagTablesHelper;
import org.sleuthkit.autopsy.timeline.events.type.BaseTypes;
import org.sleuthkit.autopsy.timeline.events.type.EventType;
import org.sleuthkit.autopsy.timeline.events.type.RootEventType;
import org.sleuthkit.autopsy.timeline.filters.RootFilter;
import org.sleuthkit.autopsy.timeline.utils.RangeDivisionInfo;
import org.sleuthkit.autopsy.timeline.zooming.DescriptionLOD;
import org.sleuthkit.autopsy.timeline.zooming.EventTypeZoomLevel;
import org.sleuthkit.autopsy.timeline.zooming.ZoomParams;
import org.sleuthkit.datamodel.SleuthkitCase;
import org.sleuthkit.datamodel.TskData;
import org.sqlite.SQLiteJDBCLoader;

/**
 * Provides access to the Timeline SQLite database.
 *
 * This class borrows a lot of ideas and techniques from {@link  SleuthkitCase}.
 * Creating an abstract base class for SQLite databases, or using a higherlevel
 * persistence api may make sense in the future.
 */
public class EventDB {

    /**
     *
     * enum to represent keys stored in db_info table
     */
    private enum DBInfoKey {

        LAST_ARTIFACT_ID("last_artifact_id"), // NON-NLS
        LAST_OBJECT_ID("last_object_id"), // NON-NLS
        WAS_INGEST_RUNNING("was_ingest_running"); // NON-NLS

        private final String keyName;

        private DBInfoKey(String keyName) {
            this.keyName = keyName;
        }

        @Override
        public String toString() {
            return keyName;
        }
    }

    private static final java.util.logging.Logger LOGGER = Logger.getLogger(EventDB.class.getName());

    static {
        //make sure sqlite driver is loaded, possibly redundant
        try {
            Class.forName("org.sqlite.JDBC"); // NON-NLS
        } catch (ClassNotFoundException ex) {
            LOGGER.log(Level.SEVERE, "Failed to load sqlite JDBC driver", ex); // NON-NLS
        }
    }

    /**
     * public factory method. Creates and opens a connection to a database at
     * the given path. If a database does not already exist at that path, one is
     * created.
     *
     * @param autoCase the Autopsy {@link Case} the is events database is for.
     *
     * @return a new EventDB or null if there was an error.
     */
    public static EventDB getEventDB(Case autoCase) {
        try {
            return new EventDB(autoCase);
        } catch (SQLException ex) {
            LOGGER.log(Level.SEVERE, "sql error creating database connection", ex); // NON-NLS
            return null;
        } catch (Exception ex) {
            LOGGER.log(Level.SEVERE, "error creating database connection", ex); // NON-NLS
            return null;
        }
    }

    private volatile Connection con;

    private final String dbPath;

    private PreparedStatement getDBInfoStmt;
    private PreparedStatement getEventByIDStmt;
    private PreparedStatement getMaxTimeStmt;
    private PreparedStatement getMinTimeStmt;
    private PreparedStatement getDataSourceIDsStmt;
    private PreparedStatement insertRowStmt;
    private PreparedStatement recordDBInfoStmt;
    private PreparedStatement insertHashSetStmt;
    private PreparedStatement insertHashHitStmt;
    private PreparedStatement selectHashSetStmt;
    private PreparedStatement countAllEventsStmt;
    private PreparedStatement dropEventsTableStmt;
    private PreparedStatement dropHashSetHitsTableStmt;
    private PreparedStatement dropHashSetsTableStmt;
    private PreparedStatement dropDBInfoTableStmt;
    private PreparedStatement selectEventsFromOBjectAndArtifactStmt;

    private final Set<PreparedStatement> preparedStatements = new HashSet<>();

    private final Lock DBLock = new ReentrantReadWriteLock(true).writeLock(); //using exclusive lock for all db ops for now

    private EventDB(Case autoCase) throws SQLException, Exception {
        //should this go into module output (or even cache, we should be able to rebuild it)?
        this.dbPath = Paths.get(autoCase.getCaseDirectory(), "events.db").toString(); //NON-NLS
        initializeDB();
    }

    @Override
    public void finalize() throws Throwable {
        try {
            closeDBCon();
        } finally {
            super.finalize();
        }
    }

    void closeDBCon() {
        if (con != null) {
            try {
                closeStatements();
                con.close();
            } catch (SQLException ex) {
                LOGGER.log(Level.WARNING, "Failed to close connection to evetns.db", ex); // NON-NLS
            }
        }
        con = null;
    }

    public Interval getSpanningInterval(Collection<Long> eventIDs) {
        DBLock.lock();
        try (Statement stmt = con.createStatement();
                ResultSet rs = stmt.executeQuery("select Min(time), Max(time) from events where event_id in (" + StringUtils.join(eventIDs, ", ") + ")");) { // NON-NLS
            while (rs.next()) {
                return new Interval(rs.getLong("Min(time)"), rs.getLong("Max(time)") + 1, DateTimeZone.UTC); // NON-NLS
            }
        } catch (SQLException ex) {
            LOGGER.log(Level.SEVERE, "Error executing get spanning interval query.", ex); // NON-NLS
        } finally {
            DBLock.unlock();
        }
        return null;
    }

    EventTransaction beginTransaction() {
        return new EventTransaction();
    }

    void commitTransaction(EventTransaction tr, Boolean notify) {
        if (tr.isClosed()) {
            throw new IllegalArgumentException("can't close already closed transaction"); // NON-NLS
        }
        tr.commit(notify);
    }

    /**
     * @return the total number of events in the database or, -1 if there is an
     *         error.
     */
    int countAllEvents() {
        DBLock.lock();
        try (ResultSet rs = countAllEventsStmt.executeQuery()) { // NON-NLS
            while (rs.next()) {
                return rs.getInt("count"); // NON-NLS
            }
        } catch (SQLException ex) {
            LOGGER.log(Level.SEVERE, "Error counting all events", ex);
        } finally {
            DBLock.unlock();
        }
        return -1;
    }

    /**
     * get the count of all events that fit the given zoom params organized by
     * the EvenType of the level spcified in the ZoomParams
     *
     * @param params the params that control what events to count and how to
     *               organize the returned map
     *
     * @return a map from event type( of the requested level) to event counts
     */
    Map<EventType, Long> countEventsByType(ZoomParams params) {
        if (params.getTimeRange() != null) {
            return countEventsByType(params.getTimeRange().getStartMillis() / 1000,
                    params.getTimeRange().getEndMillis() / 1000,
                    params.getFilter(), params.getTypeZoomLevel());
        } else {
            return Collections.emptyMap();
        }
    }

    /**
     * drop the tables from this database and recreate them in order to start
     * over.
     */
    void reInitializeDB() {
        DBLock.lock();
        try {
            dropEventsTableStmt.executeUpdate();
            dropHashSetHitsTableStmt.executeUpdate();
            dropHashSetsTableStmt.executeUpdate();
            dropDBInfoTableStmt.executeUpdate();
            initializeDB();;
        } catch (SQLException ex) {
            LOGGER.log(Level.SEVERE, "could not drop old tables table", ex); // NON-NLS
        } finally {
            DBLock.unlock();
        }
    }

    Interval getBoundingEventsInterval(Interval timeRange, RootFilter filter) {
        long start = timeRange.getStartMillis() / 1000;
        long end = timeRange.getEndMillis() / 1000;
        final String sqlWhere = SQLHelper.getSQLWhere(filter);
        DBLock.lock();
        try (Statement stmt = con.createStatement(); //can't use prepared statement because of complex where clause
                ResultSet rs = stmt.executeQuery(" select (select Max(time) from events" + useHashHitTablesHelper(filter) + " where time <=" + start + " and " + sqlWhere + ") as start,"
                        + "(select Min(time) from  from events" + useHashHitTablesHelper(filter) + " where time >= " + end + " and " + sqlWhere + ") as end")) { // NON-NLS
            while (rs.next()) {

                long start2 = rs.getLong("start"); // NON-NLS
                long end2 = rs.getLong("end"); // NON-NLS

                if (end2 == 0) {
                    end2 = getMaxTime();
                }
                return new Interval(start2 * 1000, (end2 + 1) * 1000, TimeLineController.getJodaTimeZone());
            }
        } catch (SQLException ex) {
            LOGGER.log(Level.SEVERE, "Failed to get MIN time.", ex); // NON-NLS
        } finally {
            DBLock.unlock();
        }
        return null;
    }

    TimeLineEvent getEventById(Long eventID) {
        TimeLineEvent result = null;
        DBLock.lock();
        try {
            getEventByIDStmt.clearParameters();
            getEventByIDStmt.setLong(1, eventID);
            try (ResultSet rs = getEventByIDStmt.executeQuery()) {
                while (rs.next()) {
                    result = constructTimeLineEvent(rs);
                    break;
                }
            }
        } catch (SQLException sqlEx) {
            LOGGER.log(Level.SEVERE, "exception while querying for event with id = " + eventID, sqlEx); // NON-NLS
        } finally {
            DBLock.unlock();
        }
        return result;
    }

    Set<Long> getEventIDs(Interval timeRange, RootFilter filter) {
        return getEventIDs(timeRange.getStartMillis() / 1000, timeRange.getEndMillis() / 1000, filter);
    }

    Set<Long> getEventIDs(Long startTime, Long endTime, RootFilter filter) {
        if (Objects.equals(startTime, endTime)) {
            endTime++;
        }
        Set<Long> resultIDs = new HashSet<>();

        DBLock.lock();
        final String query = "select event_id from  from events" + useHashHitTablesHelper(filter) + " where time >=  " + startTime + " and time <" + endTime + " and " + SQLHelper.getSQLWhere(filter); // NON-NLS
        try (Statement stmt = con.createStatement();
                ResultSet rs = stmt.executeQuery(query)) {
            while (rs.next()) {
                resultIDs.add(rs.getLong("event_id"));
            }

        } catch (SQLException sqlEx) {
            LOGGER.log(Level.SEVERE, "failed to execute query for event ids in range", sqlEx); // NON-NLS
        } finally {
            DBLock.unlock();
        }

        return resultIDs;
    }

    long getLastArtfactID() {
        return getDBInfo(DBInfoKey.LAST_ARTIFACT_ID, -1);
    }

    long getLastObjID() {
        return getDBInfo(DBInfoKey.LAST_OBJECT_ID, -1);
    }

    boolean hasNewColumns() {
        /*
         * this relies on the fact that no tskObj has ID 0 but 0 is the default
         * value for the datasource_id column in the events table.
         */
        return hasHashHitColumn() && hasDataSourceIDColumn() && hasTaggedColumn()
                && (getDataSourceIDs().isEmpty() == false);
    }

    Set<Long> getDataSourceIDs() {
        HashSet<Long> hashSet = new HashSet<>();
        DBLock.lock();
        try (ResultSet rs = getDataSourceIDsStmt.executeQuery()) {
            while (rs.next()) {
                long datasourceID = rs.getLong("datasource_id");
                //this relies on the fact that no tskObj has ID 0 but 0 is the default value for the datasource_id column in the events table.
                if (datasourceID != 0) {
                    hashSet.add(datasourceID);
                }
            }
        } catch (SQLException ex) {
            LOGGER.log(Level.SEVERE, "Failed to get MAX time.", ex); // NON-NLS
        } finally {
            DBLock.unlock();
        }
        return hashSet;
    }

    Map<Long, String> getHashSetNames() {
        Map<Long, String> hashSets = new HashMap<>();
        DBLock.lock();
        try (ResultSet rs = con.createStatement().executeQuery("select * from hash_sets")) {
            while (rs.next()) {
                long hashSetID = rs.getLong("hash_set_id");
                String hashSetName = rs.getString("hash_set_name");
                hashSets.put(hashSetID, hashSetName);
            }
        } catch (SQLException ex) {
            LOGGER.log(Level.SEVERE, "Failed to get hash sets.", ex); // NON-NLS
        } finally {
            DBLock.unlock();
        }
        return Collections.unmodifiableMap(hashSets);
    }

    /**
     * @return maximum time in seconds from unix epoch
     */
    Long getMaxTime() {
        DBLock.lock();
        try (ResultSet rs = getMaxTimeStmt.executeQuery()) {
            while (rs.next()) {
                return rs.getLong("max"); // NON-NLS
            }
        } catch (SQLException ex) {
            LOGGER.log(Level.SEVERE, "Failed to get MAX time.", ex); // NON-NLS
        } finally {
            DBLock.unlock();
        }
        return -1l;
    }

    /**
     * @return maximum time in seconds from unix epoch
     */
    Long getMinTime() {
        DBLock.lock();
        try (ResultSet rs = getMinTimeStmt.executeQuery()) {
            while (rs.next()) {
                return rs.getLong("min"); // NON-NLS
            }
        } catch (SQLException ex) {
            LOGGER.log(Level.SEVERE, "Failed to get MIN time.", ex); // NON-NLS
        } finally {
            DBLock.unlock();
        }
        return -1l;
    }

    boolean getWasIngestRunning() {
        return getDBInfo(DBInfoKey.WAS_INGEST_RUNNING, 0) != 0;
    }

    /**
     * create the table and indices if they don't already exist
     *
     * @return the number of rows in the table , count > 0 indicating an
     *         existing table
     */
    final synchronized void initializeDB() {

        try {
            if (con == null || con.isClosed()) {
                con = DriverManager.getConnection("jdbc:sqlite:" + dbPath); // NON-NLS
            }
        } catch (SQLException ex) {
            LOGGER.log(Level.SEVERE, "Failed to open connection to events.db", ex); // NON-NLS
            return;
        }
        try {
            configureDB();
        } catch (SQLException ex) {
            LOGGER.log(Level.SEVERE, "problem accessing  database", ex); // NON-NLS
            return;
        }

        DBLock.lock();
        try {
            try (Statement stmt = con.createStatement()) {
                String sql = "CREATE TABLE if not exists db_info " // NON-NLS
                        + " ( key TEXT, " // NON-NLS
                        + " value INTEGER, " // NON-NLS
                        + "PRIMARY KEY (key))"; // NON-NLS
                stmt.execute(sql);
            } catch (SQLException ex) {
                LOGGER.log(Level.SEVERE, "problem creating db_info table", ex); // NON-NLS
            }

            try (Statement stmt = con.createStatement()) {
                String sql = "CREATE TABLE if not exists events " // NON-NLS
                        + " (event_id INTEGER PRIMARY KEY, " // NON-NLS
                        + " datasource_id INTEGER, " // NON-NLS
                        + " file_id INTEGER, " // NON-NLS
                        + " artifact_id INTEGER, " // NON-NLS
                        + " time INTEGER, " // NON-NLS
                        + " sub_type INTEGER, " // NON-NLS
                        + " base_type INTEGER, " // NON-NLS
                        + " full_description TEXT, " // NON-NLS
                        + " med_description TEXT, " // NON-NLS
                        + " short_description TEXT, " // NON-NLS
                        + " known_state INTEGER,"
                        + " hash_hit INTEGER)"; //boolean // NON-NLS
                stmt.execute(sql);
            } catch (SQLException ex) {
                LOGGER.log(Level.SEVERE, "problem creating  database table", ex); // NON-NLS
            }

            if (hasDataSourceIDColumn() == false) {
                try (Statement stmt = con.createStatement()) {
                    String sql = "ALTER TABLE events ADD COLUMN datasource_id INTEGER"; // NON-NLS
                    stmt.execute(sql);
                } catch (SQLException ex) {
                    LOGGER.log(Level.SEVERE, "problem upgrading events table", ex); // NON-NLS
                }
            }
            if (hasTaggedColumn() == false) {
                try (Statement stmt = con.createStatement()) {
                    String sql = "ALTER TABLE events ADD COLUMN tagged INTEGER"; // NON-NLS
                    stmt.execute(sql);
                } catch (SQLException ex) {
                    LOGGER.log(Level.SEVERE, "problem upgrading events table", ex); // NON-NLS
                }
            }

            if (hasHashHitColumn() == false) {
                try (Statement stmt = con.createStatement()) {
                    String sql = "ALTER TABLE events ADD COLUMN hash_hit INTEGER"; // NON-NLS
                    stmt.execute(sql);
                } catch (SQLException ex) {
                    LOGGER.log(Level.SEVERE, "problem upgrading events table", ex); // NON-NLS
                }
            }

            try (Statement stmt = con.createStatement()) {
                String sql = "CREATE TABLE  if not exists hash_sets "
                        + "( hash_set_id INTEGER primary key,"
                        + " hash_set_name VARCHAR(255) UNIQUE NOT NULL)";
                stmt.execute(sql);
            } catch (SQLException ex) {
                LOGGER.log(Level.SEVERE, "problem creating hash_sets table", ex);
            }

            try (Statement stmt = con.createStatement()) {
                String sql = "CREATE TABLE  if not exists hash_set_hits "
                        + "(hash_set_id INTEGER REFERENCES hash_sets(hash_set_id) not null, "
                        + " event_id INTEGER REFERENCES events(event_id) not null, "
                        + " PRIMARY KEY (hash_set_id, event_id))";
                stmt.execute(sql);
            } catch (SQLException ex) {
                LOGGER.log(Level.SEVERE, "problem creating hash_set_hits table", ex);
            }

            createIndex("events", Arrays.asList("file_id"));
            createIndex("events", Arrays.asList("artifact_id"));
            createIndex("events", Arrays.asList("time"));
            createIndex("events", Arrays.asList("sub_type", "time"));
            createIndex("events", Arrays.asList("base_type", "time"));
            createIndex("events", Arrays.asList("known_state"));

            try {
                insertRowStmt = prepareStatement(
                        "INSERT INTO events (datasource_id,file_id ,artifact_id, time, sub_type, base_type, full_description, med_description, short_description, known_state, hash_hit, tagged) " // NON-NLS
                        + "VALUES (?,?,?,?,?,?,?,?,?,?,?,?)"); // NON-NLS

                getDataSourceIDsStmt = prepareStatement("SELECT DISTINCT datasource_id FROM events"); // NON-NLS
                getMaxTimeStmt = prepareStatement("SELECT Max(time) AS max FROM events"); // NON-NLS
                getMinTimeStmt = prepareStatement("SELECT Min(time) AS min FROM events"); // NON-NLS
                getEventByIDStmt = prepareStatement("SELECT * FROM events WHERE event_id =  ?"); // NON-NLS
                recordDBInfoStmt = prepareStatement("INSERT OR REPLACE INTO db_info (key, value) values (?, ?)"); // NON-NLS
                getDBInfoStmt = prepareStatement("SELECT value FROM db_info WHERE key = ?"); // NON-NLS
                insertHashSetStmt = prepareStatement("INSERT OR IGNORE INTO hash_sets (hash_set_name)  values (?)");
                selectHashSetStmt = prepareStatement("SELECT hash_set_id FROM hash_sets WHERE hash_set_name = ?");
                insertHashHitStmt = prepareStatement("INSERT OR IGNORE INTO hash_set_hits (hash_set_id, event_id) values (?,?)");
                countAllEventsStmt = prepareStatement("SELECT count(*) AS count FROM events");
                dropEventsTableStmt = prepareStatement("DROP TABLE IF EXISTS events");
                dropHashSetHitsTableStmt = prepareStatement("DROP TABLE IF EXISTS hash_set_hits");
                dropHashSetsTableStmt = prepareStatement("DROP TABLE IF EXISTS hash_sets");
                dropDBInfoTableStmt = prepareStatement("DROP TABLE IF EXISTS db_ino");
                selectEventsFromOBjectAndArtifactStmt = prepareStatement("SELECT * FROM events WHERE file_id == ? AND artifact_id IS ?");
            } catch (SQLException sQLException) {
                LOGGER.log(Level.SEVERE, "failed to prepareStatment", sQLException); // NON-NLS
            }
        } finally {
            DBLock.unlock();
        }
    }

    /**
     *
     * @param tableName  the value of tableName
     * @param columnList the value of columnList
     */
    private void createIndex(final String tableName, final List<String> columnList) {
        String indexColumns = columnList.stream().collect(Collectors.joining(",", "(", ")"));
        String indexName = tableName + StringUtils.join(columnList, "_") + "_idx";
        try (Statement stmt = con.createStatement()) {

            String sql = "CREATE INDEX IF NOT EXISTS " + indexName + " ON " + tableName + indexColumns; // NON-NLS
            stmt.execute(sql);
        } catch (SQLException ex) {
            LOGGER.log(Level.SEVERE, "problem creating index " + indexName, ex); // NON-NLS
        }
    }

    /**
     * @param dbColumn the value of dbColumn
     *
     * @return the boolean
     */
    private boolean hasDBColumn(@Nonnull final String dbColumn) {
        try (Statement stmt = con.createStatement()) {

            ResultSet executeQuery = stmt.executeQuery("PRAGMA table_info(events)");
            while (executeQuery.next()) {
                if (dbColumn.equals(executeQuery.getString("name"))) {
                    return true;
                }
            }
        } catch (SQLException ex) {
            LOGGER.log(Level.SEVERE, "problem executing pragma", ex); // NON-NLS
        }
        return false;
    }

    private boolean hasDataSourceIDColumn() {
        return hasDBColumn("datasource_id");
    }

    private boolean hasTaggedColumn() {
        return hasDBColumn("tagged");
    }

    private boolean hasHashHitColumn() {
        return hasDBColumn("hash_hit");
    }

    void insertEvent(long time, EventType type, long datasourceID, long objID,
            Long artifactID, String fullDescription, String medDescription,
            String shortDescription, TskData.FileKnown known, Set<String> hashSets, boolean tagged) {

        EventTransaction transaction = beginTransaction();
        insertEvent(time, type, datasourceID, objID, artifactID, fullDescription, medDescription, shortDescription, known, hashSets, tagged, transaction);
        commitTransaction(transaction, true);
    }

    /**
     * use transactions to update files
     *
     * @param f
     * @param transaction
     */
    void insertEvent(long time, EventType type, long datasourceID, long objID,
            Long artifactID, String fullDescription, String medDescription,
            String shortDescription, TskData.FileKnown known, Set<String> hashSetNames,
            boolean tagged,
            EventTransaction transaction) {

        if (transaction.isClosed()) {
            throw new IllegalArgumentException("can't update database with closed transaction"); // NON-NLS
        }
        int typeNum;
        int superTypeNum;

        typeNum = RootEventType.allTypes.indexOf(type);
        superTypeNum = type.getSuperType().ordinal();

        DBLock.lock();
        try {

            //"INSERT INTO events (datasource_id,file_id ,artifact_id, time, sub_type, base_type, full_description, med_description, short_description, known_state, hashHit, tagged) " 
            insertRowStmt.clearParameters();
            insertRowStmt.setLong(1, datasourceID);
            insertRowStmt.setLong(2, objID);
            if (artifactID != null) {
                insertRowStmt.setLong(3, artifactID);
            } else {
                insertRowStmt.setNull(3, Types.NULL);
            }
            insertRowStmt.setLong(4, time);

            if (typeNum != -1) {
                insertRowStmt.setInt(5, typeNum);
            } else {
                insertRowStmt.setNull(5, Types.INTEGER);
            }

            insertRowStmt.setInt(6, superTypeNum);
            insertRowStmt.setString(7, fullDescription);
            insertRowStmt.setString(8, medDescription);
            insertRowStmt.setString(9, shortDescription);

            insertRowStmt.setByte(10, known == null ? TskData.FileKnown.UNKNOWN.getFileKnownValue() : known.getFileKnownValue());

            insertRowStmt.setInt(11, hashSetNames.isEmpty() ? 0 : 1);
            insertRowStmt.setInt(12, tagged ? 1 : 0);

            insertRowStmt.executeUpdate();

            try (ResultSet generatedKeys = insertRowStmt.getGeneratedKeys()) {
                while (generatedKeys.next()) {
                    long eventID = generatedKeys.getLong("last_insert_rowid()");
                    for (String name : hashSetNames) {

                        // "insert or ignore into hash_sets (hash_set_name)  values (?)"
                        insertHashSetStmt.setString(1, name);
                        insertHashSetStmt.executeUpdate();

                        //TODO: use nested select to get hash_set_id rather than seperate statement/query
                        //"select hash_set_id from hash_sets where hash_set_name = ?"
                        selectHashSetStmt.setString(1, name);
                        try (ResultSet rs = selectHashSetStmt.executeQuery()) {
                            while (rs.next()) {
                                int hashsetID = rs.getInt("hash_set_id");
                                //"insert or ignore into hash_set_hits (hash_set_id, obj_id) values (?,?)";
                                insertHashHitStmt.setInt(1, hashsetID);
                                insertHashHitStmt.setLong(2, eventID);
                                insertHashHitStmt.executeUpdate();
                                break;
                            }
                        }
                    }
                    break;
                }
            }

        } catch (SQLException ex) {
            LOGGER.log(Level.SEVERE, "failed to insert event", ex); // NON-NLS
        } finally {
            DBLock.unlock();
        }
    }

    HashSet<TimeLineEvent> markEventsTagged(long objectID, Long artifactID, boolean tagged) {
        HashSet<TimeLineEvent> events = new HashSet<>();
        HashSet<Long> eventIDs = new HashSet<>();

        DBLock.lock();
        try {
            selectEventsFromOBjectAndArtifactStmt.clearParameters();
            selectEventsFromOBjectAndArtifactStmt.setLong(1, objectID);
            if (Objects.isNull(artifactID)) {
                selectEventsFromOBjectAndArtifactStmt.setNull(2, Types.NULL);
            } else {
                selectEventsFromOBjectAndArtifactStmt.setLong(2, artifactID);
            }
            try (ResultSet executeQuery = selectEventsFromOBjectAndArtifactStmt.executeQuery();) {
                while (executeQuery.next()) {
                    TimeLineEvent timeLineEvent = constructTimeLineEvent(executeQuery, tagged);
                    events.add(timeLineEvent);
                    eventIDs.add(timeLineEvent.getEventID());
                }

                try (Statement updateStatement = con.createStatement();) {
                    updateStatement.executeUpdate("UPDATE events SET tagged = " + (tagged ? 1 : 0)
                            + " WHERE event_id IN (" + StringUtils.join(eventIDs, ",") + ")");
                }
            }
        } catch (SQLException ex) {
            LOGGER.log(Level.SEVERE, "failed to mark events as " + (tagged ? "" : "(un)") + tagged, ex); // NON-NLS
        } finally {
            DBLock.unlock();
        }
        return events;
    }

    void recordLastArtifactID(long lastArtfID) {
        recordDBInfo(DBInfoKey.LAST_ARTIFACT_ID, lastArtfID);
    }

    void recordLastObjID(Long lastObjID) {
        recordDBInfo(DBInfoKey.LAST_OBJECT_ID, lastObjID);
    }

    void recordWasIngestRunning(boolean wasIngestRunning) {
        recordDBInfo(DBInfoKey.WAS_INGEST_RUNNING, (wasIngestRunning ? 1 : 0));
    }

    void rollBackTransaction(EventTransaction trans) {
        trans.rollback();
    }

    boolean tableExists() {
        //TODO: use prepared statement - jm
        try (Statement createStatement = con.createStatement();
                ResultSet executeQuery = createStatement.executeQuery("SELECT name FROM sqlite_master WHERE type='table' AND name='events'")) { // NON-NLS
            if (executeQuery.getString("name").equals("events") == false) { // NON-NLS
                return false;
            }
        } catch (SQLException ex) {
            Exceptions.printStackTrace(ex);
        }
        return true;
    }

    private void closeStatements() throws SQLException {
        for (PreparedStatement pStmt : preparedStatements) {
            pStmt.close();
        }
    }

    private void configureDB() throws SQLException {
        DBLock.lock();
        //this should match Sleuthkit db setup
        try (Statement statement = con.createStatement()) {
            String autopsyDBFileName = Paths.get(dbPath).getParent().resolve("autopsy.db").toString();

            ResultSet rs = statement.executeQuery("PRAGMA database_list");
            boolean found = false;
            while (rs.next() && !found) {
                found |= "autopsy".equalsIgnoreCase(rs.getString("name"));
            }
            if (!found) {
                statement.execute("ATTACH DATABASE 'file:" + autopsyDBFileName + "?mode=ro' AS autopsy");
            }
            //reduce i/o operations, we have no OS crash recovery anyway
            statement.execute("PRAGMA synchronous = OFF;"); // NON-NLS
            //we don't use this feature, so turn it off for minimal speed up on queries
            //this is deprecated and not recomended
            statement.execute("PRAGMA count_changes = OFF;"); // NON-NLS
            //this made a big difference to query speed
            statement.execute("PRAGMA temp_store = MEMORY"); // NON-NLS
            //this made a modest improvement in query speeds
            statement.execute("PRAGMA cache_size = 50000"); // NON-NLS
            //we never delete anything so...
            statement.execute("PRAGMA auto_vacuum = 0"); // NON-NLS
            //allow to query while in transaction - no need read locks
            statement.execute("PRAGMA read_uncommitted = True;"); // NON-NLS
        } finally {
            DBLock.unlock();
        }

        try {
            LOGGER.log(Level.INFO, String.format("sqlite-jdbc version %s loaded in %s mode", // NON-NLS
                    SQLiteJDBCLoader.getVersion(), SQLiteJDBCLoader.isNativeMode()
                            ? "native" : "pure-java")); // NON-NLS
        } catch (Exception exception) {
        }
    }

    private TimeLineEvent constructTimeLineEvent(ResultSet rs, Boolean taggedOverride) throws SQLException {
        return new TimeLineEvent(rs.getLong("event_id"),
                rs.getLong("datasource_id"),
                rs.getLong("file_id"),
                rs.getLong("artifact_id"),
                rs.getLong("time"), RootEventType.allTypes.get(rs.getInt("sub_type")),
                rs.getString("full_description"),
                rs.getString("med_description"),
                rs.getString("short_description"),
                TskData.FileKnown.valueOf(rs.getByte("known_state")),
                rs.getInt("hash_hit") != 0,
                taggedOverride);
    }

    private TimeLineEvent constructTimeLineEvent(ResultSet rs) throws SQLException {
        return new TimeLineEvent(rs.getLong("event_id"),
                rs.getLong("datasource_id"),
                rs.getLong("file_id"),
                rs.getLong("artifact_id"),
                rs.getLong("time"), RootEventType.allTypes.get(rs.getInt("sub_type")),
                rs.getString("full_description"),
                rs.getString("med_description"),
                rs.getString("short_description"),
                TskData.FileKnown.valueOf(rs.getByte("known_state")),
                rs.getInt("hash_hit") != 0,
                rs.getInt("tagged") != 0);
    }

    /**
     * count all the events with the given options and return a map organizing
     * the counts in a hierarchy from date > eventtype> count
     *
     *
     * @param startTime events before this time will be excluded (seconds from
     *                  unix epoch)
     * @param endTime   events at or after this time will be excluded (seconds
     *                  from unix epoch)
     * @param filter    only events that pass this filter will be counted
     * @param zoomLevel only events of this type or a subtype will be counted
     *                  and the counts will be organized into bins for each of
     *                  the subtypes of the given event type
     *
     * @return a map organizing the counts in a hierarchy from date > eventtype>
     *         count
     */
    private Map<EventType, Long> countEventsByType(Long startTime, Long endTime, RootFilter filter, EventTypeZoomLevel zoomLevel) {
        if (Objects.equals(startTime, endTime)) {
            endTime++;
        }

        Map<EventType, Long> typeMap = new HashMap<>();

        //do we want the root or subtype column of the databse
        final boolean useSubTypes = (zoomLevel == EventTypeZoomLevel.SUB_TYPE);

        //get some info about the range of dates requested
        final String queryString = "select count(*), " + typeColumnHelper(useSubTypes)
<<<<<<< HEAD
                + " from events" + useHashHitTablesHelper(filter) + " where time >= " + startTime + " and time < " + endTime + " and " + SQLHelper.getSQLWhere(filter) // NON-NLS
=======
                + " from events" + useHashHitTablesHelper(filter) + useTagTablesHelper(filter) + " where time >= " + startTime + " and time < " + endTime + " and " + SQLHelper.getSQLWhere(filter) // NON-NLS
>>>>>>> 74394a28
                + " GROUP BY " + typeColumnHelper(useSubTypes); // NON-NLS

        DBLock.lock();
        try (Statement stmt = con.createStatement();
                ResultSet rs = stmt.executeQuery(queryString);) {
            while (rs.next()) {
                EventType type = useSubTypes
                        ? RootEventType.allTypes.get(rs.getInt("sub_type"))
                        : BaseTypes.values()[rs.getInt("base_type")];

                typeMap.put(type, rs.getLong("count(*)")); // NON-NLS
            }

        } catch (Exception ex) {
            LOGGER.log(Level.SEVERE, "Error getting count of events from db.", ex); // NON-NLS
        } finally {
            DBLock.unlock();
        }
        return typeMap;
    }

    /**
     * get a list of {@link AggregateEvent}s, clustered according to the given
     * zoom paramaters.
     *
     * @param params the zoom params that determine the zooming, filtering and
     *               clustering.
     *
     * @return a list of aggregate events within the given timerange, that pass
     *         the supplied filter, aggregated according to the given event type
     *         and description zoom levels
     */
    List<AggregateEvent> getAggregatedEvents(ZoomParams params) {
        //unpack params
        Interval timeRange = params.getTimeRange();
        RootFilter filter = params.getFilter();
        DescriptionLOD descriptionLOD = params.getDescriptionLOD();
        EventTypeZoomLevel typeZoomLevel = params.getTypeZoomLevel();

        //ensure length of querried interval is not 0
        long start = timeRange.getStartMillis() / 1000;
        long end = timeRange.getEndMillis() / 1000;
        if (start == end) {
            end++;
        }
        //get some info about the time range requested
        RangeDivisionInfo rangeInfo = RangeDivisionInfo.getRangeDivisionInfo(timeRange);

        //build dynamic parts of query
        String strfTimeFormat = SQLHelper.getStrfTimeFormat(rangeInfo);
        String descriptionColumn = SQLHelper.getDescriptionColumn(descriptionLOD);
        final boolean useSubTypes = typeZoomLevel.equals(EventTypeZoomLevel.SUB_TYPE);
        String timeZone = TimeLineController.getTimeZone().get().equals(TimeZone.getDefault()) ? ", 'localtime'" : "";  // NON-NLS
        String typeColumn = typeColumnHelper(useSubTypes);

        //compose query string 
        String query = "SELECT strftime('" + strfTimeFormat + "',time , 'unixepoch'" + timeZone + ") AS interval," // NON-NLS
                + " group_concat(events.event_id) as event_ids, min(time), max(time),  " + typeColumn + ", " + descriptionColumn // NON-NLS
                + "\n FROM events" + useHashHitTablesHelper(filter) + useTagTablesHelper(filter) // NON-NLS
                + "\n WHERE time >= " + start + " AND time < " + end + " AND " + SQLHelper.getSQLWhere(filter) // NON-NLS
                + "\n GROUP BY interval, " + typeColumn + " , " + descriptionColumn // NON-NLS
                + "\n ORDER BY min(time)"; // NON-NLS
        System.out.println(query);
        // perform query and map results to AggregateEvent objects
        List<AggregateEvent> events = new ArrayList<>();
        DBLock.lock();

        try (Statement createStatement = con.createStatement();
                ResultSet rs = createStatement.executeQuery(query)) {
            while (rs.next()) {
                events.add(aggregateEventHelper(rs, useSubTypes, descriptionLOD));
            }
        } catch (SQLException ex) {
            LOGGER.log(Level.SEVERE, "Failed to get aggregate events with query: " + query, ex); // NON-NLS
        } finally {
            DBLock.unlock();
        }

        return mergeAggregateEvents(rangeInfo.getPeriodSize().getPeriod(), events);
    }

    /**
     * map a single row in a ResultSet to an AggregateEvent
     *
     * @param rs             the result set whose current row should be mapped
     * @param useSubTypes    use the sub_type column if true, else use the
     *                       base_type column
     * @param descriptionLOD the description level of detail for this event
     *
     * @return an AggregateEvent corresponding to the current row in the given
     *         result set
     *
     * @throws SQLException
     */
    private AggregateEvent aggregateEventHelper(ResultSet rs, boolean useSubTypes, DescriptionLOD descriptionLOD) throws SQLException {
        Interval interval = new Interval(rs.getLong("min(time)") * 1000, rs.getLong("max(time)") * 1000, TimeLineController.getJodaTimeZone());// NON-NLS
        String eventIDsString = rs.getString("event_ids");// NON-NLS
        Set<Long> eventIDs = SQLHelper.unGroupConcat(eventIDsString, Long::valueOf);
        String description = rs.getString(SQLHelper.getDescriptionColumn(descriptionLOD));
        EventType type = useSubTypes ? RootEventType.allTypes.get(rs.getInt("sub_type")) : BaseTypes.values()[rs.getInt("base_type")];// NON-NLS

        Set<Long> hashHits = new HashSet<>();
        String hashHitQuery = "SELECT group_concat(event_id) FROM events WHERE event_id IN (" + eventIDsString + ")  AND hash_hit = 1";// NON-NLS
        try (Statement stmt = con.createStatement();
                ResultSet hashHitsRS = stmt.executeQuery(hashHitQuery)) {
            while (hashHitsRS.next()) {
                hashHits = SQLHelper.unGroupConcat(hashHitsRS.getString("group_concat(event_id)"), Long::valueOf);// NON-NLS
            }
        }

        Set<Long> tagged = new HashSet<>();
        String taggedQuery = "SELECT group_concat(event_id) FROM events WHERE event_id IN (" + eventIDsString + ")  AND tagged = 1";// NON-NLS
        try (Statement stmt = con.createStatement();
                ResultSet taggedRS = stmt.executeQuery(taggedQuery)) {
            while (taggedRS.next()) {
                tagged = SQLHelper.unGroupConcat(taggedRS.getString("group_concat(event_id)"), Long::valueOf);// NON-NLS
            }
        }

        return new AggregateEvent(interval, type, eventIDs, hashHits, tagged,
                description, descriptionLOD);
    }

    /**
     * merge the events in the given list if they are within the same period
     * General algorithm is as follows:
     *
     * 1) sort them into a map from (type, description)-> List<aggevent>
     * 2) for each key in map, merge the events and accumulate them in a list to
     * return
     *
     * @param timeUnitLength
     * @param preMergedEvents
     *
     * @return
     */
    static private List<AggregateEvent> mergeAggregateEvents(Period timeUnitLength, List<AggregateEvent> preMergedEvents) {

        //effectively map from type to (map from description to events)
        Map<EventType, SetMultimap< String, AggregateEvent>> typeMap = new HashMap<>();

        for (AggregateEvent aggregateEvent : preMergedEvents) {
            typeMap.computeIfAbsent(aggregateEvent.getType(), eventType -> HashMultimap.create())
                    .put(aggregateEvent.getDescription(), aggregateEvent);
        }
        //result list to return
        ArrayList<AggregateEvent> aggEvents = new ArrayList<>();

        //For each (type, description) key, merge agg events
        for (SetMultimap<String, AggregateEvent> descrMap : typeMap.values()) {
            //for each description ...
            for (String descr : descrMap.keySet()) {
                //run through the sorted events, merging together adjacent events
                Iterator<AggregateEvent> iterator = descrMap.get(descr).stream()
                        .sorted(Comparator.comparing(event -> event.getSpan().getStartMillis()))
                        .iterator();
                AggregateEvent current = iterator.next();
                while (iterator.hasNext()) {
                    AggregateEvent next = iterator.next();
                    Interval gap = current.getSpan().gap(next.getSpan());

                    //if they overlap or gap is less one quarter timeUnitLength
                    //TODO: 1/4 factor is arbitrary. review! -jm
                    if (gap == null || gap.toDuration().getMillis() <= timeUnitLength.toDurationFrom(gap.getStart()).getMillis() / 4) {
                        //merge them
                        current = AggregateEvent.merge(current, next);
                    } else {
                        //done merging into current, set next as new current
                        aggEvents.add(current);
                        current = next;
                    }
                }
                aggEvents.add(current);
            }
        }
        return aggEvents;
    }

    private static String typeColumnHelper(final boolean useSubTypes) {
        return useSubTypes ? "sub_type" : "base_type";
    }

    private long getDBInfo(DBInfoKey key, long defaultValue) {
        DBLock.lock();
        try {
            getDBInfoStmt.setString(1, key.toString());

            try (ResultSet rs = getDBInfoStmt.executeQuery()) {
                long result = defaultValue;
                while (rs.next()) {
                    result = rs.getLong("value"); // NON-NLS
                }
                return result;
            } catch (SQLException ex) {
                LOGGER.log(Level.SEVERE, "failed to read key: " + key + " from db_info", ex); // NON-NLS
            } finally {
                DBLock.unlock();
            }
        } catch (SQLException ex) {
            LOGGER.log(Level.SEVERE, "failed to set key: " + key + " on getDBInfoStmt ", ex); // NON-NLS
        }

        return defaultValue;
    }

    private PreparedStatement prepareStatement(String queryString) throws SQLException {
        PreparedStatement prepareStatement = con.prepareStatement(queryString);
        preparedStatements.add(prepareStatement);
        return prepareStatement;
    }

    private void recordDBInfo(DBInfoKey key, long value) {
        DBLock.lock();
        try {
            recordDBInfoStmt.setString(1, key.toString());
            recordDBInfoStmt.setLong(2, value);
            recordDBInfoStmt.executeUpdate();
        } catch (SQLException ex) {
            LOGGER.log(Level.SEVERE, "failed to set dbinfo  key: " + key + " value: " + value, ex); // NON-NLS
        } finally {
            DBLock.unlock();

        }
    }

    /**
     * inner class that can reference access database connection
     */
    public class EventTransaction {

        private boolean closed = false;

        /**
         * factory creation method
         *
         * @param con the {@link  ava.sql.Connection}
         *
         * @return a LogicalFileTransaction for the given connection
         *
         * @throws SQLException
         */
        private EventTransaction() {

            //get the write lock, released in close()
            DBLock.lock();
            try {
                con.setAutoCommit(false);

            } catch (SQLException ex) {
                LOGGER.log(Level.SEVERE, "failed to set auto-commit to to false", ex); // NON-NLS
            }

        }

        private void rollback() {
            if (!closed) {
                try {
                    con.rollback();

                } catch (SQLException ex1) {
                    LOGGER.log(Level.SEVERE, "Exception while attempting to rollback!!", ex1); // NON-NLS
                } finally {
                    close();
                }
            }
        }

        private void commit(Boolean notify) {
            if (!closed) {
                try {
                    con.commit();
                    // make sure we close before we update, bc they'll need locks
                    close();

                    if (notify) {
//                        fireNewEvents(newEvents);
                    }
                } catch (SQLException ex) {
                    LOGGER.log(Level.SEVERE, "Error commiting events.db.", ex); // NON-NLS
                    rollback();
                }
            }
        }

        private void close() {
            if (!closed) {
                try {
                    con.setAutoCommit(true);
                } catch (SQLException ex) {
                    LOGGER.log(Level.SEVERE, "Error setting auto-commit to true.", ex); // NON-NLS
                } finally {
                    closed = true;

                    DBLock.unlock();
                }
            }
        }

        public Boolean isClosed() {
            return closed;
        }
    }
}<|MERGE_RESOLUTION|>--- conflicted
+++ resolved
@@ -152,7 +152,7 @@
     private PreparedStatement dropHashSetHitsTableStmt;
     private PreparedStatement dropHashSetsTableStmt;
     private PreparedStatement dropDBInfoTableStmt;
-    private PreparedStatement selectEventsFromOBjectAndArtifactStmt;
+    private PreparedStatement selectEventIDsFromOBjectAndArtifactStmt;
 
     private final Set<PreparedStatement> preparedStatements = new HashSet<>();
 
@@ -556,7 +556,7 @@
                 dropHashSetHitsTableStmt = prepareStatement("DROP TABLE IF EXISTS hash_set_hits");
                 dropHashSetsTableStmt = prepareStatement("DROP TABLE IF EXISTS hash_sets");
                 dropDBInfoTableStmt = prepareStatement("DROP TABLE IF EXISTS db_ino");
-                selectEventsFromOBjectAndArtifactStmt = prepareStatement("SELECT * FROM events WHERE file_id == ? AND artifact_id IS ?");
+                selectEventIDsFromOBjectAndArtifactStmt = prepareStatement("SELECT event_id FROM events WHERE file_id == ? AND artifact_id IS ?");
             } catch (SQLException sQLException) {
                 LOGGER.log(Level.SEVERE, "failed to prepareStatment", sQLException); // NON-NLS
             }
@@ -710,26 +710,22 @@
         }
     }
 
-    HashSet<TimeLineEvent> markEventsTagged(long objectID, Long artifactID, boolean tagged) {
-        HashSet<TimeLineEvent> events = new HashSet<>();
+    HashSet<Long> markEventsTagged(long objectID, Long artifactID, boolean tagged) {
         HashSet<Long> eventIDs = new HashSet<>();
 
         DBLock.lock();
         try {
-            selectEventsFromOBjectAndArtifactStmt.clearParameters();
-            selectEventsFromOBjectAndArtifactStmt.setLong(1, objectID);
+            selectEventIDsFromOBjectAndArtifactStmt.clearParameters();
+            selectEventIDsFromOBjectAndArtifactStmt.setLong(1, objectID);
             if (Objects.isNull(artifactID)) {
-                selectEventsFromOBjectAndArtifactStmt.setNull(2, Types.NULL);
+                selectEventIDsFromOBjectAndArtifactStmt.setNull(2, Types.NULL);
             } else {
-                selectEventsFromOBjectAndArtifactStmt.setLong(2, artifactID);
-            }
-            try (ResultSet executeQuery = selectEventsFromOBjectAndArtifactStmt.executeQuery();) {
+                selectEventIDsFromOBjectAndArtifactStmt.setLong(2, artifactID);
+            }
+            try (ResultSet executeQuery = selectEventIDsFromOBjectAndArtifactStmt.executeQuery();) {
                 while (executeQuery.next()) {
-                    TimeLineEvent timeLineEvent = constructTimeLineEvent(executeQuery, tagged);
-                    events.add(timeLineEvent);
-                    eventIDs.add(timeLineEvent.getEventID());
-                }
-
+                    eventIDs.add(executeQuery.getLong("event_id"));
+                }
                 try (Statement updateStatement = con.createStatement();) {
                     updateStatement.executeUpdate("UPDATE events SET tagged = " + (tagged ? 1 : 0)
                             + " WHERE event_id IN (" + StringUtils.join(eventIDs, ",") + ")");
@@ -740,7 +736,7 @@
         } finally {
             DBLock.unlock();
         }
-        return events;
+        return eventIDs;
     }
 
     void recordLastArtifactID(long lastArtfID) {
@@ -874,11 +870,7 @@
 
         //get some info about the range of dates requested
         final String queryString = "select count(*), " + typeColumnHelper(useSubTypes)
-<<<<<<< HEAD
-                + " from events" + useHashHitTablesHelper(filter) + " where time >= " + startTime + " and time < " + endTime + " and " + SQLHelper.getSQLWhere(filter) // NON-NLS
-=======
                 + " from events" + useHashHitTablesHelper(filter) + useTagTablesHelper(filter) + " where time >= " + startTime + " and time < " + endTime + " and " + SQLHelper.getSQLWhere(filter) // NON-NLS
->>>>>>> 74394a28
                 + " GROUP BY " + typeColumnHelper(useSubTypes); // NON-NLS
 
         DBLock.lock();
