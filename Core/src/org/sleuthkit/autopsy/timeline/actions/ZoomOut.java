/*
 * Autopsy Forensic Browser
 *
 * Copyright 2015-2018 Basis Technology Corp.
 * Contact: carrier <at> sleuthkit <dot> org
 *
 * Licensed under the Apache License, Version 2.0 (the "License");
 * you may not use this file except in compliance with the License.
 * You may obtain a copy of the License at
 *
 *     http://www.apache.org/licenses/LICENSE-2.0
 *
 * Unless required by applicable law or agreed to in writing, software
 * distributed under the License is distributed on an "AS IS" BASIS,
 * WITHOUT WARRANTIES OR CONDITIONS OF ANY KIND, either express or implied.
 * See the License for the specific language governing permissions and
 * limitations under the License.
 */
package org.sleuthkit.autopsy.timeline.actions;

import java.util.logging.Level;
import javafx.beans.binding.BooleanBinding;
import javafx.scene.control.Alert;
import javafx.scene.image.Image;
import javafx.scene.image.ImageView;
import org.controlsfx.control.action.Action;
import org.openide.util.NbBundle;
import org.sleuthkit.autopsy.coreutils.Logger;
import org.sleuthkit.autopsy.timeline.TimeLineController;
<<<<<<< HEAD
import org.sleuthkit.autopsy.timeline.datamodel.FilteredEventsModel;
import org.sleuthkit.autopsy.timeline.datamodel.TimelineCacheException;
=======
import org.sleuthkit.autopsy.timeline.FilteredEventsModel;
>>>>>>> 3b355e20

/**
 *
 */
public class ZoomOut extends Action {

    private static Logger logger = Logger.getLogger(ZoomOut.class.getName());

    private static final Image MAGNIFIER_OUT = new Image("/org/sleuthkit/autopsy/timeline/images/magnifier-zoom-out-red.png"); //NOI18N NON-NLS

    @NbBundle.Messages({"ZoomOut.longText=Zoom out to view about 50% more time.",
        "ZoomOut.action.text=Zoom out",
        "ZoomOut.errorMessage=Error zooming out.",
        "ZoomOut.disabledProperty.errorMessage=Error getting spanning interval."})
    public ZoomOut(TimeLineController controller) {
        super(Bundle.ZoomOut_action_text());
        setLongText(Bundle.ZoomOut_longText());
        setGraphic(new ImageView(MAGNIFIER_OUT));
        setEventHandler(actionEvent -> {
            try {
                controller.pushZoomOutTime();
            } catch (TimelineCacheException timelineCacheException) {
                new Alert(Alert.AlertType.ERROR, Bundle.ZoomOut_errorMessage()).showAndWait();
                logger.log(Level.SEVERE, "Error zooming out.", timelineCacheException);
            }
        });

        //disable action when the current time range already encompases the entire case.
        disabledProperty().bind(new BooleanBinding() {
            private final FilteredEventsModel eventsModel = controller.getEventsModel();

            {
                bind(eventsModel.zoomParametersProperty(), eventsModel.timeRangeProperty());
            }

            @Override
            protected boolean computeValue() {
                try {
                    return eventsModel.getTimeRange().contains(eventsModel.getSpanningInterval());
                } catch (TimelineCacheException ex) {
                    new Alert(Alert.AlertType.ERROR, Bundle.ZoomOut_disabledProperty_errorMessage()).showAndWait();
                    logger.log(Level.SEVERE, "Error getting spanning interval.", ex);
                    return true;
                }
            }
        });
    }
}<|MERGE_RESOLUTION|>--- conflicted
+++ resolved
@@ -26,20 +26,16 @@
 import org.controlsfx.control.action.Action;
 import org.openide.util.NbBundle;
 import org.sleuthkit.autopsy.coreutils.Logger;
+import org.sleuthkit.autopsy.timeline.FilteredEventsModel;
 import org.sleuthkit.autopsy.timeline.TimeLineController;
-<<<<<<< HEAD
-import org.sleuthkit.autopsy.timeline.datamodel.FilteredEventsModel;
-import org.sleuthkit.autopsy.timeline.datamodel.TimelineCacheException;
-=======
-import org.sleuthkit.autopsy.timeline.FilteredEventsModel;
->>>>>>> 3b355e20
+import org.sleuthkit.datamodel.TskCoreException;
 
 /**
  *
  */
 public class ZoomOut extends Action {
 
-    private static Logger logger = Logger.getLogger(ZoomOut.class.getName());
+    final private static Logger logger = Logger.getLogger(ZoomOut.class.getName());
 
     private static final Image MAGNIFIER_OUT = new Image("/org/sleuthkit/autopsy/timeline/images/magnifier-zoom-out-red.png"); //NOI18N NON-NLS
 
@@ -54,9 +50,9 @@
         setEventHandler(actionEvent -> {
             try {
                 controller.pushZoomOutTime();
-            } catch (TimelineCacheException timelineCacheException) {
+            } catch (TskCoreException ex) {
                 new Alert(Alert.AlertType.ERROR, Bundle.ZoomOut_errorMessage()).showAndWait();
-                logger.log(Level.SEVERE, "Error zooming out.", timelineCacheException);
+                logger.log(Level.SEVERE, "Error zooming out.", ex);
             }
         });
 
@@ -72,7 +68,7 @@
             protected boolean computeValue() {
                 try {
                     return eventsModel.getTimeRange().contains(eventsModel.getSpanningInterval());
-                } catch (TimelineCacheException ex) {
+                } catch (TskCoreException ex) {
                     new Alert(Alert.AlertType.ERROR, Bundle.ZoomOut_disabledProperty_errorMessage()).showAndWait();
                     logger.log(Level.SEVERE, "Error getting spanning interval.", ex);
                     return true;
