--- conflicted
+++ resolved
@@ -645,11 +645,7 @@
                     }
                 }
             } catch (TskCoreException ex) {
-<<<<<<< HEAD
-                LOGGER.log(Level.SEVERE, "failed to insert/update hash hits for file" + f.getContentPathSafe(), ex);
-=======
-                LOGGER.log(Level.SEVERE, "failed to insert/update hash hits for file" + f.getName(), ex); //NON-NLS
->>>>>>> d0cf0591
+                LOGGER.log(Level.SEVERE, "failed to insert/update hash hits for file" + f.getContentPathSafe(), ex); //NON-NLS
             }
 
             //and update all groups this file is in
@@ -671,11 +667,7 @@
              * closed during processing, which doesn't need to be reported here.
              */
             if (Case.isCaseOpen()) {
-<<<<<<< HEAD
-                LOGGER.log(Level.SEVERE, "failed to insert/update file" + f.getContentPathSafe(), ex);
-=======
-                LOGGER.log(Level.SEVERE, "failed to insert/update file" + f.getName(), ex); //NON-NLS
->>>>>>> d0cf0591
+                LOGGER.log(Level.SEVERE, "failed to insert/update file" + f.getContentPathSafe(), ex); //NON-NLS
             }
 
         } finally {
