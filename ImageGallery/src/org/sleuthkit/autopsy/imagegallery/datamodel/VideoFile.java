/*
 * Autopsy Forensic Browser
 *
 * Copyright 2013-15 Basis Technology Corp.
 * Contact: carrier <at> sleuthkit <dot> org
 *
 * Licensed under the Apache License, Version 2.0 (the "License");
 * you may not use this file except in compliance with the License.
 * You may obtain a copy of the License at
 *
 *     http://www.apache.org/licenses/LICENSE-2.0
 *
 * Unless required by applicable law or agreed to in writing, software
 * distributed under the License is distributed on an "AS IS" BASIS,
 * WITHOUT WARRANTIES OR CONDITIONS OF ANY KIND, either express or implied.
 * See the License for the specific language governing permissions and
 * limitations under the License.
 */
package org.sleuthkit.autopsy.imagegallery.datamodel;

<<<<<<< HEAD
import java.awt.image.BufferedImage;
=======
import com.google.common.io.Files;
>>>>>>> 19d525e8
import java.io.File;
import java.io.IOException;
import java.lang.ref.SoftReference;
import java.nio.file.Paths;
import java.util.Objects;
import java.util.logging.Level;
<<<<<<< HEAD
import javafx.embed.swing.SwingFXUtils;
import javafx.scene.image.Image;
import javafx.scene.media.Media;
import javafx.scene.media.MediaException;
import org.netbeans.api.progress.ProgressHandle;
import org.netbeans.api.progress.ProgressHandleFactory;
import org.sleuthkit.autopsy.coreutils.ImageUtils;
import org.sleuthkit.autopsy.coreutils.Logger;
import org.sleuthkit.autopsy.coreutils.VideoUtils;
=======
import javafx.scene.image.Image;
import javafx.scene.media.Media;
import javafx.scene.media.MediaException;
import org.sleuthkit.autopsy.casemodule.Case;
import org.sleuthkit.autopsy.coreutils.Logger;
>>>>>>> 19d525e8
import org.sleuthkit.autopsy.datamodel.ContentUtils;
import org.sleuthkit.autopsy.imagegallery.ThumbnailCache;
import org.sleuthkit.datamodel.AbstractFile;

public class VideoFile<T extends AbstractFile> extends DrawableFile<T> {

    private static final Image VIDEO_ICON = new Image("org/sleuthkit/autopsy/imagegallery/images/Clapperboard.png");

    VideoFile(T file, Boolean analyzed) {
        super(file, analyzed);
    }

    public static Image getGenericVideoThumbnail() {
        return VIDEO_ICON;
    }

    @Override
    public Image getThumbnail() {
<<<<<<< HEAD
        return ThumbnailCache.getDefault().get(this);
    }
=======
        //TODO: implement video thumbnailing here?
        return getGenericVideoThumbnail();
    }

    SoftReference<Media> mediaRef;
>>>>>>> 19d525e8

    @Override
    public Image getFullSizeImage() {
        Image image = (imageRef != null) ? imageRef.get() : null;

        if (image == null) {
            final BufferedImage bufferedImage = (BufferedImage) ImageUtils.getIcon(getAbstractFile(), 1024);
            imageRef = new SoftReference<>((bufferedImage == ImageUtils.getDefaultIcon()) ? null : SwingFXUtils.toFXImage(bufferedImage, null));
        }

        return image;

    }

    private SoftReference<Media> mediaRef;

    public Media getMedia() throws IOException, MediaException {
        Media media = (mediaRef != null) ? mediaRef.get() : null;

        if (media != null) {
            return media;
        }
<<<<<<< HEAD
        final File cacheFile = VideoUtils.getTempVideoFile(this.getAbstractFile());

        if (cacheFile.exists() == false || cacheFile.length() < getAbstractFile().getSize()) {
            ProgressHandle progressHandle = ProgressHandleFactory.createHandle("writing temporary file to disk");
            progressHandle.start(100);
            ContentUtils.writeToFile(this.getAbstractFile(), cacheFile, progressHandle, null, true);
            progressHandle.finish();
        }

        media = new Media(Paths.get(cacheFile.getAbsolutePath()).toUri().toString());
        mediaRef = new SoftReference<>(media);
        return media;

    }

    public boolean isDisplayableAsMedia() {
        try {
            Media media = getMedia();
            return Objects.nonNull(media) && Objects.isNull(media.getError());
        } catch (IOException ex) {
            Logger.getLogger(VideoFile.class.getName()).log(Level.SEVERE, "failed to write video to cache for playback.", ex);
            return false;
        } catch (MediaException ex) {
            return false;
        }
    }

=======
        final File cacheFile = getCacheFile(this.getId());
        if (cacheFile.exists() == false) {
            Files.createParentDirs(cacheFile);
            ContentUtils.writeToFile(this.getAbstractFile(), cacheFile);
        }

        media = new Media(Paths.get(cacheFile.getAbsolutePath()).toUri().toString());
        mediaRef = new SoftReference<>(media);
        return media;

    }

    private File getCacheFile(long id) {
        return Paths.get(Case.getCurrentCase().getCacheDirectory(), "videos", "" + id).toFile();
    }

    @Override
    public boolean isDisplayable() {
        try {
            Media media = getMedia();
            return Objects.nonNull(media) && Objects.isNull(media.getError());
        } catch (IOException ex) {
            Logger.getLogger(VideoFile.class.getName()).log(Level.SEVERE, "failed to write video to cache for playback.", ex);
            return false;
        } catch (MediaException ex) {
            return false;
        }
    }

>>>>>>> 19d525e8
    @Override
    Double getWidth() {
        try {
            return (double) getMedia().getWidth();
        } catch (IOException | MediaException ex) {
            return -1.0;
        }
    }

    @Override
    public boolean isVideo() {
        return true;
    }

    @Override
    Double getHeight() {
        try {
            return (double) getMedia().getHeight();
        } catch (IOException | MediaException ex) {
            return -1.0;
        }
    }
}<|MERGE_RESOLUTION|>--- conflicted
+++ resolved
@@ -18,18 +18,14 @@
  */
 package org.sleuthkit.autopsy.imagegallery.datamodel;
 
-<<<<<<< HEAD
+import com.google.common.io.Files;
 import java.awt.image.BufferedImage;
-=======
-import com.google.common.io.Files;
->>>>>>> 19d525e8
 import java.io.File;
 import java.io.IOException;
 import java.lang.ref.SoftReference;
 import java.nio.file.Paths;
 import java.util.Objects;
 import java.util.logging.Level;
-<<<<<<< HEAD
 import javafx.embed.swing.SwingFXUtils;
 import javafx.scene.image.Image;
 import javafx.scene.media.Media;
@@ -39,13 +35,6 @@
 import org.sleuthkit.autopsy.coreutils.ImageUtils;
 import org.sleuthkit.autopsy.coreutils.Logger;
 import org.sleuthkit.autopsy.coreutils.VideoUtils;
-=======
-import javafx.scene.image.Image;
-import javafx.scene.media.Media;
-import javafx.scene.media.MediaException;
-import org.sleuthkit.autopsy.casemodule.Case;
-import org.sleuthkit.autopsy.coreutils.Logger;
->>>>>>> 19d525e8
 import org.sleuthkit.autopsy.datamodel.ContentUtils;
 import org.sleuthkit.autopsy.imagegallery.ThumbnailCache;
 import org.sleuthkit.datamodel.AbstractFile;
@@ -64,24 +53,16 @@
 
     @Override
     public Image getThumbnail() {
-<<<<<<< HEAD
         return ThumbnailCache.getDefault().get(this);
     }
-=======
-        //TODO: implement video thumbnailing here?
-        return getGenericVideoThumbnail();
-    }
-
-    SoftReference<Media> mediaRef;
->>>>>>> 19d525e8
 
     @Override
     public Image getFullSizeImage() {
         Image image = (imageRef != null) ? imageRef.get() : null;
 
         if (image == null) {
-            final BufferedImage bufferedImage = (BufferedImage) ImageUtils.getIcon(getAbstractFile(), 1024);
-            imageRef = new SoftReference<>((bufferedImage == ImageUtils.getDefaultIcon()) ? null : SwingFXUtils.toFXImage(bufferedImage, null));
+            final BufferedImage bufferedImage = (BufferedImage) ImageUtils.getThumbnail(getAbstractFile(), 1024);
+            imageRef = new SoftReference<>((bufferedImage == ImageUtils.getDefaultThumbnail()) ? null : SwingFXUtils.toFXImage(bufferedImage, null));
         }
 
         return image;
@@ -96,14 +77,16 @@
         if (media != null) {
             return media;
         }
-<<<<<<< HEAD
         final File cacheFile = VideoUtils.getTempVideoFile(this.getAbstractFile());
 
         if (cacheFile.exists() == false || cacheFile.length() < getAbstractFile().getSize()) {
+
+            Files.createParentDirs(cacheFile);
             ProgressHandle progressHandle = ProgressHandleFactory.createHandle("writing temporary file to disk");
             progressHandle.start(100);
             ContentUtils.writeToFile(this.getAbstractFile(), cacheFile, progressHandle, null, true);
             progressHandle.finish();
+
         }
 
         media = new Media(Paths.get(cacheFile.getAbsolutePath()).toUri().toString());
@@ -124,37 +107,6 @@
         }
     }
 
-=======
-        final File cacheFile = getCacheFile(this.getId());
-        if (cacheFile.exists() == false) {
-            Files.createParentDirs(cacheFile);
-            ContentUtils.writeToFile(this.getAbstractFile(), cacheFile);
-        }
-
-        media = new Media(Paths.get(cacheFile.getAbsolutePath()).toUri().toString());
-        mediaRef = new SoftReference<>(media);
-        return media;
-
-    }
-
-    private File getCacheFile(long id) {
-        return Paths.get(Case.getCurrentCase().getCacheDirectory(), "videos", "" + id).toFile();
-    }
-
-    @Override
-    public boolean isDisplayable() {
-        try {
-            Media media = getMedia();
-            return Objects.nonNull(media) && Objects.isNull(media.getError());
-        } catch (IOException ex) {
-            Logger.getLogger(VideoFile.class.getName()).log(Level.SEVERE, "failed to write video to cache for playback.", ex);
-            return false;
-        } catch (MediaException ex) {
-            return false;
-        }
-    }
-
->>>>>>> 19d525e8
     @Override
     Double getWidth() {
         try {
