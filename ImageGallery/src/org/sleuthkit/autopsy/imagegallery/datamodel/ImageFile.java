--- conflicted
+++ resolved
@@ -1,7 +1,7 @@
 /*
  * Autopsy Forensic Browser
  *
- * Copyright 2013 Basis Technology Corp.
+ * Copyright 2013-15 Basis Technology Corp.
  * Contact: carrier <at> sleuthkit <dot> org
  *
  * Licensed under the Apache License, Version 2.0 (the "License");
@@ -35,15 +35,16 @@
 /**
  * ImageGallery data model object that represents an image file. It is a
  * wrapper(/decorator?/adapter?) around {@link AbstractFile} and provides
- * methods to get an icon sized and a full sized {@link  Image}.
- *
- *
+ * methods to get an thumbnail sized and a full sized {@link  Image}.
  */
 public class ImageFile<T extends AbstractFile> extends DrawableFile<T> {
+
+    private static final Logger LOGGER = Logger.getLogger(ImageFile.class.getName());
 
     static {
         ImageIO.scanForPlugins();
     }
+
     private SoftReference<Image> imageRef;
 
     ImageFile(T f, Boolean analyzed) {
@@ -61,26 +62,16 @@
         if (imageRef != null) {
             image = imageRef.get();
         }
-<<<<<<< HEAD
         if (image == null || image.isError()) {
             try (BufferedInputStream readContentInputStream = new BufferedInputStream(new ReadContentInputStream(this.getAbstractFile()))) {
-=======
-
-        if (image == null) {
-            try (ReadContentInputStream readContentInputStream = new ReadContentInputStream(this.getAbstractFile())) {
->>>>>>> 63cc98bc
                 BufferedImage read = ImageIO.read(readContentInputStream);
                 image = SwingFXUtils.toFXImage(read, null);
             } catch (IOException | NullPointerException ex) {
-                Logger.getLogger(ImageFile.class.getName()).log(Level.WARNING, "unable to read file " + getName());
+                LOGGER.log(Level.WARNING, "unable to read file " + getName());
                 return null;
             }
         }
         imageRef = new SoftReference<>(image);
-<<<<<<< HEAD
-
-=======
->>>>>>> 63cc98bc
         return image;
     }
 
