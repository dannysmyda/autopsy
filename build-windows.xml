--- conflicted
+++ resolved
@@ -1,177 +1,7 @@
-<<<<<<< HEAD
 <project name="AutopsyTSKTargets">
     
     <!-- Need a way to specify TSK Debug versus Release -->
     <property name="TSK_BUILD_TYPE">Release</property>
-    
-    <target name="autoAIPath" >
-        <property name="AI.path">C:\Program Files (x86)\Caphyon\Advanced Installer 10.2\bin\x86\AdvancedInstaller.com</property>
-        <available file="${AI.path}"
-                    property="aiPath"
-                    value="${AI.path}"/>
-    </target>
-    
-    <target name="inputAIPath" unless="aiPath">
-        <input addProperty="aiPath"
-            message="Enter the location of AdvancedInstaller.com"/>
-    </target>
-
-    <target name="run-advanced-installer" depends="autoAIPath,inputAIPath">
-        <fail unless="aiPath" message="Could not locate Advanced Installer."/>
-        <copy file="${basedir}/installer_${app.name}/installer_${app.name}.aip" tofile="${nbdist.dir}/installer_${app.name}.aip"/>
-        <scriptdef name="generateguid" language="javascript">
-            <attribute name="property" />
-            <![CDATA[
-            importClass( java.util.UUID );
-    
-            project.setProperty( attributes.get( "property" ), UUID.randomUUID() );
-            ]]>
-        </scriptdef>
-        <generateguid property="guid1" />
-        <property name="inst-path" value="${nbdist.dir}\${app.name}-installer"/>
-        <property name="proj-path" value="${nbdist.dir}\installer_${app.name}.aip"/>
-        <!-- automatically replace version name and productcode in the .aip file -->
-            <echo>Product Code: ${guid1}</echo>
-            <replaceregexp  file="${proj-path}"
-                        match="ProductCode&quot; Value=&quot;(\d{4}+:.)\w{8}+-\w{4}+-\w{4}+-\w{4}+-\w{12}+"
-                        replace="ProductCode&quot; Value=&quot;\1${guid1}" />
-        <echo>Product Version: ${app.version}</echo>                
-        <replaceregexp  file="${proj-path}"
-                        match="ProductVersion&quot; Value=&quot;\d+\.{1}\d+\.{1}\d+"
-                        replace="ProductVersion&quot; Value=&quot;${app.version}" />                                  
-        <echo message="Adding files to installer..."/>
-        <exec executable="${aiPath}">
-            <arg line="/edit ${proj-path} /AddFolder APPDIR ${inst-path}\bin"/>
-        </exec>
-        <exec executable="${aiPath}">
-            <arg line="/edit ${proj-path} /AddFolder APPDIR ${inst-path}\etc"/>
-        </exec>
-        <exec executable="${aiPath}">
-            <arg line="/edit ${proj-path} /AddFolder APPDIR ${inst-path}\gstreamer"/>
-        </exec>
-        <exec executable="${aiPath}">
-            <arg line="/edit ${proj-path} /AddFolder APPDIR ${inst-path}\harness"/>
-        </exec>
-        <exec executable="${aiPath}">
-            <arg line="/edit ${proj-path} /AddFolder APPDIR ${inst-path}\java"/>
-        </exec>
-        <exec executable="${aiPath}">
-            <arg line="/edit ${proj-path} /AddFolder APPDIR ${inst-path}\jre"/>
-        </exec>
-        <exec executable="${aiPath}">
-            <arg line="/edit ${proj-path} /AddFolder APPDIR ${inst-path}\platform"/>
-        </exec>
-        <exec executable="${aiPath}">
-            <arg line="/edit ${proj-path} /AddFolder APPDIR ${inst-path}\${app.name}"/>
-        </exec>
-        <exec executable="${aiPath}">
-            <arg line="/edit ${proj-path} /AddFile APPDIR ${inst-path}\icon.ico"/>
-        </exec>
-        <exec executable="${aiPath}">
-            <arg line="/edit ${proj-path} /AddFile APPDIR ${inst-path}\KNOWN_ISSUES.txt"/>
-        </exec>
-        <exec executable="${aiPath}">
-            <arg line="/edit ${proj-path} /AddFile APPDIR ${inst-path}\LICENSE-2.0.txt"/>
-        </exec>
-        <exec executable="${aiPath}">
-            <arg line="/edit ${proj-path} /AddFile APPDIR ${inst-path}\NEWS.txt"/>
-        </exec>
-        <exec executable="${aiPath}">
-            <arg line="/edit ${proj-path} /AddFile APPDIR ${inst-path}\README.txt"/>
-        </exec>
-        
-        <!-- Need to find a way to deal with beta version -->
-        <!--<echo message="Setting ${app.name} version to ${app.version}..."/>
-        <exec executable="${aiPath}">
-            <arg line="/edit ${proj-path} /SetVersion ${app.version}"/>
-        </exec>--> 
-       
-        <echo message="Adding desktop/menu shortcuts..."/>
-        <exec executable="${aiPath}">
-            <arg line="/edit ${proj-path} /NewShortcut -name ${app.title} -dir DesktopFolder -target APPDIR\bin\${app.name}.exe -icon ${inst-path}\icon.ico"/>
-        </exec>
-        <exec executable="${aiPath}">
-            <arg line="/edit ${proj-path} /NewShortcut -name ${app.title} -dir SHORTCUTDIR -target APPDIR\bin\${app.name}.exe -icon ${inst-path}\icon.ico"/>
-        </exec>
-        
-        <echo message="Setting environment variables..."/>
-        <exec executable="${aiPath}">
-            <arg line="/edit ${proj-path} /NewEnvironment -name GSTREAMER_PATH -value [APPDIR]gstreamer\bin -install_operation CreateUpdate -behavior Append -system_variable"/>
-        </exec>
-        <exec executable="${aiPath}">
-            <arg line="/edit ${proj-path} /NewEnvironment -name GSTREAMER_PATH -value [APPDIR]gstreamer\lib\gstreamer-0.10 -install_operation CreateUpdate -behavior Append -system_variable"/>
-        </exec>
-        <exec executable="${aiPath}">
-            <arg line="/edit ${proj-path} /NewEnvironment -name PATH -value %GSTREAMER_PATH% -install_operation CreateUpdate -behavior Append -system_variable"/>
-        </exec>
-        <exec executable="${aiPath}">
-            <arg line="/build ${proj-path}"/>
-        </exec>
-        <delete file="${proj-path}"/>
-    </target>
-    
-    <target name="build-installer-windows">
-        <antcall target="run-advanced-installer" /> 
-        <!--<delete dir="${nbdist.dir}/${app.name}-installer"/>-->
-        <delete dir="${nbdist.dir}/installer_${app.name}-cache"/>
-        <move file="${nbdist.dir}/installer_${app.name}-SetupFiles/installer_${app.name}.msi" tofile="${nbdist.dir}/installer_${app.name}-${app.version}.msi" />
-    </target>
-</project>
-=======
-<project name="AutopsyTSKTargets">
-    
-    <!-- Need a way to specify TSK Debug versus Release -->
-    <property name="TSK_BUILD_TYPE">Release</property>
-    
-    <target name="copyTSKLibsToRelease">
-        <property environment="env"/>
-        <condition property="ewfFound">
-            <isset property="env.LIBEWF_HOME"/>
-        </condition>
-        <fail unless="ewfFound" message="LIBEWF_HOME must be set as an environment variable."/>
-
-        <copy file="${env.TSK_HOME}/win32/${TSK_BUILD_TYPE}/libtsk_jni.dll" tofile="${basedir}/Core/release/modules/lib/libtsk_jni.dll"/>
-        <copy file="${env.LIBEWF_HOME}/msvscpp/Release/libewf.dll" tofile="${basedir}/Core/release/modules/lib/libewf.dll"/> 
-        <copy file="${env.LIBEWF_HOME}/msvscpp/Release/zlib.dll" tofile="${basedir}/Core/release/modules/lib/zlib.dll"/>
-    </target>
-    
-    <target name="copyExternalLibsToZip">
-        
-        <!-- Find CRT version we linked against from libtsk_jni manifest -->
-        <!-- disable auto-detection for CRT100
-        <property name="libtsk.manifest.path">${env.TSK_HOME}/win32/tsk_jni/${TSK_BUILD_TYPE}/libtsk_jni.dll.intermediate.manifest</property>
-        <loadfile property="libtsk.manifest" srcFile="${libtsk.manifest.path}" />
-        <propertyregex property="CRT.version"
-             input="${libtsk.manifest}"
-             regexp=".*Microsoft\.VC90.*?version\s*?=\s*?'(.*?)'"
-             select="\1"
-             casesensitive="false" />      
-        <echo>Found CRT.version linked against: ${CRT.version}</echo>
-        -->
-        <!-- <property name="CRT.version">10.0.40219.1</property> -->
-        <!-- <property name="CRT.version">10.0.40219.325</property> -->
-        <property name="CRT.version">10.0.30319.1</property>
-        
-        
-        <!-- Get C++ Runtime dlls -->
-        <property environment="env"/>
-        <condition property="crtDetected">
-            <isset property="CRT.version"/>
-        </condition>
-        <fail unless="crtDetected" message="CRT version not detected, check libtsk_jni manifest."/> 
-        
-        <property name="CRT.path">${thirdparty.dir}/crt/x86-32/${CRT.version}/crt.zip</property>
-        <available file="${CRT.path}"  property="crtFound"/>
-        
-        <fail unless="crtFound" message="Detected CRT version ${CRT.version} not found in the thirdparty repo in path: ${CRT.path}"/>
-
-        <!-- unzip from thirdparty repo to modules/lib in staged dir -->
-        <!-- <unzip src="${CRT.path}" dest="${zip-tmp}/${app.name}/bin"/> -->
-        <unzip src="${CRT.path}" dest="${zip-tmp}/${app.name}/${app.name}/modules/lib"/>
-        
-        <!-- delete 64 bit exe for now -->
-        <delete file="${zip-tmp}/${app.name}/bin/${app.name}64.exe" />
-    </target>
     
     <target name="autoAIPath" >
         <property name="AI.path">C:\Program Files (x86)\Caphyon\Advanced Installer 10.3\bin\x86\AdvancedInstaller.com</property>
@@ -292,5 +122,4 @@
         <delete dir="${nbdist.dir}/installer_${app.name}-cache"/>
         <move file="${nbdist.dir}/installer_${app.name}-SetupFiles/installer_${app.name}.msi" tofile="${nbdist.dir}/installer_${app.name}-${app.version}.msi" />
     </target>
-</project>
->>>>>>> 344e3faa
+</project>