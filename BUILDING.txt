                  Last Updated: 27 April 2015

This file outlines what it takes to build Autopsy from source.

Note that it currently only works out-of-the-box on Windows.  We
are working on getting the process working under non-Windows systems.
It generally works, but needs some custom mangling to find the
correct C libraries.


STEPS:
1) Get Java Setup

<<<<<<< HEAD
1a) Download and install JDK version 1.8.  You can now use 32-bit or 64-bit, but
special work is needed to get The Sleuth Kit to compile as 64-bit.  So, 32-bit 
is easier, but if you intend to use PostgreSQL, choose 64-bit.
=======
1a) Download and install JDK version 1.8. For the current version of JavaFX that we use, you'll need 1.8.0_40 or greater.  You can now use 32-bit or 64-bit, but special work is needed to get The Sleuth Kit to compile as 64-bit.  So, 32-bit is easier. 
>>>>>>> 9a989506

Autopsy has been used and tested with Oracle JavaSE and the included JavaFX support
(http://www.oracle.com/technetwork/java/javase/downloads/index.html).

OpenJDK and OpenJFX might work, but they are not fully tested with Autopsy.

1b) Ensure that JDK_HOME is set to the root JDK directory.

1c) (optional) Download and install Netbeans IDE (http://netbeans.org/)
Note: Netbeans IDE is not required to build and run Autopsy,
but it is a recommended IDE to use for development of Autopsy modules.

1d) (optional) If you are going to package Autopsy, then you'll also
need to set JRE_HOME_32 to the root 32-bit JRE directory and/or JRE_HOME_64
to the root 64-bit JRE directory. 

1e) (optional) For some Autopsy features to be functional, you need to add the 
    java executable to the system PATH.


2) Get Sleuth Kit Setup
2a) Download and build a Release version of Sleuth Kit (TSK) 4.0. See
    win32\BUILDING.txt in the TSK package for more information. You need to 
    build the tsk_jni project. Select the Release_PostgreSQL x64 target. You can
    use a released version or download the latest from github:
- git://github.com/sleuthkit/sleuthkit.git

2b) Build the TSK JAR file by typing 'ant PostgreSQL' in bindings/java in the 
    TSK source code folder from a command line. Note it is case sensitive. You 
    can also add the code to a NetBeans project and build it from there, 
    selecting the PostgreSQL target.

2c) Set TSK_HOME environment variable to the root directory of TSK

2d) On Non-Windows systems, you will need to do a 'make install'
from the TSK root directory to install the libraries and such in
the needed places (i.e. '/usr/local').


3) Get gstreamer Setup.  gstreamer is used to view video files. You
can either download it and install it or manually by unziping the
version that is included in the 'thirdparty/gstreamer' folder.  You
will need the 'bin' and 'lib/gstreamer-1.0' folders to be in your
Windows PATH environment variable.

NOTE: This has not been fully tested in non-Windows environments
yet, so we don't have instructions for that yet.


4) Get Autopsy source.
4a) If you are not planning to contribute to Autopsy development, clone a read-only repository:

git clone https://github.com/sleuthkit/autopsy.git

4b) if you plan to contribute and submit patches, login to Github and create your own Autopsy fork.
Then, clone your fork and work on that source-tree:

git clone https://github.com/YOUR_USERNAME/autopsy.git

You will be able to submit patches by committing and pushing changes to your fork 
and by submitting pull requests to the main Autopsy repository.

5) Compile Autopsy
5a) using Netbeans IDE:
- Start NetBeans IDE and open the Autopsy project.
- Choose to build the Autopsy project / module. It is the highest level project
    that will cause the other modules to be compiled.

5b) without Netbeans IDE (requires JDK and ant >= 1.7.1):
- from root directory of Autopsy source execute:
ant
(to build Autopsy)
ant run
(to run Autopsy)


BACKGROUND:
Here are some notes to shed some light on what is going on during
the build process.

- The Sleuth Kit Java datamodel JAR file has native JNI libraries
that are copied into it. These JNI libraries have dependencies on
libewf, zlib, libpq, libintl-8, libeay32, and ssleay32 DLL files. On non-Windows 
platforms, the JNI library also has a dependency on libtsk (on Windows, 
it is compiled into libtsk_jni).

- NetBeans uses ant to build Autopsy. The build target copies the
TSK datamodel JAR file into the project.

- On a Windows system, the compile-time ant target copies the 
dependency libraries into the Autopsy code structure so that they can
be found when Autopsy is run and packaged.  At run-time, the native
library inside of the JAR file will be extracted and used. 

- On a Unix system, the ant taget copies only the JNI library and
then relies on the other libraries (libtsk, libewf, zilb, etc.) to
be installed on the system in their standard locations (i.e.
/usr/local).

- Everytime that you do a source code update of TSK, make sure you
rebuild both the libtsk_dll, the JAR file, and then rebuild Autopsy 
so that it copies the latest data model JAR file. 


---------------
Brian Carrier
carrier <at> sleuthkit <dot> org<|MERGE_RESOLUTION|>--- conflicted
+++ resolved
@@ -11,13 +11,10 @@
 STEPS:
 1) Get Java Setup
 
-<<<<<<< HEAD
-1a) Download and install JDK version 1.8.  You can now use 32-bit or 64-bit, but
-special work is needed to get The Sleuth Kit to compile as 64-bit.  So, 32-bit 
-is easier, but if you intend to use PostgreSQL, choose 64-bit.
-=======
-1a) Download and install JDK version 1.8. For the current version of JavaFX that we use, you'll need 1.8.0_40 or greater.  You can now use 32-bit or 64-bit, but special work is needed to get The Sleuth Kit to compile as 64-bit.  So, 32-bit is easier. 
->>>>>>> 9a989506
+1a) Download and install JDK version 1.8.  For the current version of JavaFX 
+that we use, you'll need 1.8.0_40 or greater. You can now use 32-bit or 64-bit, 
+but special work is needed to get The Sleuth Kit to compile as 64-bit.  So, 
+32-bit is easier, but if you intend to use PostgreSQL, choose 64-bit.
 
 Autopsy has been used and tested with Oracle JavaSE and the included JavaFX support
 (http://www.oracle.com/technetwork/java/javase/downloads/index.html).
