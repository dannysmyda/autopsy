--- conflicted
+++ resolved
@@ -416,11 +416,7 @@
         // Putting try/catch around this to catch any exception and still allow
         // the creation of the artifacts to continue.
         try{
-<<<<<<< HEAD
-            EmailMessageThreader.threadMessages(partialEmailsForThreading, String.format("%d", abstractFile.getId()));
-=======
-            EmailMessageThreader.threadMessages(emails);
->>>>>>> 46c4067d
+            EmailMessageThreader.threadMessages(partialEmailsForThreading);
         } catch(Exception ex) {
             logger.log(Level.WARNING, String.format("Exception thrown parsing emails from %s", abstractFile.getName()), ex);
         }
